<!--
    To view this private Sandcastle example, navigate to:
    http://localhost:8080/Apps/Sandcastle/?src=../../../Specs/Sandcastle/QuadtreePrimitive.html
    -or-
    http://localhost:8080/Specs/Sandcastle/QuadtreePrimitive.html
 -->
<!DOCTYPE html>
<html lang="en">
<head>
    <meta charset="utf-8">
    <meta http-equiv="X-UA-Compatible" content="IE=Edge,chrome=1">  <!-- Use Chrome Frame in IE -->
    <meta name="viewport" content="width=device-width, height=device-height, initial-scale=1, maximum-scale=1, minimum-scale=1, user-scalable=no">
    <meta name="description" content="Demonstrates rendering massive quantities of geometry using quadtree level-of-detail and culling.  This is a low-level feature intended for advanced users.">
    <meta name="cesium-sandcastle-labels" content="Showcases">
    <title>Cesium Demo</title>
    <script type="text/javascript" src="../../Apps/Sandcastle/Sandcastle-header.js"></script>
    <script type="text/javascript" src="../../../ThirdParty/requirejs-2.1.9/require.js"></script>
    <script type="text/javascript">
    require.config({
        baseUrl : '../../../Source',
        waitSeconds : 60
    });
    </script>
</head>
<body class="sandcastle-loading" data-sandcastle-bucket="bucket-requirejs.html">
<style>
    @import url(../../../Apps/Sandcastle/templates/bucket.css);
</style>
<div id="cesiumContainer" class="fullSize"></div>
<div id="loadingOverlay"><h1>Loading...</h1></div>
<div id="toolbar"></div>
<script id="cesium_sandcastle_script">
function startup(Cesium) {
    "use strict";
//Sandcastle_Begin
var DemoTileProvider = function DemoTileProvider() {
    this._quadtree = undefined;
    this._tilingScheme = new Cesium.GeographicTilingScheme();
    this._errorEvent = new Cesium.Event();
    this._levelZeroMaximumError = Cesium.QuadtreeTileProvider.computeDefaultLevelZeroMaximumGeometricError(this._tilingScheme);
};

Object.defineProperties(DemoTileProvider.prototype, {
    quadtree : {
        get : function() {
            return this._quadtree;
        },
        set : function(value) {
            this._quadtree = value;
        }
    },

    ready : {
        get : function() {
            return true;
        }
    },

<<<<<<< HEAD
    tilingScheme : {
        get : function() {
            return this._tilingScheme;
        }
    },
=======
        return frameState.cullingVolume.computeVisibility(boundingSphere);
    };
>>>>>>> 3232602e

    errorEvent : {
        get : function() {
            return this._errorEvent;
        }
    }
});

DemoTileProvider.prototype.beginUpdate = function(context, frameState, commandList) {
};

DemoTileProvider.prototype.endUpdate = function(context, frameState, commandList) {
};

DemoTileProvider.prototype.getLevelMaximumGeometricError = function(level) {
    return this._levelZeroMaximumError / (1 << level);
};

DemoTileProvider.prototype.loadTile = function(context, frameState, tile) {
    if (tile.state === Cesium.QuadtreeTileLoadState.START) {
        tile.data = {
            primitive : undefined,
            freeResources : function() {
                if (Cesium.defined(this.primitive)) {
                    this.primitive.destroy();
                    this.primitive = undefined;
                }
            }
        };
        var color = Cesium.Color.fromBytes(255, 0, 0, 255);

        tile.data.primitive = new Cesium.Primitive({
            geometryInstances : new Cesium.GeometryInstance({
                geometry : new Cesium.RectangleOutlineGeometry({
                    rectangle : tile.rectangle
                }),
                attributes : {
                    color : Cesium.ColorGeometryInstanceAttribute.fromColor(color)
                }
            }),
            appearance : new Cesium.PerInstanceColorAppearance({
                flat : true
            })
        });

        tile.data.boundingSphere3D = Cesium.BoundingSphere.fromRectangle3D(tile.rectangle);
        tile.data.boundingSphere2D = Cesium.BoundingSphere.fromRectangle2D(tile.rectangle, frameState.mapProjection);
        Cesium.Cartesian3.fromElements(tile.data.boundingSphere2D.center.z, tile.data.boundingSphere2D.center.x, tile.data.boundingSphere2D.center.y, tile.data.boundingSphere2D.center);

        tile.state = Cesium.QuadtreeTileLoadState.LOADING;
    }
    
    if (tile.state === Cesium.QuadtreeTileLoadState.LOADING) {
        tile.data.primitive.update(context, frameState, []);
        if (tile.data.primitive.ready) {
            tile.state = Cesium.QuadtreeTileLoadState.DONE;
            tile.renderable = true;
        }
    }
};

DemoTileProvider.prototype.computeTileVisibility = function(tile, frameState, occluders) {
    var boundingSphere;
    if (frameState.mode === Cesium.SceneMode.SCENE3D) {
        boundingSphere = tile.data.boundingSphere3D;
    } else {
        boundingSphere = tile.data.boundingSphere2D;
    }

    return frameState.cullingVolume.getVisibility(boundingSphere);
};

DemoTileProvider.prototype.showTileThisFrame = function(tile, context, frameState, commandList) {
    tile.data.primitive.update(context, frameState, commandList);
};

var subtractScratch = new Cesium.Cartesian3();

DemoTileProvider.prototype.computeDistanceToTile = function(tile, frameState) {
    var boundingSphere;

    if (frameState.mode === Cesium.SceneMode.SCENE3D) {
        boundingSphere = tile.data.boundingSphere3D;
    } else {
        boundingSphere = tile.data.boundingSphere2D;
    }

    return Math.max(0.0, Cesium.Cartesian3.magnitude(Cesium.Cartesian3.subtract(boundingSphere.center, frameState.camera.positionWC, subtractScratch)) - boundingSphere.radius);
};

DemoTileProvider.prototype.isDestroyed = function() {
    return false;
};

DemoTileProvider.prototype.destroy = function() {
    return Cesium.destroyObject(this);
};

var viewer = new Cesium.Viewer('cesiumContainer');
var scene = viewer.scene;
var primitives = scene.primitives;

primitives.add(new Cesium.QuadtreePrimitive({
    tileProvider : new DemoTileProvider()
}));
//Sandcastle_End
    Sandcastle.finishedLoading();
}
if (typeof Cesium !== "undefined") {
    startup(Cesium);
} else if (typeof require === "function") {
    require(["Cesium"], startup);
}
</script>
</body>
</html><|MERGE_RESOLUTION|>--- conflicted
+++ resolved
@@ -56,16 +56,11 @@
         }
     },
 
-<<<<<<< HEAD
     tilingScheme : {
         get : function() {
             return this._tilingScheme;
         }
     },
-=======
-        return frameState.cullingVolume.computeVisibility(boundingSphere);
-    };
->>>>>>> 3232602e
 
     errorEvent : {
         get : function() {
@@ -117,7 +112,7 @@
 
         tile.state = Cesium.QuadtreeTileLoadState.LOADING;
     }
-    
+
     if (tile.state === Cesium.QuadtreeTileLoadState.LOADING) {
         tile.data.primitive.update(context, frameState, []);
         if (tile.data.primitive.ready) {
@@ -135,7 +130,7 @@
         boundingSphere = tile.data.boundingSphere2D;
     }
 
-    return frameState.cullingVolume.getVisibility(boundingSphere);
+    return frameState.cullingVolume.computeVisibility(boundingSphere);
 };
 
 DemoTileProvider.prototype.showTileThisFrame = function(tile, context, frameState, commandList) {
