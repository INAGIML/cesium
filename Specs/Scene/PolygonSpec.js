/*global defineSuite*/
defineSuite([
         'Scene/Polygon',
         '../Specs/createContext',
         '../Specs/destroyContext',
         '../Specs/sceneState',
         '../Specs/pick',
         'Core/Cartesian3',
         'Core/Cartographic3',
         'Core/Ellipsoid',
         'Core/Extent',
         'Core/Matrix4',
         'Core/Math',
         'Renderer/BufferUsage'
     ], function(
         Polygon,
         createContext,
         destroyContext,
         sceneState,
         pick,
         Cartesian3,
         Cartographic3,
         Ellipsoid,
         Extent,
         Matrix4,
         CesiumMath,
         BufferUsage) {
    "use strict";
    /*global it,expect,beforeEach,afterEach*/

    var context;
    var polygon;
    var us;

    function createPolygon() {
        var ellipsoid = Ellipsoid.UNIT_SPHERE;

        var p = new Polygon();
        p.ellipsoid = ellipsoid;
        p.granularity = CesiumMath.toRadians(20.0);
        p.setPositions([
            ellipsoid.toCartesian(CesiumMath.cartographic3ToRadians(new Cartographic3(-50.0, -50.0, 0.0))),
            ellipsoid.toCartesian(CesiumMath.cartographic3ToRadians(new Cartographic3(50.0, -50.0, 0.0))),
            ellipsoid.toCartesian(CesiumMath.cartographic3ToRadians(new Cartographic3(50.0, 50.0, 0.0))),
            ellipsoid.toCartesian(CesiumMath.cartographic3ToRadians(new Cartographic3(-50.0, 50.0, 0.0)))
        ]);

        return p;
    }

    beforeEach(function() {
        context = createContext();
        polygon = new Polygon();

        var camera = {
            eye : new Cartesian3(1.02, 0.0, 0.0),
            target : Cartesian3.ZERO,
            up : Cartesian3.UNIT_Z
        };
        us = context.getUniformState();
        us.setView(Matrix4.createLookAt(camera.eye, camera.target, camera.up));
        us.setProjection(Matrix4.createPerspectiveFieldOfView(CesiumMath.toRadians(60.0), 1.0, 0.01, 10.0));
    });

    afterEach(function() {
        polygon = polygon && polygon.destroy();
        us = null;

        destroyContext(context);
    });

    it('gets default show', function() {
        expect(polygon.show).toEqual(true);
    });

    it('sets positions', function() {
        var positions = [
                         new Cartesian3(1.0, 2.0, 3.0),
                         new Cartesian3(4.0, 5.0, 6.0),
                         new Cartesian3(7.0, 8.0, 9.0)
                        ];

        expect(polygon.getPositions()).not.toBeDefined();

        polygon.setPositions(positions);
        expect(polygon.getPositions()).toEqualArray(positions);
    });

    it('configures extent', function() {
        var extent = new Extent(
            0.0,
            0.0,
            CesiumMath.toRadians(10.0),
            CesiumMath.toRadians(10.0)
        );

        polygon.configureExtent(extent);
        expect(polygon.getPositions()).not.toBeDefined();

    });

    it('gets the default color', function() {
        expect(polygon.material.color).toEqualProperties({
            red : 1.0,
            green : 1.0,
            blue : 0.0,
            alpha : 0.5
        });
    });

    it('gets default buffer usage', function() {
        expect(polygon.bufferUsage).toEqual(BufferUsage.STATIC_DRAW);
    });

    it('has a default ellipsoid', function() {
        expect(polygon.ellipsoid).toEqual(Ellipsoid.WGS84);
    });

    it('gets the default granularity', function() {
        expect(polygon.granularity).toEqual(CesiumMath.toRadians(1.0));
    });

<<<<<<< HEAD
    it("renders", function() {
        var ellipsoid = Ellipsoid.UNIT_SPHERE;
        polygon.ellipsoid = ellipsoid;
        polygon.granularity = CesiumMath.toRadians(20.0);
        polygon.setPositions([
                              ellipsoid.toCartesian(CesiumMath.cartographic3ToRadians(new Cartographic3(-50.0, -50.0, 0.0))),
                              ellipsoid.toCartesian(CesiumMath.cartographic3ToRadians(new Cartographic3(50.0, -50.0, 0.0))),
                              ellipsoid.toCartesian(CesiumMath.cartographic3ToRadians(new Cartographic3(50.0, 50.0, 0.0))),
                              ellipsoid.toCartesian(CesiumMath.cartographic3ToRadians(new Cartographic3(-50.0, 50.0, 0.0)))
                             ]);
=======
    it('renders', function() {
        // This test fails in Chrome if a breakpoint is set inside this function.  Strange.
        polygon = createPolygon();
>>>>>>> a56d3f15
        polygon.material.color = {
            red : 1.0,
            green : 0.0,
            blue : 0.0,
            alpha : 1.0
        };

        context.clear();
        expect(context.readPixels()).toEqualArray([0, 0, 0, 0]);

        polygon.update(context, sceneState);
        polygon.render(context, us);
        expect(context.readPixels()).not.toEqualArray([0, 0, 0, 0]);
    });

    it('renders without a material', function() {
        // This test fails in Chrome if a breakpoint is set inside this function.  Strange.
        polygon = createPolygon();
        polygon.material = undefined;

        context.clear();
        expect(context.readPixels()).toEqualArray([0, 0, 0, 0]);

        polygon.update(context, sceneState);
        polygon.render(context, us);
        expect(context.readPixels()).not.toEqualArray([0, 0, 0, 0]);
    });

    it('renders without lighting', function() {
        // This test fails in Chrome if a breakpoint is set inside this function.  Strange.
        polygon = createPolygon();
        polygon.affectedByLighting = false;

        context.clear();
        expect(context.readPixels()).toEqualArray([0, 0, 0, 0]);

        polygon.update(context, sceneState);
        polygon.render(context, us);
        expect(context.readPixels()).not.toEqualArray([0, 0, 0, 0]);
    });

    it('renders extent', function() {
        // This test fails in Chrome if a breakpoint is set inside this function.  Strange.

        var ellipsoid = Ellipsoid.UNIT_SPHERE;
        polygon.ellipsoid = ellipsoid;
        polygon.granularity = CesiumMath.toRadians(20.0);
        polygon.configureExtent(new Extent(
            0.0,
            0.0,
            CesiumMath.toRadians(10.0),
            CesiumMath.toRadians(10.0)
        ));
        polygon.material.color = {
            red : 1.0,
            green : 0.0,
            blue : 0.0,
            alpha : 1.0
        };

        context.clear();
        expect(context.readPixels()).toEqualArray([0, 0, 0, 0]);

        polygon.update(context, sceneState);
        polygon.render(context, us);
        expect(context.readPixels()).not.toEqualArray([0, 0, 0, 0]);
    });

    it('does not renders', function() {
        polygon = createPolygon();
        polygon.material.color = {
            red : 1.0,
            green : 0.0,
            blue : 0.0,
            alpha : 1.0
        };
        polygon.show = false;

        context.clear();
        expect(context.readPixels()).toEqualArray([0, 0, 0, 0]);

        polygon.update(context, sceneState);
        polygon.render(context, us);
        expect(context.readPixels()).toEqualArray([0, 0, 0, 0]);
    });

    it('is picked', function() {
        polygon = createPolygon();

        polygon.update(context, sceneState);

        var pickedObject = pick(context, polygon, 0, 0);
        expect(pickedObject).toEqual(polygon);
    });

    it('is not picked', function() {
        polygon = createPolygon();
        polygon.show = false;

        polygon.update(context, sceneState);

        var pickedObject = pick(context, polygon, 0, 0);
        expect(pickedObject).not.toBeDefined();
    });
});<|MERGE_RESOLUTION|>--- conflicted
+++ resolved
@@ -120,22 +120,9 @@
         expect(polygon.granularity).toEqual(CesiumMath.toRadians(1.0));
     });
 
-<<<<<<< HEAD
-    it("renders", function() {
-        var ellipsoid = Ellipsoid.UNIT_SPHERE;
-        polygon.ellipsoid = ellipsoid;
-        polygon.granularity = CesiumMath.toRadians(20.0);
-        polygon.setPositions([
-                              ellipsoid.toCartesian(CesiumMath.cartographic3ToRadians(new Cartographic3(-50.0, -50.0, 0.0))),
-                              ellipsoid.toCartesian(CesiumMath.cartographic3ToRadians(new Cartographic3(50.0, -50.0, 0.0))),
-                              ellipsoid.toCartesian(CesiumMath.cartographic3ToRadians(new Cartographic3(50.0, 50.0, 0.0))),
-                              ellipsoid.toCartesian(CesiumMath.cartographic3ToRadians(new Cartographic3(-50.0, 50.0, 0.0)))
-                             ]);
-=======
     it('renders', function() {
         // This test fails in Chrome if a breakpoint is set inside this function.  Strange.
         polygon = createPolygon();
->>>>>>> a56d3f15
         polygon.material.color = {
             red : 1.0,
             green : 0.0,
