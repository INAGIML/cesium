--- conflicted
+++ resolved
@@ -1,48 +1,3 @@
-<<<<<<< HEAD
-import { Credit } from '../../Source/Cesium.js';
-import { defaultValue } from '../../Source/Cesium.js';
-import { IonResource } from '../../Source/Cesium.js';
-import { RequestScheduler } from '../../Source/Cesium.js';
-import { Resource } from '../../Source/Cesium.js';
-import { RuntimeError } from '../../Source/Cesium.js';
-import { ArcGisMapServerImageryProvider } from '../../Source/Cesium.js';
-import { BingMapsImageryProvider } from '../../Source/Cesium.js';
-import { GoogleEarthEnterpriseMapsProvider } from '../../Source/Cesium.js';
-import { ImageryProvider } from '../../Source/Cesium.js';
-import { IonImageryProvider } from '../../Source/Cesium.js';
-import { MapboxImageryProvider } from '../../Source/Cesium.js';
-import { SingleTileImageryProvider } from '../../Source/Cesium.js';
-import { UrlTemplateImageryProvider } from '../../Source/Cesium.js';
-import { WebMapServiceImageryProvider } from '../../Source/Cesium.js';
-import { WebMapTileServiceImageryProvider } from '../../Source/Cesium.js';
-
-describe('Scene/IonImageryProvider', function() {
-
-    function createTestProvider(endpointData) {
-        endpointData = defaultValue(endpointData, {
-            type: 'IMAGERY',
-            url: 'http://test.invalid/layer',
-            accessToken: 'not_really_a_refresh_token',
-            attributions: []
-        });
-
-        var assetId = 12335;
-        var options = { assetId: assetId };
-        var endpointResource = IonResource._createEndpointResource(assetId, options);
-        spyOn(IonResource, '_createEndpointResource').and.returnValue(endpointResource);
-
-        spyOn(endpointResource, 'fetchJson').and.returnValue(Promise.resolve(endpointData));
-
-        var provider = new IonImageryProvider(options);
-
-        expect(IonResource._createEndpointResource).toHaveBeenCalledWith(assetId, options);
-        return provider;
-    }
-
-    beforeEach(function() {
-        RequestScheduler.clearForSpecs();
-        IonImageryProvider._endpointCache = {};
-=======
 import { Credit } from "../../Source/Cesium.js";
 import { defaultValue } from "../../Source/Cesium.js";
 import { IonResource } from "../../Source/Cesium.js";
@@ -59,7 +14,6 @@
 import { UrlTemplateImageryProvider } from "../../Source/Cesium.js";
 import { WebMapServiceImageryProvider } from "../../Source/Cesium.js";
 import { WebMapTileServiceImageryProvider } from "../../Source/Cesium.js";
-import { when } from "../../Source/Cesium.js";
 
 describe("Scene/IonImageryProvider", function () {
   function createTestProvider(endpointData) {
@@ -68,7 +22,6 @@
       url: "http://test.invalid/layer",
       accessToken: "not_really_a_refresh_token",
       attributions: [],
->>>>>>> 2fd0e8f7
     });
 
     var assetId = 12335;
@@ -82,7 +35,7 @@
     );
 
     spyOn(endpointResource, "fetchJson").and.returnValue(
-      when.resolve(endpointData)
+      Promise.resolve(endpointData)
     );
 
     var provider = new IonImageryProvider(options);
@@ -121,7 +74,7 @@
       .then(function () {
         fail("should not be called");
       })
-      .otherwise(function (error) {
+      .catch(function (error) {
         expect(error).toBeInstanceOf(RuntimeError);
         expect(provider.ready).toBe(false);
       });
@@ -135,178 +88,11 @@
       attributions: [],
     });
 
-<<<<<<< HEAD
-    it('readyPromise rejects with non-imagery asset', function(done) {
-        var provider = createTestProvider({
-            type: '3DTILES',
-            url: 'http://test.invalid/layer',
-            accessToken: 'not_really_a_refresh_token',
-            attributions: []
-        });
-
-        return provider.readyPromise
-            .then(function() {
-                fail('should not be called');
-            })
-            .catch(function(error) {
-                expect(error).toBeInstanceOf(RuntimeError);
-                expect(provider.ready).toBe(false);
-            });
-    });
-
-    it('readyPromise rejects with unknown external asset type', function(done) {
-        var provider = createTestProvider({
-            type: 'IMAGERY',
-            externalType: 'TUBELCANE',
-            options: { url: 'http://test.invalid/layer' },
-            attributions: []
-        });
-
-        return provider.readyPromise
-            .then(function() {
-                fail('should not be called');
-            })
-            .catch(function(error) {
-                expect(error).toBeInstanceOf(RuntimeError);
-                expect(provider.ready).toBe(false);
-            });
-    });
-
-    it('readyPromise resolves when ready', function() {
-        var provider = createTestProvider();
-        return provider.readyPromise
-            .then(function() {
-                expect(provider.errorEvent).toBeDefined();
-                expect(provider.ready).toBe(true);
-                expect(provider._imageryProvider).toBeInstanceOf(UrlTemplateImageryProvider);
-            });
-    });
-
-    it('Uses previously fetched endpoint cache', function() {
-        var endpointData = {
-            type: 'IMAGERY',
-            url: 'http://test.invalid/layer',
-            accessToken: 'not_really_a_refresh_token',
-            attributions: []
-        };
-
-        var assetId = 12335;
-        var options = { assetId: assetId, accessToken: 'token', server: 'http://test.invalid' };
-        var endpointResource = IonResource._createEndpointResource(assetId, options);
-        spyOn(IonResource, '_createEndpointResource').and.returnValue(endpointResource);
-        spyOn(endpointResource, 'fetchJson').and.returnValue(Promise.resolve(endpointData));
-
-        expect(endpointResource.fetchJson.calls.count()).toBe(0);
-        var provider = new IonImageryProvider(options);
-        var provider2;
-        return provider.readyPromise
-            .then(function() {
-                expect(provider.ready).toBe(true);
-                expect(endpointResource.fetchJson.calls.count()).toBe(1);
-
-                // Same as options but in a different order to verify cache is order independant.
-                var options2 = { accessToken: 'token', server: 'http://test.invalid', assetId: assetId };
-                provider2 = new IonImageryProvider(options2);
-                return provider2.readyPromise;
-            })
-            .then(function() {
-                //Since the data is cached, fetchJson is not called again.
-                expect(endpointResource.fetchJson.calls.count()).toBe(1);
-                expect(provider2.ready).toBe(true);
-            });
-    });
-
-    it('propagates called to underlying imagery provider resolves when ready', function() {
-        var provider = createTestProvider();
-        var internalProvider;
-
-        return provider.readyPromise
-            .then(function() {
-                internalProvider = provider._imageryProvider;
-                expect(provider.rectangle).toBe(internalProvider.rectangle);
-                expect(provider.tileWidth).toBe(internalProvider.tileWidth);
-                expect(provider.tileHeight).toBe(internalProvider.tileHeight);
-                expect(provider.maximumLevel).toBe(internalProvider.maximumLevel);
-                expect(provider.minimumLevel).toBe(internalProvider.minimumLevel);
-                expect(provider.tilingScheme).toBe(internalProvider.tilingScheme);
-                expect(provider.tileDiscardPolicy).toBe(internalProvider.tileDiscardPolicy);
-                expect(provider.credit).toBe(internalProvider.credit);
-                expect(provider.hasAlphaChannel).toBe(internalProvider.hasAlphaChannel);
-
-                var image = new Image();
-                var request = {};
-                spyOn(internalProvider, 'requestImage').and.returnValue(Promise.resolve(image));
-                return provider.requestImage(1, 2, 3, request).then(function(result) {
-                    expect(internalProvider.requestImage).toHaveBeenCalledWith(1, 2, 3, request);
-                    expect(result).toBe(image);
-                });
-            })
-            .then(function() {
-                var info = {};
-                spyOn(internalProvider, 'pickFeatures').and.returnValue(Promise.resolve(info));
-                return provider.pickFeatures(1, 2, 3, 4, 5).then(function(result) {
-                    expect(internalProvider.pickFeatures).toHaveBeenCalledWith(1, 2, 3, 4, 5);
-                    expect(result).toBe(info);
-                });
-            })
-            .then(function() {
-                var innerCredit = new Credit('Data provided');
-                spyOn(internalProvider, 'getTileCredits').and.returnValue([innerCredit]);
-                var credits = provider.getTileCredits(1, 2, 3);
-                expect(internalProvider.getTileCredits).toHaveBeenCalledWith(1, 2, 3);
-                expect(credits).toContain(innerCredit);
-            });
-    });
-
-    it('throws developer errors when not ready', function() {
-        var provider = createTestProvider();
-        provider._ready = false;
-
-        expect(function() { return provider.rectangle; }).toThrowDeveloperError();
-        expect(function() { return provider.tileWidth; }).toThrowDeveloperError();
-        expect(function() { return provider.tileHeight; }).toThrowDeveloperError();
-        expect(function() { return provider.maximumLevel; }).toThrowDeveloperError();
-        expect(function() { return provider.minimumLevel; }).toThrowDeveloperError();
-        expect(function() { return provider.tilingScheme; }).toThrowDeveloperError();
-        expect(function() { return provider.tileDiscardPolicy; }).toThrowDeveloperError();
-        expect(function() { return provider.credit; }).toThrowDeveloperError();
-        expect(function() { return provider.hasAlphaChannel; }).toThrowDeveloperError();
-        expect(function() { return provider.requestImage(1, 2, 3, {}); }).toThrowDeveloperError();
-        expect(function() { return provider.pickFeatures(1, 2, 3, 4, 5); }).toThrowDeveloperError();
-        expect(function() { return provider.getTileCredits(1, 2, 3); }).toThrowDeveloperError();
-    });
-
-    it('handles server-sent credits', function() {
-        var serverCredit = {html : '<a href="http://test.invalid/">Text</a>', collapsible : false};
-        var provider = createTestProvider({
-            type : 'IMAGERY',
-            url : 'http://test.invalid/layer',
-            accessToken : 'not_really_a_refresh_token',
-            attributions : [serverCredit]
-        });
-
-        return provider.readyPromise
-            .then(function() {
-                var credits = provider.getTileCredits(0, 0, 0);
-                var credit = credits[0];
-                expect(credit).toBeInstanceOf(Credit);
-                expect(credit.html).toEqual(serverCredit.html);
-                expect(credit.showOnScreen).toEqual(!serverCredit.collapsible);
-            });
-    });
-
-    function testExternalImagery(type, options, ImageryClass) {
-        var provider = createTestProvider({
-            type: 'IMAGERY',
-            externalType: type,
-            options: options,
-            attributions: []
-=======
     return provider.readyPromise
       .then(function () {
         fail("should not be called");
       })
-      .otherwise(function (error) {
+      .catch(function (error) {
         expect(error).toBeInstanceOf(RuntimeError);
         expect(provider.ready).toBe(false);
       });
@@ -345,7 +131,7 @@
       endpointResource
     );
     spyOn(endpointResource, "fetchJson").and.returnValue(
-      when.resolve(endpointData)
+      Promise.resolve(endpointData)
     );
 
     expect(endpointResource.fetchJson.calls.count()).toBe(0);
@@ -394,7 +180,7 @@
         var image = new Image();
         var request = {};
         spyOn(internalProvider, "requestImage").and.returnValue(
-          when.resolve(image)
+          Promise.resolve(image)
         );
         return provider.requestImage(1, 2, 3, request).then(function (result) {
           expect(internalProvider.requestImage).toHaveBeenCalledWith(
@@ -404,13 +190,12 @@
             request
           );
           expect(result).toBe(image);
->>>>>>> 2fd0e8f7
         });
       })
       .then(function () {
         var info = {};
         spyOn(internalProvider, "pickFeatures").and.returnValue(
-          when.resolve(info)
+          Promise.resolve(info)
         );
         return provider.pickFeatures(1, 2, 3, 4, 5).then(function (result) {
           expect(internalProvider.pickFeatures).toHaveBeenCalledWith(
