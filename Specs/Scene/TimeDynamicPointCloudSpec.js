--- conflicted
+++ resolved
@@ -1,31 +1,3 @@
-<<<<<<< HEAD
-import { BoundingSphere } from '../../Source/Cesium.js';
-import { Cartesian3 } from '../../Source/Cesium.js';
-import { Clock } from '../../Source/Cesium.js';
-import { ClockStep } from '../../Source/Cesium.js';
-import { defaultValue } from '../../Source/Cesium.js';
-import { defined } from '../../Source/Cesium.js';
-import { HeadingPitchRange } from '../../Source/Cesium.js';
-import { HeadingPitchRoll } from '../../Source/Cesium.js';
-import { JulianDate } from '../../Source/Cesium.js';
-import { Matrix4 } from '../../Source/Cesium.js';
-import { Resource } from '../../Source/Cesium.js';
-import { TimeIntervalCollection } from '../../Source/Cesium.js';
-import { Transforms } from '../../Source/Cesium.js';
-import { Cesium3DTileStyle } from '../../Source/Cesium.js';
-import { ClippingPlane } from '../../Source/Cesium.js';
-import { ClippingPlaneCollection } from '../../Source/Cesium.js';
-import { DracoLoader } from '../../Source/Cesium.js';
-import { PointCloudEyeDomeLighting } from '../../Source/Cesium.js';
-import { ShadowMode } from '../../Source/Cesium.js';
-import { TimeDynamicPointCloud } from '../../Source/Cesium.js';
-import createCanvas from '../createCanvas.js';
-import createScene from '../createScene.js';
-import pollToPromise from '../pollToPromise.js';
-
-describe('Scene/TimeDynamicPointCloud', function() {
-
-=======
 import { BoundingSphere } from "../../Source/Cesium.js";
 import { Cartesian3 } from "../../Source/Cesium.js";
 import { Clock } from "../../Source/Cesium.js";
@@ -49,12 +21,10 @@
 import createCanvas from "../createCanvas.js";
 import createScene from "../createScene.js";
 import pollToPromise from "../pollToPromise.js";
-import { when } from "../../Source/Cesium.js";
 
 describe(
   "Scene/TimeDynamicPointCloud",
   function () {
->>>>>>> 2fd0e8f7
     var scene;
 
     var center = new Cartesian3(
@@ -841,54 +811,10 @@
       return loadFrame(pointCloud).then(function () {
         var decoder = DracoLoader._getDecoderTaskProcessor();
         spyOn(decoder, "scheduleTask").and.returnValue(
-          when.reject({ message: "my error" })
+          Promise.reject({ message: "my error" })
         );
         var spyUpdate = jasmine.createSpy("listener");
         pointCloud.frameFailed.addEventListener(spyUpdate);
-<<<<<<< HEAD
-
-        var i;
-        for (i = 0; i < 5; ++i) {
-            goToFrame(i);
-            scene.renderForSpecs();
-        }
-
-        for (i = 0; i < 5; ++i) {
-            var arg = spyUpdate.calls.argsFor(i)[0];
-            expect(arg).toBeDefined();
-            expect(arg.uri).toContain(i + '.pnts');
-            expect(arg.message).toBe('404');
-        }
-    });
-
-    it('failed frame event is raised from Draco failure', function() {
-        var pointCloud = createTimeDynamicPointCloud({
-            useDraco : true
-        });
-        return loadFrame(pointCloud).then(function() {
-            var decoder = DracoLoader._getDecoderTaskProcessor();
-            spyOn(decoder, 'scheduleTask').and.returnValue(Promise.reject({message : 'my error'}));
-            var spyUpdate = jasmine.createSpy('listener');
-            pointCloud.frameFailed.addEventListener(spyUpdate);
-            goToFrame(1);
-            scene.renderForSpecs();
-            var failedPromise;
-            var frameFailed = false;
-            return pollToPromise(function() {
-                var contents = pointCloud._frames[1].pointCloud;
-                if (defined(contents) && !defined(failedPromise)) {
-                    failedPromise = contents.readyPromise.catch(function() {
-                        frameFailed = true;
-                    });
-                }
-                scene.renderForSpecs();
-                return frameFailed;
-            }).then(function() {
-                var arg = spyUpdate.calls.argsFor(0)[0];
-                expect(arg).toBeDefined();
-                expect(arg.uri).toContain('1.pnts');
-                expect(arg.message).toBe('my error');
-=======
         goToFrame(1);
         scene.renderForSpecs();
         var failedPromise;
@@ -896,9 +822,8 @@
         return pollToPromise(function () {
           var contents = pointCloud._frames[1].pointCloud;
           if (defined(contents) && !defined(failedPromise)) {
-            failedPromise = contents.readyPromise.otherwise(function () {
+            failedPromise = contents.readyPromise.catch(function () {
               frameFailed = true;
->>>>>>> 2fd0e8f7
             });
           }
           scene.renderForSpecs();
