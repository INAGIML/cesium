--- conflicted
+++ resolved
@@ -1,38 +1,3 @@
-<<<<<<< HEAD
-import { BoundingSphere } from '../../Source/Cesium.js';
-import { Cartesian3 } from '../../Source/Cesium.js';
-import { Cartographic } from '../../Source/Cesium.js';
-import { Ellipsoid } from '../../Source/Cesium.js';
-import { EncodedCartesian3 } from '../../Source/Cesium.js';
-import { GeographicProjection } from '../../Source/Cesium.js';
-import { Intersect } from '../../Source/Cesium.js';
-import { Interval } from '../../Source/Cesium.js';
-import { Math as CesiumMath } from '../../Source/Cesium.js';
-import { Matrix4 } from '../../Source/Cesium.js';
-import { OrientedBoundingBox } from '../../Source/Cesium.js';
-import { Plane } from '../../Source/Cesium.js';
-import { Proj4Projection } from '../../Source/Cesium.js';
-import { Rectangle } from '../../Source/Cesium.js';
-import createPackableSpecs from '../createPackableSpecs.js';
-
-describe('Core/BoundingSphere', function() {
-
-    var positionsRadius = 1.0;
-    var positionsCenter = new Cartesian3(10000001.0, 0.0, 0.0);
-
-    var center = new Cartesian3(10000000.0, 0.0, 0.0);
-
-    function getPositions() {
-        return [
-                Cartesian3.add(center, new Cartesian3(1, 0, 0), new Cartesian3()),
-                Cartesian3.add(center, new Cartesian3(2, 0, 0), new Cartesian3()),
-                Cartesian3.add(center, new Cartesian3(0, 0, 0), new Cartesian3()),
-                Cartesian3.add(center, new Cartesian3(1, 1, 0), new Cartesian3()),
-                Cartesian3.add(center, new Cartesian3(1, -1, 0), new Cartesian3()),
-                Cartesian3.add(center, new Cartesian3(1, 0, 1), new Cartesian3()),
-                Cartesian3.add(center, new Cartesian3(1, 0, -1), new Cartesian3())
-            ];
-=======
 import { BoundingSphere } from "../../Source/Cesium.js";
 import { Cartesian3 } from "../../Source/Cesium.js";
 import { Cartographic } from "../../Source/Cesium.js";
@@ -45,6 +10,7 @@
 import { Matrix4 } from "../../Source/Cesium.js";
 import { OrientedBoundingBox } from "../../Source/Cesium.js";
 import { Plane } from "../../Source/Cesium.js";
+import { Proj4Projection } from "../../Source/Cesium.js";
 import { Rectangle } from "../../Source/Cesium.js";
 import createPackableSpecs from "../createPackableSpecs.js";
 
@@ -73,7 +39,6 @@
       result.push(positions[i].x);
       result.push(positions[i].y);
       result.push(positions[i].z);
->>>>>>> 2fd0e8f7
     }
     return result;
   }
@@ -416,98 +381,6 @@
       positions.low.push(encoded.low.z);
     }
 
-<<<<<<< HEAD
-    function checkPerimeterAndCenter(rectangle, boundingSphere, projection, minHeight, maxHeight) {
-        // Test that the corners are inside the bounding sphere.
-        var point = Rectangle.southwest(rectangle).clone();
-        point.height = minHeight;
-        expectBoundingSphereToContainPoint(boundingSphere, point, projection);
-
-        point = Rectangle.southwest(rectangle).clone();
-        point.height = maxHeight;
-        expectBoundingSphereToContainPoint(boundingSphere, point, projection);
-
-        point = Rectangle.northeast(rectangle).clone();
-        point.height = minHeight;
-        expectBoundingSphereToContainPoint(boundingSphere, point, projection);
-
-        point = Rectangle.northeast(rectangle).clone();
-        point.height = maxHeight;
-        expectBoundingSphereToContainPoint(boundingSphere, point, projection);
-
-        point = Rectangle.southeast(rectangle).clone();
-        point.height = minHeight;
-        expectBoundingSphereToContainPoint(boundingSphere, point, projection);
-
-        point = Rectangle.southeast(rectangle).clone();
-        point.height = maxHeight;
-        expectBoundingSphereToContainPoint(boundingSphere, point, projection);
-
-        point = Rectangle.northwest(rectangle).clone();
-        point.height = minHeight;
-        expectBoundingSphereToContainPoint(boundingSphere, point, projection);
-
-        point = Rectangle.northwest(rectangle).clone();
-        point.height = maxHeight;
-        expectBoundingSphereToContainPoint(boundingSphere, point, projection);
-
-        // Test that the center is inside the bounding sphere
-        point = Rectangle.center(rectangle).clone();
-        point.height = minHeight;
-        expectBoundingSphereToContainPoint(boundingSphere, point, projection);
-
-        point = Rectangle.center(rectangle).clone();
-        point.height = maxHeight;
-        expectBoundingSphereToContainPoint(boundingSphere, point, projection);
-
-        // Test that the edge midpoints are inside the bounding sphere.
-        point = new Cartographic(Rectangle.center(rectangle).longitude, rectangle.south, minHeight);
-        expectBoundingSphereToContainPoint(boundingSphere, point, projection);
-
-        point = new Cartographic(Rectangle.center(rectangle).longitude, rectangle.south, maxHeight);
-        expectBoundingSphereToContainPoint(boundingSphere, point, projection);
-
-        point = new Cartographic(Rectangle.center(rectangle).longitude, rectangle.north, minHeight);
-        expectBoundingSphereToContainPoint(boundingSphere, point, projection);
-
-        point = new Cartographic(Rectangle.center(rectangle).longitude, rectangle.north, maxHeight);
-        expectBoundingSphereToContainPoint(boundingSphere, point, projection);
-
-        point = new Cartographic(rectangle.west, Rectangle.center(rectangle).latitude, minHeight);
-        expectBoundingSphereToContainPoint(boundingSphere, point, projection);
-
-        point = new Cartographic(rectangle.west, Rectangle.center(rectangle).latitude, maxHeight);
-        expectBoundingSphereToContainPoint(boundingSphere, point, projection);
-
-        point = new Cartographic(rectangle.east, Rectangle.center(rectangle).latitude, minHeight);
-        expectBoundingSphereToContainPoint(boundingSphere, point, projection);
-
-        point = new Cartographic(rectangle.east, Rectangle.center(rectangle).latitude, maxHeight);
-        expectBoundingSphereToContainPoint(boundingSphere, point, projection);
-    }
-
-    it('fromRectangleWithHeights2D includes specified min and max heights', function() {
-        var rectangle = new Rectangle(0.1, 0.5, 0.2, 0.6);
-        var projection = new GeographicProjection();
-        var minHeight = -327.0;
-        var maxHeight = 2456.0;
-        var boundingSphere = BoundingSphere.fromRectangleWithHeights2D(rectangle, projection, minHeight, maxHeight);
-
-        checkPerimeterAndCenter(rectangle, boundingSphere, projection, minHeight, maxHeight);
-    });
-
-    it('fromRectangleWithHeights2D includes specified min and max heights when using non cylindrical, non-equatorial projections', function() {
-        var rectangle = Rectangle.MAX_VALUE;
-        var projection = new Proj4Projection({
-            wellKnownText : '+proj=moll +lon_0=0 +x_0=0 +y_0=0 +a=6371000 +b=6371000 +units=m +no_defs'
-        });
-        var minHeight = -327.0;
-        var maxHeight = 2456.0;
-        var boundingSphere = BoundingSphere.fromRectangleWithHeights2D(rectangle, projection, minHeight, maxHeight);
-
-        checkPerimeterAndCenter(rectangle, boundingSphere, projection, minHeight, maxHeight);
-    });
-=======
     var sphere = BoundingSphere.fromEncodedCartesianVertices(
       positions.high,
       positions.low
@@ -848,7 +721,6 @@
       var cartographic = projection.ellipsoid.cartesianToCartographic(position);
       positions2D.push(projection.project(cartographic));
     }
->>>>>>> 2fd0e8f7
 
     var boundingSphere3D = BoundingSphere.fromPoints(positions);
     var boundingSphere2D = BoundingSphere.projectTo2D(
@@ -1094,6 +966,113 @@
     expect(distanceFromCenter).toBeLessThanOrEqualTo(boundingSphere.radius);
   }
 
+  function checkPerimeterAndCenter(
+    rectangle,
+    boundingSphere,
+    projection,
+    minHeight,
+    maxHeight
+  ) {
+    // Test that the corners are inside the bounding sphere.
+    var point = Rectangle.southwest(rectangle).clone();
+    point.height = minHeight;
+    expectBoundingSphereToContainPoint(boundingSphere, point, projection);
+
+    point = Rectangle.southwest(rectangle).clone();
+    point.height = maxHeight;
+    expectBoundingSphereToContainPoint(boundingSphere, point, projection);
+
+    point = Rectangle.northeast(rectangle).clone();
+    point.height = minHeight;
+    expectBoundingSphereToContainPoint(boundingSphere, point, projection);
+
+    point = Rectangle.northeast(rectangle).clone();
+    point.height = maxHeight;
+    expectBoundingSphereToContainPoint(boundingSphere, point, projection);
+
+    point = Rectangle.southeast(rectangle).clone();
+    point.height = minHeight;
+    expectBoundingSphereToContainPoint(boundingSphere, point, projection);
+
+    point = Rectangle.southeast(rectangle).clone();
+    point.height = maxHeight;
+    expectBoundingSphereToContainPoint(boundingSphere, point, projection);
+
+    point = Rectangle.northwest(rectangle).clone();
+    point.height = minHeight;
+    expectBoundingSphereToContainPoint(boundingSphere, point, projection);
+
+    point = Rectangle.northwest(rectangle).clone();
+    point.height = maxHeight;
+    expectBoundingSphereToContainPoint(boundingSphere, point, projection);
+
+    // Test that the center is inside the bounding sphere
+    point = Rectangle.center(rectangle).clone();
+    point.height = minHeight;
+    expectBoundingSphereToContainPoint(boundingSphere, point, projection);
+
+    point = Rectangle.center(rectangle).clone();
+    point.height = maxHeight;
+    expectBoundingSphereToContainPoint(boundingSphere, point, projection);
+
+    // Test that the edge midpoints are inside the bounding sphere.
+    point = new Cartographic(
+      Rectangle.center(rectangle).longitude,
+      rectangle.south,
+      minHeight
+    );
+    expectBoundingSphereToContainPoint(boundingSphere, point, projection);
+
+    point = new Cartographic(
+      Rectangle.center(rectangle).longitude,
+      rectangle.south,
+      maxHeight
+    );
+    expectBoundingSphereToContainPoint(boundingSphere, point, projection);
+
+    point = new Cartographic(
+      Rectangle.center(rectangle).longitude,
+      rectangle.north,
+      minHeight
+    );
+    expectBoundingSphereToContainPoint(boundingSphere, point, projection);
+
+    point = new Cartographic(
+      Rectangle.center(rectangle).longitude,
+      rectangle.north,
+      maxHeight
+    );
+    expectBoundingSphereToContainPoint(boundingSphere, point, projection);
+
+    point = new Cartographic(
+      rectangle.west,
+      Rectangle.center(rectangle).latitude,
+      minHeight
+    );
+    expectBoundingSphereToContainPoint(boundingSphere, point, projection);
+
+    point = new Cartographic(
+      rectangle.west,
+      Rectangle.center(rectangle).latitude,
+      maxHeight
+    );
+    expectBoundingSphereToContainPoint(boundingSphere, point, projection);
+
+    point = new Cartographic(
+      rectangle.east,
+      Rectangle.center(rectangle).latitude,
+      minHeight
+    );
+    expectBoundingSphereToContainPoint(boundingSphere, point, projection);
+
+    point = new Cartographic(
+      rectangle.east,
+      Rectangle.center(rectangle).latitude,
+      maxHeight
+    );
+    expectBoundingSphereToContainPoint(boundingSphere, point, projection);
+  }
+
   it("fromRectangleWithHeights2D includes specified min and max heights", function () {
     var rectangle = new Rectangle(0.1, 0.5, 0.2, 0.6);
     var projection = new GeographicProjection();
@@ -1106,104 +1085,37 @@
       maxHeight
     );
 
-    // Test that the corners are inside the bounding sphere.
-    var point = Rectangle.southwest(rectangle).clone();
-    point.height = minHeight;
-    expectBoundingSphereToContainPoint(boundingSphere, point, projection);
-
-    point = Rectangle.southwest(rectangle).clone();
-    point.height = maxHeight;
-    expectBoundingSphereToContainPoint(boundingSphere, point, projection);
-
-    point = Rectangle.northeast(rectangle).clone();
-    point.height = minHeight;
-    expectBoundingSphereToContainPoint(boundingSphere, point, projection);
-
-    point = Rectangle.northeast(rectangle).clone();
-    point.height = maxHeight;
-    expectBoundingSphereToContainPoint(boundingSphere, point, projection);
-
-    point = Rectangle.southeast(rectangle).clone();
-    point.height = minHeight;
-    expectBoundingSphereToContainPoint(boundingSphere, point, projection);
-
-    point = Rectangle.southeast(rectangle).clone();
-    point.height = maxHeight;
-    expectBoundingSphereToContainPoint(boundingSphere, point, projection);
-
-    point = Rectangle.northwest(rectangle).clone();
-    point.height = minHeight;
-    expectBoundingSphereToContainPoint(boundingSphere, point, projection);
-
-    point = Rectangle.northwest(rectangle).clone();
-    point.height = maxHeight;
-    expectBoundingSphereToContainPoint(boundingSphere, point, projection);
-
-    // Test that the center is inside the bounding sphere
-    point = Rectangle.center(rectangle).clone();
-    point.height = minHeight;
-    expectBoundingSphereToContainPoint(boundingSphere, point, projection);
-
-    point = Rectangle.center(rectangle).clone();
-    point.height = maxHeight;
-    expectBoundingSphereToContainPoint(boundingSphere, point, projection);
-
-    // Test that the edge midpoints are inside the bounding sphere.
-    point = new Cartographic(
-      Rectangle.center(rectangle).longitude,
-      rectangle.south,
-      minHeight
-    );
-    expectBoundingSphereToContainPoint(boundingSphere, point, projection);
-
-    point = new Cartographic(
-      Rectangle.center(rectangle).longitude,
-      rectangle.south,
+    checkPerimeterAndCenter(
+      rectangle,
+      boundingSphere,
+      projection,
+      minHeight,
       maxHeight
     );
-    expectBoundingSphereToContainPoint(boundingSphere, point, projection);
-
-    point = new Cartographic(
-      Rectangle.center(rectangle).longitude,
-      rectangle.north,
-      minHeight
-    );
-    expectBoundingSphereToContainPoint(boundingSphere, point, projection);
-
-    point = new Cartographic(
-      Rectangle.center(rectangle).longitude,
-      rectangle.north,
+  });
+
+  it("fromRectangleWithHeights2D includes specified min and max heights when using non cylindrical, non-equatorial projections", function () {
+    var rectangle = Rectangle.MAX_VALUE;
+    var projection = new Proj4Projection({
+      wellKnownText:
+        "+proj=moll +lon_0=0 +x_0=0 +y_0=0 +a=6371000 +b=6371000 +units=m +no_defs",
+    });
+    var minHeight = -327.0;
+    var maxHeight = 2456.0;
+    var boundingSphere = BoundingSphere.fromRectangleWithHeights2D(
+      rectangle,
+      projection,
+      minHeight,
       maxHeight
     );
-    expectBoundingSphereToContainPoint(boundingSphere, point, projection);
-
-    point = new Cartographic(
-      rectangle.west,
-      Rectangle.center(rectangle).latitude,
-      minHeight
-    );
-    expectBoundingSphereToContainPoint(boundingSphere, point, projection);
-
-    point = new Cartographic(
-      rectangle.west,
-      Rectangle.center(rectangle).latitude,
+
+    checkPerimeterAndCenter(
+      rectangle,
+      boundingSphere,
+      projection,
+      minHeight,
       maxHeight
     );
-    expectBoundingSphereToContainPoint(boundingSphere, point, projection);
-
-    point = new Cartographic(
-      rectangle.east,
-      Rectangle.center(rectangle).latitude,
-      minHeight
-    );
-    expectBoundingSphereToContainPoint(boundingSphere, point, projection);
-
-    point = new Cartographic(
-      rectangle.east,
-      Rectangle.center(rectangle).latitude,
-      maxHeight
-    );
-    expectBoundingSphereToContainPoint(boundingSphere, point, projection);
   });
 
   it("computes the volume of a BoundingSphere", function () {
