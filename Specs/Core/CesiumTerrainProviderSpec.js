--- conflicted
+++ resolved
@@ -1,65 +1,5 @@
-<<<<<<< HEAD
-import { CesiumTerrainProvider } from '../../Source/Cesium.js';
-import { defer } from '../../Source/Cesium.js';
-import { Ellipsoid } from '../../Source/Cesium.js';
-import { GeographicTilingScheme } from '../../Source/Cesium.js';
-import { getAbsoluteUri } from '../../Source/Cesium.js';
-import { HeightmapTerrainData } from '../../Source/Cesium.js';
-import { IonResource } from '../../Source/Cesium.js';
-import { Math as CesiumMath } from '../../Source/Cesium.js';
-import { QuantizedMeshTerrainData } from '../../Source/Cesium.js';
-import { Request } from '../../Source/Cesium.js';
-import { RequestScheduler } from '../../Source/Cesium.js';
-import { Resource } from '../../Source/Cesium.js';
-import { TerrainProvider } from '../../Source/Cesium.js';
-import pollToPromise from '../pollToPromise.js';
-
-describe('Core/CesiumTerrainProvider', function() {
-
-    beforeEach(function() {
-        RequestScheduler.clearForSpecs();
-    });
-
-    afterEach(function() {
-        Resource._Implementations.loadWithXhr = Resource._DefaultImplementations.loadWithXhr;
-    });
-
-    function returnTileJson(path) {
-        var oldLoad = Resource._Implementations.loadWithXhr;
-        Resource._Implementations.loadWithXhr = function(url, responseType, method, data, headers, deferred, overrideMimeType) {
-            if (url.indexOf('layer.json') >= 0) {
-                Resource._DefaultImplementations.loadWithXhr(path, responseType, method, data, headers, deferred);
-            } else {
-                return oldLoad(url, responseType, method, data, headers, deferred, overrideMimeType);
-            }
-        };
-    }
-
-    function returnHeightmapTileJson() {
-        return returnTileJson('Data/CesiumTerrainTileJson/StandardHeightmap.tile.json');
-    }
-
-    function returnQuantizedMeshTileJson() {
-        return returnTileJson('Data/CesiumTerrainTileJson/QuantizedMesh.tile.json');
-    }
-
-    function returnVertexNormalTileJson() {
-        return returnTileJson('Data/CesiumTerrainTileJson/VertexNormals.tile.json');
-    }
-
-    function returnOctVertexNormalTileJson() {
-        return returnTileJson('Data/CesiumTerrainTileJson/OctVertexNormals.tile.json');
-    }
-
-    function returnWaterMaskTileJson() {
-        return returnTileJson('Data/CesiumTerrainTileJson/WaterMask.tile.json');
-    }
-
-    function returnPartialAvailabilityTileJson() {
-        return returnTileJson('Data/CesiumTerrainTileJson/PartialAvailability.tile.json');
-    }
-=======
 import { CesiumTerrainProvider } from "../../Source/Cesium.js";
+import { defer } from "../../Source/Cesium.js";
 import { Ellipsoid } from "../../Source/Cesium.js";
 import { GeographicTilingScheme } from "../../Source/Cesium.js";
 import { getAbsoluteUri } from "../../Source/Cesium.js";
@@ -72,7 +12,6 @@
 import { Resource } from "../../Source/Cesium.js";
 import { TerrainProvider } from "../../Source/Cesium.js";
 import pollToPromise from "../pollToPromise.js";
-import { when } from "../../Source/Cesium.js";
 
 describe("Core/CesiumTerrainProvider", function () {
   beforeEach(function () {
@@ -199,16 +138,17 @@
       requestVertexNormals: requestNormals,
       requestWaterMask: requestWaterMask,
     });
->>>>>>> 2fd0e8f7
 
     return pollToPromise(function () {
       return terrainProvider.ready;
     }).then(function () {
       var promise = terrainProvider.requestTileGeometry(level, x, y);
 
-      return when(promise, f, function (error) {
-        expect("requestTileGeometry").toBe("returning a tile."); // test failure
-      });
+      return Promise.resolve(promise)
+        .then(f)
+        .catch(function (error) {
+          expect("requestTileGeometry").toBe("returning a tile."); // test failure
+        });
     });
   }
 
@@ -222,18 +162,10 @@
     expect(CesiumTerrainProvider).toConformToInterface(TerrainProvider);
   });
 
-<<<<<<< HEAD
-            return Promise.resolve(promise).then(f).catch(function(error) {
-                expect('requestTileGeometry').toBe('returning a tile.'); // test failure
-            });
-        });
-    }
-=======
   it("constructor throws if url is not provided", function () {
     expect(function () {
       return new CesiumTerrainProvider();
     }).toThrowDeveloperError();
->>>>>>> 2fd0e8f7
 
     expect(function () {
       return new CesiumTerrainProvider({});
@@ -253,24 +185,12 @@
 
   it("resolves readyPromise when url promise is used", function () {
     var provider = new CesiumTerrainProvider({
-      url: when.resolve("made/up/url"),
-    });
-
-<<<<<<< HEAD
-    it('resolves readyPromise when url promise is used', function() {
-        var provider = new CesiumTerrainProvider({
-            url : Promise.resolve('made/up/url')
-        });
-
-        return provider.readyPromise.then(function (result) {
-            expect(result).toBe(true);
-            expect(provider.ready).toBe(true);
-        });
-=======
+      url: Promise.resolve("made/up/url"),
+    });
+
     return provider.readyPromise.then(function (result) {
       expect(result).toBe(true);
       expect(provider.ready).toBe(true);
->>>>>>> 2fd0e8f7
     });
   });
 
@@ -279,24 +199,8 @@
       url: "made/up/url",
     });
 
-<<<<<<< HEAD
-    it('rejects readyPromise when url rejects', function() {
-        var error = new Error();
-        var provider = new CesiumTerrainProvider({
-            url: Promise.reject(error)
-        });
-        return provider.readyPromise
-            .then(function() {
-                fail('should not resolve');
-            })
-            .catch(function(result) {
-                expect(result).toBe(error);
-                expect(provider.ready).toBe(false);
-            });
-=======
     var provider = new CesiumTerrainProvider({
       url: resource,
->>>>>>> 2fd0e8f7
     });
 
     return provider.readyPromise.then(function (result) {
@@ -308,13 +212,13 @@
   it("rejects readyPromise when url rejects", function () {
     var error = new Error();
     var provider = new CesiumTerrainProvider({
-      url: when.reject(error),
+      url: Promise.reject(error),
     });
     return provider.readyPromise
       .then(function () {
         fail("should not resolve");
       })
-      .otherwise(function (result) {
+      .catch(function (result) {
         expect(result).toBe(error);
         expect(provider.ready).toBe(false);
       });
@@ -387,68 +291,16 @@
       url: "made/up/url",
     });
 
-<<<<<<< HEAD
-    it('raises an error if layer.json does not specify a format', function() {
-        returnTileJson('Data/CesiumTerrainTileJson/NoFormat.tile.json');
-
-        var provider = new CesiumTerrainProvider({
-            url : 'made/up/url'
-        });
-
-        var deferred = defer();
-
-        provider.errorEvent.addEventListener(function(e) {
-            deferred.resolve(e);
-        });
-
-        return deferred.promise.then(function(error) {
-            expect(error.message).toContain('format is not specified');
-        });
-=======
     return pollToPromise(function () {
       return provider.ready;
     }).then(function () {
       expect(provider.credit).toBeUndefined();
->>>>>>> 2fd0e8f7
     });
   });
 
   it("logo is defined if credit is provided", function () {
     returnHeightmapTileJson();
 
-<<<<<<< HEAD
-        var provider = new CesiumTerrainProvider({
-            url : 'made/up/url'
-        });
-
-        var deferred = defer();
-
-        provider.errorEvent.addEventListener(function(e) {
-            deferred.resolve(e);
-        });
-
-        return deferred.promise.then(function(error) {
-            expect(error.message).toContain('invalid or not supported');
-        });
-    });
-
-    it('raises an error if layer.json does not specify quantized-mesh 1.x format', function() {
-        returnTileJson('Data/CesiumTerrainTileJson/QuantizedMesh2.0.tile.json');
-
-        var provider = new CesiumTerrainProvider({
-            url : 'made/up/url'
-        });
-
-        var deferred = defer();
-
-        provider.errorEvent.addEventListener(function(e) {
-            deferred.resolve(e);
-        });
-
-        return deferred.promise.then(function(error) {
-            expect(error.message).toContain('invalid or not supported');
-        });
-=======
     var provider = new CesiumTerrainProvider({
       url: "made/up/url",
       credit: "thanks to our awesome made up contributors!",
@@ -458,7 +310,6 @@
       return provider.ready;
     }).then(function () {
       expect(provider.credit).toBeDefined();
->>>>>>> 2fd0e8f7
     });
   });
 
@@ -469,49 +320,15 @@
       url: "made/up/url",
     });
 
-<<<<<<< HEAD
-    it('raises an error if layer.json does not specify a tiles property', function() {
-        returnTileJson('Data/CesiumTerrainTileJson/NoTiles.tile.json');
-
-        var provider = new CesiumTerrainProvider({
-            url : 'made/up/url'
-        });
-
-        var deferred = defer();
-
-        provider.errorEvent.addEventListener(function(e) {
-            deferred.resolve(e);
-        });
-
-        return deferred.promise.then(function(error) {
-            expect(error.message).toContain('does not specify any tile URL templates');
-        });
-=======
     return pollToPromise(function () {
       return provider.ready;
     }).then(function () {
       expect(provider.hasWaterMask).toBe(true);
->>>>>>> 2fd0e8f7
-    });
-  });
-
-<<<<<<< HEAD
-    it('raises an error if layer.json tiles property is an empty array', function() {
-        returnTileJson('Data/CesiumTerrainTileJson/EmptyTilesArray.tile.json');
-
-        var provider = new CesiumTerrainProvider({
-            url : 'made/up/url'
-        });
-
-        var deferred = defer();
-
-        provider.errorEvent.addEventListener(function(e) {
-            deferred.resolve(e);
-        });
-=======
+    });
+  });
+
   it("has vertex normals", function () {
     returnOctVertexNormalTileJson();
->>>>>>> 2fd0e8f7
 
     var provider = new CesiumTerrainProvider({
       url: "made/up/url",
@@ -587,7 +404,7 @@
       url: "made/up/url",
     });
 
-    var deferred = when.defer();
+    var deferred = defer();
 
     provider.errorEvent.addEventListener(function (e) {
       deferred.resolve(e);
@@ -605,7 +422,7 @@
       url: "made/up/url",
     });
 
-    var deferred = when.defer();
+    var deferred = defer();
 
     provider.errorEvent.addEventListener(function (e) {
       deferred.resolve(e);
@@ -623,7 +440,7 @@
       url: "made/up/url",
     });
 
-    var deferred = when.defer();
+    var deferred = defer();
 
     provider.errorEvent.addEventListener(function (e) {
       deferred.resolve(e);
@@ -658,7 +475,7 @@
       url: "made/up/url",
     });
 
-    var deferred = when.defer();
+    var deferred = defer();
 
     provider.errorEvent.addEventListener(function (e) {
       deferred.resolve(e);
@@ -678,7 +495,7 @@
       url: "made/up/url",
     });
 
-    var deferred = when.defer();
+    var deferred = defer();
 
     provider.errorEvent.addEventListener(function (e) {
       deferred.resolve(e);
