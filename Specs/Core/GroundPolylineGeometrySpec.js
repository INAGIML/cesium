import { ApproximateTerrainHeights } from "../../Source/Cesium.js";
import { ArcType } from "../../Source/Cesium.js";
import { arraySlice } from "../../Source/Cesium.js";
import { Cartesian3 } from "../../Source/Cesium.js";
import { Cartographic } from "../../Source/Cesium.js";
import { Ellipsoid } from "../../Source/Cesium.js";
import { GeographicProjection } from "../../Source/Cesium.js";
import { GroundPolylineGeometry } from "../../Source/Cesium.js";
import { Math as CesiumMath } from "../../Source/Cesium.js";
import { WebMercatorProjection } from "../../Source/Cesium.js";
import createPackableSpecs from "../createPackableSpecs.js";

describe("Core/GroundPolylineGeometry", function () {
  beforeAll(function () {
    return ApproximateTerrainHeights.initialize();
  });

  afterAll(function () {
    ApproximateTerrainHeights._initPromise = undefined;
    ApproximateTerrainHeights._terrainHeights = undefined;
  });

  function verifyAttributeValuesIdentical(attribute) {
    var values = attribute.values;
    var componentsPerAttribute = attribute.componentsPerAttribute;
    var vertexCount = values.length / componentsPerAttribute;
    var firstVertex = arraySlice(values, 0, componentsPerAttribute);
    var identical = true;
    for (var i = 1; i < vertexCount; i++) {
      var index = i * componentsPerAttribute;
      var vertex = arraySlice(values, index, index + componentsPerAttribute);
      for (var j = 0; j < componentsPerAttribute; j++) {
        if (vertex[j] !== firstVertex[j]) {
          identical = false;
          break;
        }
      }
    }
    expect(identical).toBe(true);
  }

  it("computes positions and additional attributes for polylines", function () {
    var startCartographic = Cartographic.fromDegrees(0.01, 0.0);
    var endCartographic = Cartographic.fromDegrees(0.02, 0.0);
    var groundPolylineGeometry = new GroundPolylineGeometry({
      positions: Cartesian3.fromRadiansArray([
        startCartographic.longitude,
        startCartographic.latitude,
        endCartographic.longitude,
        endCartographic.latitude,
      ]),
      granularity: 0.0,
    });

    var geometry = GroundPolylineGeometry.createGeometry(
      groundPolylineGeometry
    );

    expect(geometry.indices.length).toEqual(36);
    expect(geometry.attributes.position.values.length).toEqual(24);

    var startHiAndForwardOffsetX = geometry.attributes.startHiAndForwardOffsetX;
    var startLoAndForwardOffsetY = geometry.attributes.startLoAndForwardOffsetY;
    var startNormalAndForwardOffsetZ =
      geometry.attributes.startNormalAndForwardOffsetZ;
    var endNormalAndTextureCoordinateNormalizationX =
      geometry.attributes.endNormalAndTextureCoordinateNormalizationX;
    var rightNormalAndTextureCoordinateNormalizationY =
      geometry.attributes.rightNormalAndTextureCoordinateNormalizationY;
    var startHiLo2D = geometry.attributes.startHiLo2D;
    var offsetAndRight2D = geometry.attributes.offsetAndRight2D;
    var startEndNormals2D = geometry.attributes.startEndNormals2D;
    var texcoordNormalization2D = geometry.attributes.texcoordNormalization2D;

    // Expect each entry in the additional attributes to be identical across all vertices since this is a single segment,
    // except endNormalAndTextureCoordinateNormalizationX and texcoordNormalization2D, which should be "sided"
    verifyAttributeValuesIdentical(startHiAndForwardOffsetX);
    verifyAttributeValuesIdentical(startLoAndForwardOffsetY);
    verifyAttributeValuesIdentical(startNormalAndForwardOffsetZ);
    verifyAttributeValuesIdentical(startHiLo2D);
    verifyAttributeValuesIdentical(offsetAndRight2D);
    verifyAttributeValuesIdentical(startEndNormals2D);

    // Expect endNormalAndTextureCoordinateNormalizationX and texcoordNormalization2D.x to encode the "side" of the geometry
    var i;
    var index;
    var values = endNormalAndTextureCoordinateNormalizationX.values;
    for (i = 0; i < 4; i++) {
      index = i * 4 + 3;
      expect(CesiumMath.sign(values[index])).toEqual(1.0);
    }
    for (i = 4; i < 8; i++) {
      index = i * 4 + 3;
      expect(CesiumMath.sign(values[index])).toEqual(-1.0);
    }

    values = texcoordNormalization2D.values;
    for (i = 0; i < 4; i++) {
      index = i * 2;
      expect(CesiumMath.sign(values[index])).toEqual(1.0);
    }
    for (i = 4; i < 8; i++) {
      index = i * 2;
      expect(CesiumMath.sign(values[index])).toEqual(-1.0);
    }

    // Expect rightNormalAndTextureCoordinateNormalizationY and texcoordNormalization2D.y to encode if the vertex is on the bottom
    values = rightNormalAndTextureCoordinateNormalizationY.values;
    expect(values[3]).toBeGreaterThan(1.0);
    expect(values[1 * 4 + 3]).toBeGreaterThan(1.0);
    expect(values[4 * 4 + 3]).toBeGreaterThan(1.0);
    expect(values[5 * 4 + 3]).toBeGreaterThan(1.0);

    values = texcoordNormalization2D.values;
    expect(values[1]).toBeGreaterThan(1.0);
    expect(values[1 * 2 + 1]).toBeGreaterThan(1.0);
    expect(values[4 * 2 + 1]).toBeGreaterThan(1.0);
    expect(values[5 * 2 + 1]).toBeGreaterThan(1.0);

    // Line segment geometry is encoded as:
    // - start position
    // - offset to the end position
    // - normal for a mitered plane at each end
    // - a right-facing normal
    // - parameters for localizing the position along the line to texture coordinates
    var startPosition3D = new Cartesian3();
    startPosition3D.x =
      startHiAndForwardOffsetX.values[0] + startLoAndForwardOffsetY.values[0];
    startPosition3D.y =
      startHiAndForwardOffsetX.values[1] + startLoAndForwardOffsetY.values[1];
    startPosition3D.z =
      startHiAndForwardOffsetX.values[2] + startLoAndForwardOffsetY.values[2];
    var reconstructedCarto = Cartographic.fromCartesian(startPosition3D);
    reconstructedCarto.height = 0.0;
    expect(
      Cartographic.equalsEpsilon(
        reconstructedCarto,
        startCartographic,
        CesiumMath.EPSILON7
      )
    ).toBe(true);

    var endPosition3D = new Cartesian3();
    endPosition3D.x = startPosition3D.x + startHiAndForwardOffsetX.values[3];
    endPosition3D.y = startPosition3D.y + startLoAndForwardOffsetY.values[3];
    endPosition3D.z =
      startPosition3D.z + startNormalAndForwardOffsetZ.values[3];
    reconstructedCarto = Cartographic.fromCartesian(endPosition3D);
    reconstructedCarto.height = 0.0;
    expect(
      Cartographic.equalsEpsilon(
        reconstructedCarto,
        endCartographic,
        CesiumMath.EPSILON7
      )
    ).toBe(true);

    var startNormal3D = Cartesian3.unpack(startNormalAndForwardOffsetZ.values);
    expect(
      Cartesian3.equalsEpsilon(
        startNormal3D,
        new Cartesian3(0.0, 1.0, 0.0),
        CesiumMath.EPSILON2
      )
    ).toBe(true);

    var endNormal3D = Cartesian3.unpack(
      endNormalAndTextureCoordinateNormalizationX.values
    );
    expect(
      Cartesian3.equalsEpsilon(
        endNormal3D,
        new Cartesian3(0.0, -1.0, 0.0),
        CesiumMath.EPSILON2
      )
    ).toBe(true);

    var rightNormal3D = Cartesian3.unpack(
      rightNormalAndTextureCoordinateNormalizationY.values
    );
    expect(
      Cartesian3.equalsEpsilon(
        rightNormal3D,
        new Cartesian3(0.0, 0.0, -1.0),
        CesiumMath.EPSILON2
      )
    ).toBe(true);

    var texcoordNormalizationX =
      endNormalAndTextureCoordinateNormalizationX.values[3];
    expect(texcoordNormalizationX).toEqualEpsilon(1.0, CesiumMath.EPSILON3);

    // 2D
    var projection = new GeographicProjection();

    var startPosition2D = new Cartesian3();
    startPosition2D.x = startHiLo2D.values[0] + startHiLo2D.values[2];
    startPosition2D.y = startHiLo2D.values[1] + startHiLo2D.values[3];
    reconstructedCarto = projection.unproject(startPosition2D);
    reconstructedCarto.height = 0.0;
    expect(
      Cartographic.equalsEpsilon(
        reconstructedCarto,
        startCartographic,
        CesiumMath.EPSILON7
      )
    ).toBe(true);

    var endPosition2D = new Cartesian3();
    endPosition2D.x = startPosition2D.x + offsetAndRight2D.values[0];
    endPosition2D.y = startPosition2D.y + offsetAndRight2D.values[1];
    reconstructedCarto = projection.unproject(endPosition2D);
    reconstructedCarto.height = 0.0;
    expect(
      Cartographic.equalsEpsilon(
        reconstructedCarto,
        endCartographic,
        CesiumMath.EPSILON7
      )
    ).toBe(true);

    var startNormal2D = new Cartesian3();
    startNormal2D.x = startEndNormals2D.values[0];
    startNormal2D.y = startEndNormals2D.values[1];
    expect(
      Cartesian3.equalsEpsilon(
        startNormal2D,
        new Cartesian3(1.0, 0.0, 0.0),
        CesiumMath.EPSILON2
      )
    ).toBe(true);

    var endNormal2D = new Cartesian3();
    endNormal2D.x = startEndNormals2D.values[2];
    endNormal2D.y = startEndNormals2D.values[3];
    expect(
      Cartesian3.equalsEpsilon(
        endNormal2D,
        new Cartesian3(-1.0, 0.0, 0.0),
        CesiumMath.EPSILON2
      )
    ).toBe(true);

    var rightNormal2D = new Cartesian3();
    rightNormal2D.x = offsetAndRight2D.values[2];
    rightNormal2D.y = offsetAndRight2D.values[3];
    expect(
      Cartesian3.equalsEpsilon(
        rightNormal2D,
        new Cartesian3(0.0, -1.0, 0.0),
        CesiumMath.EPSILON2
      )
    ).toBe(true);

    texcoordNormalizationX = texcoordNormalization2D.values[0];
    expect(texcoordNormalizationX).toEqualEpsilon(1.0, CesiumMath.EPSILON3);
  });

  it("does not generate 2D attributes when scene3DOnly is true", function () {
    var startCartographic = Cartographic.fromDegrees(0.01, 0.0);
    var endCartographic = Cartographic.fromDegrees(0.02, 0.0);
    var groundPolylineGeometry = new GroundPolylineGeometry({
      positions: Cartesian3.fromRadiansArray([
        startCartographic.longitude,
        startCartographic.latitude,
        endCartographic.longitude,
        endCartographic.latitude,
      ]),
      granularity: 0.0,
    });

    groundPolylineGeometry._scene3DOnly = true;

    var geometry = GroundPolylineGeometry.createGeometry(
      groundPolylineGeometry
    );

    expect(geometry.attributes.startHiAndForwardOffsetX).toBeDefined();
    expect(geometry.attributes.startLoAndForwardOffsetY).toBeDefined();
    expect(geometry.attributes.startNormalAndForwardOffsetZ).toBeDefined();
    expect(
      geometry.attributes.endNormalAndTextureCoordinateNormalizationX
    ).toBeDefined();
    expect(
      geometry.attributes.rightNormalAndTextureCoordinateNormalizationY
    ).toBeDefined();

    expect(geometry.attributes.startHiLo2D).not.toBeDefined();
    expect(geometry.attributes.offsetAndRight2D).not.toBeDefined();
    expect(geometry.attributes.startEndNormals2D).not.toBeDefined();
    expect(geometry.attributes.texcoordNormalization2D).not.toBeDefined();
  });

  it("removes adjacent positions with the same latitude/longitude", function () {
    var startCartographic = Cartographic.fromDegrees(0.01, 0.0);
    var endCartographic = Cartographic.fromDegrees(0.02, 0.0);
    var groundPolylineGeometry = new GroundPolylineGeometry({
      positions: Cartesian3.fromRadiansArrayHeights([
        startCartographic.longitude,
        startCartographic.latitude,
        0.0,
        endCartographic.longitude,
        endCartographic.latitude,
        0.0,
        endCartographic.longitude,
        endCartographic.latitude,
        0.0,
        endCartographic.longitude,
        endCartographic.latitude,
        10.0,
      ]),
      granularity: 0.0,
    });

    var geometry = GroundPolylineGeometry.createGeometry(
      groundPolylineGeometry
    );

    expect(geometry.indices.length).toEqual(36);
    expect(geometry.attributes.position.values.length).toEqual(24);
  });

  it("returns undefined if filtered points are not a valid geometry", function () {
    var startCartographic = Cartographic.fromDegrees(0.01, 0.0);
    var groundPolylineGeometry = new GroundPolylineGeometry({
      positions: Cartesian3.fromRadiansArrayHeights([
        startCartographic.longitude,
        startCartographic.latitude,
        0.0,
        startCartographic.longitude,
        startCartographic.latitude,
        0.0,
      ]),
      granularity: 0.0,
    });

    var geometry = GroundPolylineGeometry.createGeometry(
      groundPolylineGeometry
    );

    expect(geometry).toBeUndefined();
  });

  it("miters turns", function () {
    var groundPolylineGeometry = new GroundPolylineGeometry({
      positions: Cartesian3.fromDegreesArray([
        0.01,
        0.0,
        0.02,
        0.0,
        0.02,
        0.01,
      ]),
      granularity: 0.0,
    });

    var geometry = GroundPolylineGeometry.createGeometry(
      groundPolylineGeometry
    );
    expect(geometry.indices.length).toEqual(72);
    expect(geometry.attributes.position.values.length).toEqual(48);

    var startNormalAndForwardOffsetZvalues =
      geometry.attributes.startNormalAndForwardOffsetZ.values;
    var endNormalAndTextureCoordinateNormalizationXvalues =
      geometry.attributes.endNormalAndTextureCoordinateNormalizationX.values;

    var miteredStartNormal = Cartesian3.unpack(
      startNormalAndForwardOffsetZvalues,
      32
    );
    var miteredEndNormal = Cartesian3.unpack(
      endNormalAndTextureCoordinateNormalizationXvalues,
      0
    );
    var reverseMiteredEndNormal = Cartesian3.multiplyByScalar(
      miteredEndNormal,
      -1.0,
      new Cartesian3()
    );

    expect(
      Cartesian3.equalsEpsilon(
        miteredStartNormal,
        reverseMiteredEndNormal,
        CesiumMath.EPSILON7
      )
    ).toBe(true);

    var approximateExpectedMiterNormal = new Cartesian3(0.0, 1.0, 1.0);
    Cartesian3.normalize(
      approximateExpectedMiterNormal,
      approximateExpectedMiterNormal
    );
    expect(
      Cartesian3.equalsEpsilon(
        approximateExpectedMiterNormal,
        miteredStartNormal,
        CesiumMath.EPSILON2
      )
    ).toBe(true);
  });

  it("breaks miters for tight turns", function () {
    var groundPolylineGeometry = new GroundPolylineGeometry({
      positions: Cartesian3.fromDegreesArray([
        0.01,
        0.0,
        0.02,
        0.0,
        0.01,
        CesiumMath.EPSILON7,
      ]),
      granularity: 0.0,
    });

    var geometry = GroundPolylineGeometry.createGeometry(
      groundPolylineGeometry
    );

    var startNormalAndForwardOffsetZvalues =
      geometry.attributes.startNormalAndForwardOffsetZ.values;
    var endNormalAndTextureCoordinateNormalizationXvalues =
      geometry.attributes.endNormalAndTextureCoordinateNormalizationX.values;

    var miteredStartNormal = Cartesian3.unpack(
      startNormalAndForwardOffsetZvalues,
      32
    );
    var miteredEndNormal = Cartesian3.unpack(
      endNormalAndTextureCoordinateNormalizationXvalues,
      0
    );

    expect(
      Cartesian3.equalsEpsilon(
        miteredStartNormal,
        miteredEndNormal,
        CesiumMath.EPSILON7
      )
    ).toBe(true);

    var approximateExpectedMiterNormal = new Cartesian3(0.0, -1.0, 0.0);

    Cartesian3.normalize(
      approximateExpectedMiterNormal,
      approximateExpectedMiterNormal
    );
    expect(
      Cartesian3.equalsEpsilon(
        approximateExpectedMiterNormal,
        miteredStartNormal,
        CesiumMath.EPSILON2
      )
    ).toBe(true);

    // Break miter on loop end
    groundPolylineGeometry = new GroundPolylineGeometry({
      positions: Cartesian3.fromDegreesArray([
        0.01,
        0.0,
        0.02,
        0.0,
        0.015,
        CesiumMath.EPSILON7,
      ]),
      granularity: 0.0,
      loop: true,
    });

    geometry = GroundPolylineGeometry.createGeometry(groundPolylineGeometry);

    startNormalAndForwardOffsetZvalues =
      geometry.attributes.startNormalAndForwardOffsetZ.values;
    endNormalAndTextureCoordinateNormalizationXvalues =
      geometry.attributes.endNormalAndTextureCoordinateNormalizationX.values;

    // Check normals at loop end
    miteredStartNormal = Cartesian3.unpack(
      startNormalAndForwardOffsetZvalues,
      0
    );
    miteredEndNormal = Cartesian3.unpack(
      endNormalAndTextureCoordinateNormalizationXvalues,
      32 * 2
    );

    expect(
      Cartesian3.equalsEpsilon(
        miteredStartNormal,
        miteredEndNormal,
        CesiumMath.EPSILON7
      )
    ).toBe(true);

    approximateExpectedMiterNormal = new Cartesian3(0.0, 1.0, 0.0);

    Cartesian3.normalize(
      approximateExpectedMiterNormal,
      approximateExpectedMiterNormal
    );
    expect(
      Cartesian3.equalsEpsilon(
        approximateExpectedMiterNormal,
        miteredStartNormal,
        CesiumMath.EPSILON2
      )
    ).toBe(true);
  });

  it("interpolates long polyline segments", function () {
    var groundPolylineGeometry = new GroundPolylineGeometry({
      positions: Cartesian3.fromDegreesArray([0.01, 0.0, 0.02, 0.0]),
      granularity: 600.0, // 0.01 to 0.02 is about 1113 meters with default ellipsoid, expect two segments
    });

    var geometry = GroundPolylineGeometry.createGeometry(
      groundPolylineGeometry
    );

    expect(geometry.indices.length).toEqual(72);
    expect(geometry.attributes.position.values.length).toEqual(48);

    // Interpolate one segment but not the other
    groundPolylineGeometry = new GroundPolylineGeometry({
      positions: Cartesian3.fromDegreesArray([
        0.01,
        0.0,
        0.02,
        0.0,
        0.0201,
        0.0,
      ]),
      granularity: 600.0,
    });

    geometry = GroundPolylineGeometry.createGeometry(groundPolylineGeometry);

    expect(geometry.indices.length).toEqual(36 * 3);
    expect(geometry.attributes.position.values.length).toEqual(24 * 3);
  });

  it("interpolates long polyline segments for rhumb lines", function () {
    // rhumb distance = 289020, geodesic distance = 288677
    var positions = Cartesian3.fromDegreesArray([10, 75, 20, 75]);

    var rhumbGroundPolylineGeometry = new GroundPolylineGeometry({
      positions: positions,
      granularity: 2890.0,
      arcType: ArcType.RHUMB,
    });
    var geodesicGroundPolylineGeometry = new GroundPolylineGeometry({
      positions: positions,
      granularity: 2890.0,
      arcType: ArcType.GEODESIC,
    });

    var rhumbGeometry = GroundPolylineGeometry.createGeometry(
      rhumbGroundPolylineGeometry
    );
    var geodesicGeometry = GroundPolylineGeometry.createGeometry(
      geodesicGroundPolylineGeometry
    );

    expect(rhumbGeometry.indices.length).toEqual(3636);
    expect(geodesicGeometry.indices.length).toEqual(3600);
    expect(geodesicGeometry.attributes.position.values.length).toEqual(2400);
    expect(rhumbGeometry.attributes.position.values.length).toEqual(2424);

    // Interpolate one segment but not the other
    positions = Cartesian3.fromDegreesArray([10, 75, 20, 75, 20.01, 75]);
    rhumbGroundPolylineGeometry = new GroundPolylineGeometry({
      positions: positions,
      granularity: 2890.0,
      arcType: ArcType.RHUMB,
    });
    geodesicGroundPolylineGeometry = new GroundPolylineGeometry({
      positions: positions,
      granularity: 2890.0,
      arcType: ArcType.GEODESIC,
    });

    rhumbGeometry = GroundPolylineGeometry.createGeometry(
      rhumbGroundPolylineGeometry
    );
    geodesicGeometry = GroundPolylineGeometry.createGeometry(
      geodesicGroundPolylineGeometry
    );

    expect(rhumbGeometry.indices.length).toEqual(3636 + 36);
    expect(geodesicGeometry.indices.length).toEqual(3600 + 36);
    expect(geodesicGeometry.attributes.position.values.length).toEqual(
      2400 + 24
    );
    expect(rhumbGeometry.attributes.position.values.length).toEqual(2424 + 24);
  });

  it("loops when there are enough positions and loop is specified", function () {
    var groundPolylineGeometry = new GroundPolylineGeometry({
      positions: Cartesian3.fromDegreesArray([0.01, 0.0, 0.02, 0.0]),
      granularity: 0.0,
      loop: true,
    });

    // Not enough positions to loop, should still be a single segment
    var geometry = GroundPolylineGeometry.createGeometry(
      groundPolylineGeometry
    );
    expect(geometry.indices.length).toEqual(36);

    groundPolylineGeometry = new GroundPolylineGeometry({
      positions: Cartesian3.fromDegreesArray([
        0.01,
        0.0,
        0.02,
        0.0,
        0.02,
        0.02,
      ]),
      granularity: 0.0,
      loop: true,
    });

    // Loop should produce 3 segments
    geometry = GroundPolylineGeometry.createGeometry(groundPolylineGeometry);
    expect(geometry.indices.length).toEqual(108);
  });

  it("subdivides geometry across the IDL and Prime Meridian", function () {
    // Cross PM
    var groundPolylineGeometry = new GroundPolylineGeometry({
      positions: Cartesian3.fromDegreesArray([-1.0, 0.0, 1.0, 0.0]),
      granularity: 0.0, // no interpolative subdivision
    });

    var geometry = GroundPolylineGeometry.createGeometry(
      groundPolylineGeometry
    );

    expect(geometry.indices.length).toEqual(72);
    expect(geometry.attributes.position.values.length).toEqual(48);

    // Cross IDL
    groundPolylineGeometry = new GroundPolylineGeometry({
      positions: Cartesian3.fromDegreesArray([-179.0, 0.0, 179.0, 0.0]),
      granularity: 0.0, // no interpolative subdivision
    });

    geometry = GroundPolylineGeometry.createGeometry(groundPolylineGeometry);

    expect(geometry.indices.length).toEqual(72);
    expect(geometry.attributes.position.values.length).toEqual(48);

    // Cross IDL going opposite direction and loop
    groundPolylineGeometry = new GroundPolylineGeometry({
      positions: Cartesian3.fromDegreesArray([
        179.0,
        0.0,
        179.0,
        1.0,
        -179.0,
        1.0,
        -179.0,
        0.0,
      ]),
      granularity: 0.0, // no interpolative subdivision
      loop: true,
    });

    geometry = GroundPolylineGeometry.createGeometry(groundPolylineGeometry);

    expect(geometry.indices.length).toEqual(6 * 36);
    expect(geometry.attributes.position.values.length).toEqual(6 * 24);

    // Near-IDL case
    groundPolylineGeometry = new GroundPolylineGeometry({
      positions: Cartesian3.fromDegreesArray([179.999, 80.0, -179.999, 80.0]),
      granularity: 0.0, // no interpolative subdivision
    });

    geometry = GroundPolylineGeometry.createGeometry(groundPolylineGeometry);

    expect(geometry.indices.length).toEqual(72);
    expect(geometry.attributes.position.values.length).toEqual(48);
  });

  it("throws errors if not enough positions have been provided", function () {
    expect(function () {
      return new GroundPolylineGeometry({
        positions: Cartesian3.fromDegreesArray([0.01, 0.0]),
        granularity: 0.0,
        loop: true,
      });
    }).toThrowDeveloperError();
  });

  it("can unpack onto an existing instance", function () {
    var groundPolylineGeometry = new GroundPolylineGeometry({
      positions: Cartesian3.fromDegreesArray([-1.0, 0.0, 1.0, 0.0]),
      loop: true,
      granularity: 10.0, // no interpolative subdivision
    });
<<<<<<< HEAD

    it('can unpack onto an existing instance', function() {
        var groundPolylineGeometry = new GroundPolylineGeometry({
            positions : Cartesian3.fromDegreesArray([
                -1.0, 0.0,
                1.0, 0.0
            ]),
            loop : true,
            granularity : 10.0 // no interpolative subdivision
        });
        groundPolylineGeometry._scene3DOnly = true;
        GroundPolylineGeometry.setProjection(groundPolylineGeometry, new WebMercatorProjection(Ellipsoid.WGS84));

        var packedArray = [0];
        GroundPolylineGeometry.pack(groundPolylineGeometry, packedArray, 1);
        var scratch = new GroundPolylineGeometry({
            positions : Cartesian3.fromDegreesArray([
                -1.0, 0.0,
                1.0, 0.0
            ])
        });
        GroundPolylineGeometry.unpack(packedArray, 1, scratch);

        var scratchPositions = scratch._positions;
        expect(scratchPositions.length).toEqual(2);
        expect(Cartesian3.equals(scratchPositions[0], groundPolylineGeometry._positions[0])).toBe(true);
        expect(Cartesian3.equals(scratchPositions[1], groundPolylineGeometry._positions[1])).toBe(true);
        expect(scratch.loop).toBe(true);
        expect(scratch.granularity).toEqual(10.0);
        expect(scratch._scene3DOnly).toBe(true);
    });

    it('can unpack onto a new instance', function() {
        var groundPolylineGeometry = new GroundPolylineGeometry({
            positions : Cartesian3.fromDegreesArray([
                -1.0, 0.0,
                1.0, 0.0
            ]),
            loop : true,
            granularity : 10.0 // no interpolative subdivision
        });
        groundPolylineGeometry._scene3DOnly = true;
        GroundPolylineGeometry.setProjection(groundPolylineGeometry, new WebMercatorProjection(Ellipsoid.UNIT_SPHERE));

        var packedArray = [0];
        GroundPolylineGeometry.pack(groundPolylineGeometry, packedArray, 1);
        var result = GroundPolylineGeometry.unpack(packedArray, 1);

        var scratchPositions = result._positions;
        expect(scratchPositions.length).toEqual(2);
        expect(Cartesian3.equals(scratchPositions[0], groundPolylineGeometry._positions[0])).toBe(true);
        expect(Cartesian3.equals(scratchPositions[1], groundPolylineGeometry._positions[1])).toBe(true);
        expect(result.loop).toBe(true);
        expect(result.granularity).toEqual(10.0);
        expect(result._scene3DOnly).toBe(true);
    });

    it('provides a method for setting projection', function() {
        var groundPolylineGeometry = new GroundPolylineGeometry({
            positions : Cartesian3.fromDegreesArray([
                -1.0, 0.0,
                1.0, 0.0
            ]),
            loop : true,
            granularity : 10.0 // no interpolative subdivision
        });

        var projection = new WebMercatorProjection(Ellipsoid.UNIT_SPHERE);
        GroundPolylineGeometry.setProjection(groundPolylineGeometry, projection);

        expect(groundPolylineGeometry._projection).toEqual(projection);
=======
    groundPolylineGeometry._scene3DOnly = true;
    GroundPolylineGeometry.setProjectionAndEllipsoid(
      groundPolylineGeometry,
      new WebMercatorProjection(Ellipsoid.UNIT_SPHERE)
    );

    var packedArray = [0];
    GroundPolylineGeometry.pack(groundPolylineGeometry, packedArray, 1);
    var scratch = new GroundPolylineGeometry({
      positions: Cartesian3.fromDegreesArray([-1.0, 0.0, 1.0, 0.0]),
    });
    GroundPolylineGeometry.unpack(packedArray, 1, scratch);

    var scratchPositions = scratch._positions;
    expect(scratchPositions.length).toEqual(2);
    expect(
      Cartesian3.equals(
        scratchPositions[0],
        groundPolylineGeometry._positions[0]
      )
    ).toBe(true);
    expect(
      Cartesian3.equals(
        scratchPositions[1],
        groundPolylineGeometry._positions[1]
      )
    ).toBe(true);
    expect(scratch.loop).toBe(true);
    expect(scratch.granularity).toEqual(10.0);
    expect(scratch._ellipsoid.equals(Ellipsoid.UNIT_SPHERE)).toBe(true);
    expect(scratch._scene3DOnly).toBe(true);
    expect(scratch._projectionIndex).toEqual(1);
  });

  it("can unpack onto a new instance", function () {
    var groundPolylineGeometry = new GroundPolylineGeometry({
      positions: Cartesian3.fromDegreesArray([-1.0, 0.0, 1.0, 0.0]),
      loop: true,
      granularity: 10.0, // no interpolative subdivision
    });
    groundPolylineGeometry._scene3DOnly = true;
    GroundPolylineGeometry.setProjectionAndEllipsoid(
      groundPolylineGeometry,
      new WebMercatorProjection(Ellipsoid.UNIT_SPHERE)
    );

    var packedArray = [0];
    GroundPolylineGeometry.pack(groundPolylineGeometry, packedArray, 1);
    var result = GroundPolylineGeometry.unpack(packedArray, 1);

    var scratchPositions = result._positions;
    expect(scratchPositions.length).toEqual(2);
    expect(
      Cartesian3.equals(
        scratchPositions[0],
        groundPolylineGeometry._positions[0]
      )
    ).toBe(true);
    expect(
      Cartesian3.equals(
        scratchPositions[1],
        groundPolylineGeometry._positions[1]
      )
    ).toBe(true);
    expect(result.loop).toBe(true);
    expect(result.granularity).toEqual(10.0);
    expect(result._ellipsoid.equals(Ellipsoid.UNIT_SPHERE)).toBe(true);
    expect(result._scene3DOnly).toBe(true);
    expect(result._projectionIndex).toEqual(1);
  });

  it("provides a method for setting projection and ellipsoid", function () {
    var groundPolylineGeometry = new GroundPolylineGeometry({
      positions: Cartesian3.fromDegreesArray([-1.0, 0.0, 1.0, 0.0]),
      loop: true,
      granularity: 10.0, // no interpolative subdivision
>>>>>>> 2fd0e8f7
    });

    GroundPolylineGeometry.setProjectionAndEllipsoid(
      groundPolylineGeometry,
      new WebMercatorProjection(Ellipsoid.UNIT_SPHERE)
    );

    expect(groundPolylineGeometry._projectionIndex).toEqual(1);
    expect(
      groundPolylineGeometry._ellipsoid.equals(Ellipsoid.UNIT_SPHERE)
    ).toBe(true);
  });

  var positions = Cartesian3.fromDegreesArray([
    0.01,
    0.0,
    0.02,
    0.0,
    0.02,
    0.1,
  ]);
  var polyline = new GroundPolylineGeometry({
    positions: positions,
    granularity: 1000.0,
    loop: true,
  });

  it("projects normals that cross the IDL", function () {
    var projection = new GeographicProjection();
    var cartographic = new Cartographic(
      CesiumMath.PI - CesiumMath.EPSILON11,
      0.0
    );
    var normal = new Cartesian3(0.0, -1.0, 0.0);
    var projectedPosition = projection.project(cartographic, new Cartesian3());
    var result = new Cartesian3();

    GroundPolylineGeometry._projectNormal(
      projection,
      cartographic,
      normal,
      projectedPosition,
      result
    );
    expect(
      Cartesian3.equalsEpsilon(
        result,
        new Cartesian3(1.0, 0.0, 0.0),
        CesiumMath.EPSILON7
      )
    ).toBe(true);
  });

  it("creates bounding spheres that cover the entire polyline volume height", function () {
    var positions = Cartesian3.fromDegreesArray([
      -122.17580380403314,
      46.19984918190237,
      -122.17581380403314,
      46.19984918190237,
    ]);

    // Mt. St. Helens - provided coordinates are a few meters apart
    var groundPolylineGeometry = new GroundPolylineGeometry({
      positions: positions,
      granularity: 0.0, // no interpolative subdivision
    });

    var geometry = GroundPolylineGeometry.createGeometry(
      groundPolylineGeometry
    );

    var boundingSphere = geometry.boundingSphere;
    var pointsDistance = Cartesian3.distance(positions[0], positions[1]);

    expect(boundingSphere.radius).toBeGreaterThan(pointsDistance);
    expect(boundingSphere.radius).toBeGreaterThan(1000.0); // starting top/bottom height
  });

<<<<<<< HEAD
    var packedInstance = [positions.length];
    Cartesian3.pack(positions[0], packedInstance, packedInstance.length);
    Cartesian3.pack(positions[1], packedInstance, packedInstance.length);
    Cartesian3.pack(positions[2], packedInstance, packedInstance.length);
    packedInstance.push(polyline.granularity);
    packedInstance.push(polyline.loop ? 1.0 : 0.0);
    packedInstance.push(polyline.arcType);
    packedInstance.push(0.0); // scene3DModeOnly = false
=======
  var packedInstance = [positions.length];
  Cartesian3.pack(positions[0], packedInstance, packedInstance.length);
  Cartesian3.pack(positions[1], packedInstance, packedInstance.length);
  Cartesian3.pack(positions[2], packedInstance, packedInstance.length);
  packedInstance.push(polyline.granularity);
  packedInstance.push(polyline.loop ? 1.0 : 0.0);
  packedInstance.push(polyline.arcType);

  Ellipsoid.pack(Ellipsoid.WGS84, packedInstance, packedInstance.length);

  packedInstance.push(0.0); // projection index for Geographic (default)
  packedInstance.push(0.0); // scene3DModeOnly = false
>>>>>>> 2fd0e8f7

  createPackableSpecs(GroundPolylineGeometry, polyline, packedInstance);
});<|MERGE_RESOLUTION|>--- conflicted
+++ resolved
@@ -700,83 +700,10 @@
       loop: true,
       granularity: 10.0, // no interpolative subdivision
     });
-<<<<<<< HEAD
-
-    it('can unpack onto an existing instance', function() {
-        var groundPolylineGeometry = new GroundPolylineGeometry({
-            positions : Cartesian3.fromDegreesArray([
-                -1.0, 0.0,
-                1.0, 0.0
-            ]),
-            loop : true,
-            granularity : 10.0 // no interpolative subdivision
-        });
-        groundPolylineGeometry._scene3DOnly = true;
-        GroundPolylineGeometry.setProjection(groundPolylineGeometry, new WebMercatorProjection(Ellipsoid.WGS84));
-
-        var packedArray = [0];
-        GroundPolylineGeometry.pack(groundPolylineGeometry, packedArray, 1);
-        var scratch = new GroundPolylineGeometry({
-            positions : Cartesian3.fromDegreesArray([
-                -1.0, 0.0,
-                1.0, 0.0
-            ])
-        });
-        GroundPolylineGeometry.unpack(packedArray, 1, scratch);
-
-        var scratchPositions = scratch._positions;
-        expect(scratchPositions.length).toEqual(2);
-        expect(Cartesian3.equals(scratchPositions[0], groundPolylineGeometry._positions[0])).toBe(true);
-        expect(Cartesian3.equals(scratchPositions[1], groundPolylineGeometry._positions[1])).toBe(true);
-        expect(scratch.loop).toBe(true);
-        expect(scratch.granularity).toEqual(10.0);
-        expect(scratch._scene3DOnly).toBe(true);
-    });
-
-    it('can unpack onto a new instance', function() {
-        var groundPolylineGeometry = new GroundPolylineGeometry({
-            positions : Cartesian3.fromDegreesArray([
-                -1.0, 0.0,
-                1.0, 0.0
-            ]),
-            loop : true,
-            granularity : 10.0 // no interpolative subdivision
-        });
-        groundPolylineGeometry._scene3DOnly = true;
-        GroundPolylineGeometry.setProjection(groundPolylineGeometry, new WebMercatorProjection(Ellipsoid.UNIT_SPHERE));
-
-        var packedArray = [0];
-        GroundPolylineGeometry.pack(groundPolylineGeometry, packedArray, 1);
-        var result = GroundPolylineGeometry.unpack(packedArray, 1);
-
-        var scratchPositions = result._positions;
-        expect(scratchPositions.length).toEqual(2);
-        expect(Cartesian3.equals(scratchPositions[0], groundPolylineGeometry._positions[0])).toBe(true);
-        expect(Cartesian3.equals(scratchPositions[1], groundPolylineGeometry._positions[1])).toBe(true);
-        expect(result.loop).toBe(true);
-        expect(result.granularity).toEqual(10.0);
-        expect(result._scene3DOnly).toBe(true);
-    });
-
-    it('provides a method for setting projection', function() {
-        var groundPolylineGeometry = new GroundPolylineGeometry({
-            positions : Cartesian3.fromDegreesArray([
-                -1.0, 0.0,
-                1.0, 0.0
-            ]),
-            loop : true,
-            granularity : 10.0 // no interpolative subdivision
-        });
-
-        var projection = new WebMercatorProjection(Ellipsoid.UNIT_SPHERE);
-        GroundPolylineGeometry.setProjection(groundPolylineGeometry, projection);
-
-        expect(groundPolylineGeometry._projection).toEqual(projection);
-=======
     groundPolylineGeometry._scene3DOnly = true;
-    GroundPolylineGeometry.setProjectionAndEllipsoid(
+    GroundPolylineGeometry.setProjection(
       groundPolylineGeometry,
-      new WebMercatorProjection(Ellipsoid.UNIT_SPHERE)
+      new WebMercatorProjection(Ellipsoid.WGS84)
     );
 
     var packedArray = [0];
@@ -802,9 +729,7 @@
     ).toBe(true);
     expect(scratch.loop).toBe(true);
     expect(scratch.granularity).toEqual(10.0);
-    expect(scratch._ellipsoid.equals(Ellipsoid.UNIT_SPHERE)).toBe(true);
     expect(scratch._scene3DOnly).toBe(true);
-    expect(scratch._projectionIndex).toEqual(1);
   });
 
   it("can unpack onto a new instance", function () {
@@ -814,7 +739,7 @@
       granularity: 10.0, // no interpolative subdivision
     });
     groundPolylineGeometry._scene3DOnly = true;
-    GroundPolylineGeometry.setProjectionAndEllipsoid(
+    GroundPolylineGeometry.setProjection(
       groundPolylineGeometry,
       new WebMercatorProjection(Ellipsoid.UNIT_SPHERE)
     );
@@ -839,28 +764,20 @@
     ).toBe(true);
     expect(result.loop).toBe(true);
     expect(result.granularity).toEqual(10.0);
-    expect(result._ellipsoid.equals(Ellipsoid.UNIT_SPHERE)).toBe(true);
     expect(result._scene3DOnly).toBe(true);
-    expect(result._projectionIndex).toEqual(1);
-  });
-
-  it("provides a method for setting projection and ellipsoid", function () {
+  });
+
+  it("provides a method for setting projection", function () {
     var groundPolylineGeometry = new GroundPolylineGeometry({
       positions: Cartesian3.fromDegreesArray([-1.0, 0.0, 1.0, 0.0]),
       loop: true,
       granularity: 10.0, // no interpolative subdivision
->>>>>>> 2fd0e8f7
-    });
-
-    GroundPolylineGeometry.setProjectionAndEllipsoid(
-      groundPolylineGeometry,
-      new WebMercatorProjection(Ellipsoid.UNIT_SPHERE)
-    );
-
-    expect(groundPolylineGeometry._projectionIndex).toEqual(1);
-    expect(
-      groundPolylineGeometry._ellipsoid.equals(Ellipsoid.UNIT_SPHERE)
-    ).toBe(true);
+    });
+
+    var projection = new WebMercatorProjection(Ellipsoid.UNIT_SPHERE);
+    GroundPolylineGeometry.setProjection(groundPolylineGeometry, projection);
+
+    expect(groundPolylineGeometry._projection).toEqual(projection);
   });
 
   var positions = Cartesian3.fromDegreesArray([
@@ -928,16 +845,6 @@
     expect(boundingSphere.radius).toBeGreaterThan(1000.0); // starting top/bottom height
   });
 
-<<<<<<< HEAD
-    var packedInstance = [positions.length];
-    Cartesian3.pack(positions[0], packedInstance, packedInstance.length);
-    Cartesian3.pack(positions[1], packedInstance, packedInstance.length);
-    Cartesian3.pack(positions[2], packedInstance, packedInstance.length);
-    packedInstance.push(polyline.granularity);
-    packedInstance.push(polyline.loop ? 1.0 : 0.0);
-    packedInstance.push(polyline.arcType);
-    packedInstance.push(0.0); // scene3DModeOnly = false
-=======
   var packedInstance = [positions.length];
   Cartesian3.pack(positions[0], packedInstance, packedInstance.length);
   Cartesian3.pack(positions[1], packedInstance, packedInstance.length);
@@ -945,12 +852,7 @@
   packedInstance.push(polyline.granularity);
   packedInstance.push(polyline.loop ? 1.0 : 0.0);
   packedInstance.push(polyline.arcType);
-
-  Ellipsoid.pack(Ellipsoid.WGS84, packedInstance, packedInstance.length);
-
-  packedInstance.push(0.0); // projection index for Geographic (default)
   packedInstance.push(0.0); // scene3DModeOnly = false
->>>>>>> 2fd0e8f7
 
   createPackableSpecs(GroundPolylineGeometry, polyline, packedInstance);
 });