--- conflicted
+++ resolved
@@ -91,18 +91,13 @@
             endsWith(sourceUrl, ".JSON") || //
             endsWith(sourceUrl, ".TOPOJSON")) {
                 source = new GeoJsonDataSource();
-<<<<<<< HEAD
-            } else if (endsWith(endUserOptions.source.toUpperCase(), ".CZML"))  {
-                source = new CzmlDataSource();
-            } else {
-                source = new KmlDataSource();
-=======
             } else if (endsWith(sourceUrl, ".CZML")) {
                 source = new CzmlDataSource();
+            } else if (endsWith(sourceUrl, ".KML")) {
+                source = new KmlDataSource();
             } else {
                 loadingIndicator.style.display = 'none';
                 window.alert("Unknown format: " + endUserOptions.source);
->>>>>>> 58df3123
             }
             if (typeof source !== 'undefined') {
                 source.loadUrl(endUserOptions.source).then(function() {
