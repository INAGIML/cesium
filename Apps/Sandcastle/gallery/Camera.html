--- conflicted
+++ resolved
@@ -35,20 +35,12 @@
     scene.primitives.removeAll();
     scene.tweens.removeAll();
 
-    var controller = scene.screenSpaceCameraController;
-    controller.ellipsoid = scene.globe.ellipsoid;
-    controller.enableTilt = true;
-
-<<<<<<< HEAD
-        scene.camera.setTransform(Cesium.Matrix4.IDENTITY);
-=======
     scene.camera.setTransform(Cesium.Matrix4.IDENTITY);
 
     clock.multiplier = 1.0;
     scene.preRender.removeEventListener(icrf);
     scene.globe.enableLighting = false;
 }
->>>>>>> ad5a36a8
 
 scene.morphComplete.addEventListener(function() {
     reset();
@@ -139,10 +131,6 @@
     Cesium.Matrix4.clone(transform, camera.transform);
     camera.constrainedAxis = Cesium.Cartesian3.UNIT_Z;
 
-    var controller = scene.screenSpaceCameraController;
-    controller.ellipsoid = Cesium.Ellipsoid.UNIT_SPHERE;
-    controller.enableTilt = false;
-
     // Zoom in
     camera.lookAt(
         new Cesium.Cartesian3(-120000.0, -120000.0, 120000.0),
@@ -161,35 +149,9 @@
         return;
     }
 
-<<<<<<< HEAD
-    function setReferenceFrame() {
-        Sandcastle.declare(setReferenceFrame);
-        reset();
-
-        var center = Cesium.Cartesian3.fromDegrees(-75.59777, 40.03883);
-        var transform = Cesium.Transforms.eastNorthUpToFixedFrame(center);
-
-        // View in east-north-up frame
-        var camera = scene.camera;
-        Cesium.Matrix4.clone(transform, camera.transform);
-        camera.constrainedAxis = Cesium.Cartesian3.UNIT_Z;
-
-        // Zoom in
-        camera.lookAt(
-            new Cesium.Cartesian3(-120000.0, -120000.0, 120000.0),
-            Cesium.Cartesian3.ZERO,
-            Cesium.Cartesian3.UNIT_Z);
-
-        // Show reference frame.  Not required.
-        scene.primitives.add(new Cesium.DebugModelMatrixPrimitive({
-            modelMatrix : transform,
-            length : 100000.0
-        }));
-=======
     var icrfToFixed = Cesium.Transforms.computeIcrfToFixedMatrix(time);
     if (Cesium.defined(icrfToFixed)) {
         scene.camera.transform = Cesium.Matrix4.fromRotationTranslation(icrfToFixed, Cesium.Cartesian3.ZERO);
->>>>>>> ad5a36a8
     }
 }
 
