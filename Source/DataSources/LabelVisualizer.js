/*global define*/
define([
        '../Core/AssociativeArray',
        '../Core/Cartesian2',
        '../Core/Cartesian3',
        '../Core/Color',
        '../Core/defined',
        '../Core/destroyObject',
        '../Core/DeveloperError',
        '../Core/NearFarScalar',
        '../Scene/HorizontalOrigin',
        '../Scene/LabelCollection',
        '../Scene/LabelStyle',
        '../Scene/VerticalOrigin',
        './Property'
    ], function(
        AssociativeArray,
        Cartesian2,
        Cartesian3,
        Color,
        defined,
        destroyObject,
        DeveloperError,
        NearFarScalar,
        HorizontalOrigin,
        LabelCollection,
        LabelStyle,
        VerticalOrigin,
        Property) {
    "use strict";

    var defaultScale = 1.0;
    var defaultFont = '30px sans-serif';
    var defaultStyle = LabelStyle.FILL;
    var defaultFillColor = Color.WHITE;
    var defaultOutlineColor = Color.BLACK;
    var defaultOutlineWidth = 1;
    var defaultPixelOffset = Cartesian2.ZERO;
    var defaultEyeOffset = Cartesian3.ZERO;
    var defaultHorizontalOrigin = HorizontalOrigin.CENTER;
    var defaultVerticalOrigin = VerticalOrigin.CENTER;

    var position = new Cartesian3();
    var fillColor = new Color();
    var outlineColor = new Color();
    var eyeOffset = new Cartesian3();
    var pixelOffset = new Cartesian2();
    var translucencyByDistance = new NearFarScalar();
    var pixelOffsetScaleByDistance = new NearFarScalar();

    /**
     * A {@link Visualizer} which maps the {@link LabelGraphics} instance
     * in {@link Entity#label} to a {@link Label}.
     * @alias LabelVisualizer
     * @constructor
     *
     * @param {Scene} scene The scene the primitives will be rendered in.
     * @param {EntityCollection} entityCollection The entityCollection to visualize.
     */
    var LabelVisualizer = function(scene, entityCollection) {
        //>>includeStart('debug', pragmas.debug);
        if (!defined(scene)) {
            throw new DeveloperError('scene is required.');
        }
        if (!defined(entityCollection)) {
            throw new DeveloperError('entityCollection is required.');
        }
        //>>includeEnd('debug');

        var labelCollection = new LabelCollection();
        scene.primitives.add(labelCollection);
        entityCollection.collectionChanged.addEventListener(LabelVisualizer.prototype._onCollectionChanged, this);

        this._scene = scene;
        this._unusedIndexes = [];
        this._labelCollection = labelCollection;
        this._entityCollection = entityCollection;
        this._entitiesToVisualize = new AssociativeArray();

        this._onCollectionChanged(entityCollection, entityCollection.entities, [], []);
    };

    /**
     * Updates the primitives created by this visualizer to match their
     * Entity counterpart at the given time.
     *
     * @param {JulianDate} time The time to update to.
     * @returns {Boolean} This function always returns true.
     */
    LabelVisualizer.prototype.update = function(time) {
        //>>includeStart('debug', pragmas.debug);
        if (!defined(time)) {
            throw new DeveloperError('time is required.');
        }
        //>>includeEnd('debug');

        var entities = this._entitiesToVisualize.values;
        var unusedIndexes = this._unusedIndexes;
        var labelCollection = this._labelCollection;
        for (var i = 0, len = entities.length; i < len; i++) {
            var entity = entities[i];
            var labelGraphics = entity._label;
            var text;
            var label;
            var labelVisualizerIndex = entity._labelVisualizerIndex;
            var show = entity.isAvailable(time) && Property.getValueOrDefault(labelGraphics._show, time, true);

            if (show) {
                position = Property.getValueOrUndefined(entity._position, time, position);
                text = Property.getValueOrUndefined(labelGraphics._text, time);
                show = defined(position) && defined(text);
            }

            if (!show) {
                //don't bother creating or updating anything else
                cleanEntity(entity, labelCollection, unusedIndexes);
                continue;
            }

            if (!defined(labelVisualizerIndex)) {
                var length = unusedIndexes.length;
                if (length > 0) {
                    labelVisualizerIndex = unusedIndexes.pop();
                    label = labelCollection.get(labelVisualizerIndex);
                } else {
                    labelVisualizerIndex = labelCollection.length;
                    label = labelCollection.add();
                }
                entity._labelVisualizerIndex = labelVisualizerIndex;
                label.id = entity;
            } else {
                label = labelCollection.get(labelVisualizerIndex);
            }

            label.show = true;
            label.position = position;
            label.text = text;
            label.scale = Property.getValueOrDefault(labelGraphics._scale, time, defaultScale);
            label.font = Property.getValueOrDefault(labelGraphics._font, time, defaultFont);
            label.style = Property.getValueOrDefault(labelGraphics._style, time, defaultStyle);
            label.fillColor = Property.getValueOrDefault(labelGraphics._fillColor, time, defaultFillColor, fillColor);
            label.outlineColor = Property.getValueOrDefault(labelGraphics._outlineColor, time, defaultOutlineColor, outlineColor);
            label.outlineWidth = Property.getValueOrDefault(labelGraphics._outlineWidth, time, defaultOutlineWidth);
            label.pixelOffset = Property.getValueOrDefault(labelGraphics._pixelOffset, time, defaultPixelOffset, pixelOffset);
            label.eyeOffset = Property.getValueOrDefault(labelGraphics._eyeOffset, time, defaultEyeOffset, eyeOffset);
            label.horizontalOrigin = Property.getValueOrDefault(labelGraphics._horizontalOrigin, time, defaultHorizontalOrigin);
            label.verticalOrigin = Property.getValueOrDefault(labelGraphics._verticalOrigin, time, defaultVerticalOrigin);
            label.translucencyByDistance = Property.getValueOrUndefined(labelGraphics._translucencyByDistance, time, translucencyByDistance);
            label.pixelOffsetScaleByDistance = Property.getValueOrUndefined(labelGraphics._pixelOffsetScaleByDistance, time, pixelOffsetScaleByDistance);
        }
        return true;
    };

    /**
     * Returns true if this object was destroyed; otherwise, false.
     *
     * @returns {Boolean} True if this object was destroyed; otherwise, false.
     */
    LabelVisualizer.prototype.isDestroyed = function() {
        return false;
    };

    /**
     * Removes and destroys all primitives created by this instance.
     */
    LabelVisualizer.prototype.destroy = function() {
        var entityCollection = this._entityCollection;
        entityCollection.collectionChanged.removeEventListener(LabelVisualizer.prototype._onCollectionChanged, this);

        var entities = entityCollection.entities;
        var length = entities.length;
        for (var i = 0; i < length; i++) {
            entities[i]._labelVisualizerIndex = undefined;
        }
        this._scene.primitives.remove(this._labelCollection);
        return destroyObject(this);
    };

<<<<<<< HEAD
    var position = new Cartesian3();
    var fillColor = new Color();
    var outlineColor = new Color();
    var eyeOffset = new Cartesian3();
    var pixelOffset = new Cartesian2();
    var translucencyByDistance = new NearFarScalar();
    var pixelOffsetScaleByDistance = new NearFarScalar();
    function updateObject(labelVisualizer, time, entity) {
        var labelGraphics = entity._label;
        if (!defined(labelGraphics)) {
            return;
        }

        var text;
        var label;
        var labelVisualizerIndex = entity._labelVisualizerIndex;
        var show = entity.uiShow && entity.isAvailable(time) && Property.getValueOrDefault(labelGraphics._show, time, true);

        if (show) {
            position = Property.getValueOrUndefined(entity._position, time, position);
            text = Property.getValueOrUndefined(labelGraphics._text, time);
            show = defined(position) && defined(text);
        }

        if (!show) {
            //don't bother creating or updating anything else
            if (defined(labelVisualizerIndex)) {
                label = labelVisualizer._labelCollection.get(labelVisualizerIndex);
                label.show = false;
                labelVisualizer._unusedIndexes.push(labelVisualizerIndex);
                entity._labelVisualizerIndex = undefined;
=======
    LabelVisualizer.prototype._onCollectionChanged = function(entityCollection, added, removed, changed) {
        var i;
        var entity;
        var labelCollection = this._labelCollection;
        var unusedIndexes = this._unusedIndexes;
        var entities = this._entitiesToVisualize;

        for (i = added.length - 1; i > -1; i--) {
            entity = added[i];
            if (defined(entity._label) && defined(entity._position)) {
                entities.set(entity.id, entity);
>>>>>>> ade52577
            }
        }

        for (i = changed.length - 1; i > -1; i--) {
            entity = changed[i];
            if (defined(entity._label) && defined(entity._position)) {
                entities.set(entity.id, entity);
            } else {
                cleanEntity(entity, labelCollection, unusedIndexes);
                entities.remove(entity.id);
            }
        }

        for (i = removed.length - 1; i > -1; i--) {
            entity = removed[i];
            cleanEntity(entity, labelCollection, unusedIndexes);
            entities.remove(entity.id);
        }
    };

    function cleanEntity(entity, collection, unusedIndexes) {
        var labelVisualizerIndex = entity._labelVisualizerIndex;
        if (defined(labelVisualizerIndex)) {
            var label = collection.get(labelVisualizerIndex);
            label.show = false;
            unusedIndexes.push(labelVisualizerIndex);
            entity._labelVisualizerIndex = undefined;
        }
    }

    return LabelVisualizer;
});<|MERGE_RESOLUTION|>--- conflicted
+++ resolved
@@ -103,7 +103,7 @@
             var text;
             var label;
             var labelVisualizerIndex = entity._labelVisualizerIndex;
-            var show = entity.isAvailable(time) && Property.getValueOrDefault(labelGraphics._show, time, true);
+            var show = entity.uiShow && entity.isAvailable(time) && Property.getValueOrDefault(labelGraphics._show, time, true);
 
             if (show) {
                 position = Property.getValueOrUndefined(entity._position, time, position);
@@ -176,39 +176,6 @@
         return destroyObject(this);
     };
 
-<<<<<<< HEAD
-    var position = new Cartesian3();
-    var fillColor = new Color();
-    var outlineColor = new Color();
-    var eyeOffset = new Cartesian3();
-    var pixelOffset = new Cartesian2();
-    var translucencyByDistance = new NearFarScalar();
-    var pixelOffsetScaleByDistance = new NearFarScalar();
-    function updateObject(labelVisualizer, time, entity) {
-        var labelGraphics = entity._label;
-        if (!defined(labelGraphics)) {
-            return;
-        }
-
-        var text;
-        var label;
-        var labelVisualizerIndex = entity._labelVisualizerIndex;
-        var show = entity.uiShow && entity.isAvailable(time) && Property.getValueOrDefault(labelGraphics._show, time, true);
-
-        if (show) {
-            position = Property.getValueOrUndefined(entity._position, time, position);
-            text = Property.getValueOrUndefined(labelGraphics._text, time);
-            show = defined(position) && defined(text);
-        }
-
-        if (!show) {
-            //don't bother creating or updating anything else
-            if (defined(labelVisualizerIndex)) {
-                label = labelVisualizer._labelCollection.get(labelVisualizerIndex);
-                label.show = false;
-                labelVisualizer._unusedIndexes.push(labelVisualizerIndex);
-                entity._labelVisualizerIndex = undefined;
-=======
     LabelVisualizer.prototype._onCollectionChanged = function(entityCollection, added, removed, changed) {
         var i;
         var entity;
@@ -220,7 +187,6 @@
             entity = added[i];
             if (defined(entity._label) && defined(entity._position)) {
                 entities.set(entity.id, entity);
->>>>>>> ade52577
             }
         }
 
