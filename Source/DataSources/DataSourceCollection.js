<<<<<<< HEAD
import defaultValue from '../Core/defaultValue.js';
import defined from '../Core/defined.js';
import destroyObject from '../Core/destroyObject.js';
import DeveloperError from '../Core/DeveloperError.js';
import Event from '../Core/Event.js';
import CesiumMath from '../Core/Math.js';

    /**
     * A collection of {@link DataSource} instances.
     * @alias DataSourceCollection
     * @constructor
     */
    function DataSourceCollection() {
        this._dataSources = [];
        this._dataSourceAdded = new Event();
        this._dataSourceRemoved = new Event();
        this._dataSourceMoved = new Event();
    }

    Object.defineProperties(DataSourceCollection.prototype, {
        /**
         * Gets the number of data sources in this collection.
         * @memberof DataSourceCollection.prototype
         * @type {Number}
         * @readonly
         */
        length : {
            get : function() {
                return this._dataSources.length;
            }
        },

        /**
         * An event that is raised when a data source is added to the collection.
         * Event handlers are passed the data source that was added.
         * @memberof DataSourceCollection.prototype
         * @type {Event}
         * @readonly
         */
        dataSourceAdded : {
            get : function() {
                return this._dataSourceAdded;
            }
        },

        /**
         * An event that is raised when a data source is removed from the collection.
         * Event handlers are passed the data source that was removed.
         * @memberof DataSourceCollection.prototype
         * @type {Event}
         * @readonly
         */
        dataSourceRemoved : {
            get : function() {
                return this._dataSourceRemoved;
            }
        },

        /**
         * An event that is raised when a data source changes position in the collection.  Event handlers are passed the data source
         * that was moved, its new index after the move, and its old index prior to the move.
         * @memberof DataSourceCollection.prototype
         * @type {Event}
         * @readonly
         */
        dataSourceMoved : {
            get : function() {
                return this._dataSourceMoved;
            }
        }
    });

    /**
     * Adds a data source to the collection.
     *
     * @param {DataSource|Promise.<DataSource>} dataSource A data source or a promise to a data source to add to the collection.
     *                                        When passing a promise, the data source will not actually be added
     *                                        to the collection until the promise resolves successfully.
     * @returns {Promise.<DataSource>} A Promise that resolves once the data source has been added to the collection.
     */
    DataSourceCollection.prototype.add = function(dataSource) {
        //>>includeStart('debug', pragmas.debug);
        if (!defined(dataSource)) {
            throw new DeveloperError('dataSource is required.');
        }
        //>>includeEnd('debug');

        var that = this;
        var dataSources = this._dataSources;
        return Promise.resolve(dataSource).then(function(value) {
            //Only add the data source if removeAll has not been called
            //Since it was added.
            if (dataSources === that._dataSources) {
                that._dataSources.push(value);
                that._dataSourceAdded.raiseEvent(that, value);
            }
            return value;
        });
    };

    /**
     * Removes a data source from this collection, if present.
     *
     * @param {DataSource} dataSource The data source to remove.
     * @param {Boolean} [destroy=false] Whether to destroy the data source in addition to removing it.
     * @returns {Boolean} true if the data source was in the collection and was removed,
     *                    false if the data source was not in the collection.
     */
    DataSourceCollection.prototype.remove = function(dataSource, destroy) {
        destroy = defaultValue(destroy, false);

        var index = this._dataSources.indexOf(dataSource);
        if (index !== -1) {
            this._dataSources.splice(index, 1);
            this._dataSourceRemoved.raiseEvent(this, dataSource);

            if (destroy && typeof dataSource.destroy === 'function') {
                dataSource.destroy();
            }

            return true;
        }

        return false;
    };

    /**
     * Removes all data sources from this collection.
     *
     * @param {Boolean} [destroy=false] whether to destroy the data sources in addition to removing them.
     */
    DataSourceCollection.prototype.removeAll = function(destroy) {
        destroy = defaultValue(destroy, false);

        var dataSources = this._dataSources;
        for (var i = 0, len = dataSources.length; i < len; ++i) {
            var dataSource = dataSources[i];
            this._dataSourceRemoved.raiseEvent(this, dataSource);

            if (destroy && typeof dataSource.destroy === 'function') {
                dataSource.destroy();
            }
        }
        this._dataSources = [];
    };

    /**
     * Checks to see if the collection contains a given data source.
     *
     * @param {DataSource} dataSource The data source to check for.
     * @returns {Boolean} true if the collection contains the data source, false otherwise.
     */
    DataSourceCollection.prototype.contains = function(dataSource) {
        return this.indexOf(dataSource) !== -1;
    };

    /**
     * Determines the index of a given data source in the collection.
     *
     * @param {DataSource} dataSource The data source to find the index of.
     * @returns {Number} The index of the data source in the collection, or -1 if the data source does not exist in the collection.
     */
    DataSourceCollection.prototype.indexOf = function(dataSource) {
        return this._dataSources.indexOf(dataSource);
    };

    /**
     * Gets a data source by index from the collection.
     *
     * @param {Number} index the index to retrieve.
     * @returns {DataSource} The data source at the specified index.
     */
    DataSourceCollection.prototype.get = function(index) {
        //>>includeStart('debug', pragmas.debug);
        if (!defined(index)) {
            throw new DeveloperError('index is required.');
        }
        //>>includeEnd('debug');

        return this._dataSources[index];
    };

    /**
     * Gets a data source by name from the collection.
     *
     * @param {String} name The name to retrieve.
     * @returns {DataSource[]} A list of all data sources matching the provided name.
     */
    DataSourceCollection.prototype.getByName = function(name) {
        //>>includeStart('debug', pragmas.debug);
        if (!defined(name)) {
            throw new DeveloperError('name is required.');
        }
        //>>includeEnd('debug');

        return this._dataSources.filter(function(dataSource) {
            return dataSource.name === name;
        });
    };

    function getIndex(dataSources, dataSource) {
        //>>includeStart('debug', pragmas.debug);
        if (!defined(dataSource)) {
            throw new DeveloperError('dataSource is required.');
        }
        //>>includeEnd('debug');

        var index = dataSources.indexOf(dataSource);

        //>>includeStart('debug', pragmas.debug);
        if (index === -1) {
            throw new DeveloperError('dataSource is not in this collection.');
        }
        //>>includeEnd('debug');

        return index;
=======
import defaultValue from "../Core/defaultValue.js";
import defined from "../Core/defined.js";
import destroyObject from "../Core/destroyObject.js";
import DeveloperError from "../Core/DeveloperError.js";
import Event from "../Core/Event.js";
import CesiumMath from "../Core/Math.js";
import when from "../ThirdParty/when.js";

/**
 * A collection of {@link DataSource} instances.
 * @alias DataSourceCollection
 * @constructor
 */
function DataSourceCollection() {
  this._dataSources = [];
  this._dataSourceAdded = new Event();
  this._dataSourceRemoved = new Event();
  this._dataSourceMoved = new Event();
}

Object.defineProperties(DataSourceCollection.prototype, {
  /**
   * Gets the number of data sources in this collection.
   * @memberof DataSourceCollection.prototype
   * @type {Number}
   * @readonly
   */
  length: {
    get: function () {
      return this._dataSources.length;
    },
  },

  /**
   * An event that is raised when a data source is added to the collection.
   * Event handlers are passed the data source that was added.
   * @memberof DataSourceCollection.prototype
   * @type {Event}
   * @readonly
   */
  dataSourceAdded: {
    get: function () {
      return this._dataSourceAdded;
    },
  },

  /**
   * An event that is raised when a data source is removed from the collection.
   * Event handlers are passed the data source that was removed.
   * @memberof DataSourceCollection.prototype
   * @type {Event}
   * @readonly
   */
  dataSourceRemoved: {
    get: function () {
      return this._dataSourceRemoved;
    },
  },

  /**
   * An event that is raised when a data source changes position in the collection.  Event handlers are passed the data source
   * that was moved, its new index after the move, and its old index prior to the move.
   * @memberof DataSourceCollection.prototype
   * @type {Event}
   * @readonly
   */
  dataSourceMoved: {
    get: function () {
      return this._dataSourceMoved;
    },
  },
});

/**
 * Adds a data source to the collection.
 *
 * @param {DataSource|Promise.<DataSource>} dataSource A data source or a promise to a data source to add to the collection.
 *                                        When passing a promise, the data source will not actually be added
 *                                        to the collection until the promise resolves successfully.
 * @returns {Promise.<DataSource>} A Promise that resolves once the data source has been added to the collection.
 */
DataSourceCollection.prototype.add = function (dataSource) {
  //>>includeStart('debug', pragmas.debug);
  if (!defined(dataSource)) {
    throw new DeveloperError("dataSource is required.");
  }
  //>>includeEnd('debug');

  var that = this;
  var dataSources = this._dataSources;
  return when(dataSource, function (value) {
    //Only add the data source if removeAll has not been called
    //Since it was added.
    if (dataSources === that._dataSources) {
      that._dataSources.push(value);
      that._dataSourceAdded.raiseEvent(that, value);
    }
    return value;
  });
};

/**
 * Removes a data source from this collection, if present.
 *
 * @param {DataSource} dataSource The data source to remove.
 * @param {Boolean} [destroy=false] Whether to destroy the data source in addition to removing it.
 * @returns {Boolean} true if the data source was in the collection and was removed,
 *                    false if the data source was not in the collection.
 */
DataSourceCollection.prototype.remove = function (dataSource, destroy) {
  destroy = defaultValue(destroy, false);

  var index = this._dataSources.indexOf(dataSource);
  if (index !== -1) {
    this._dataSources.splice(index, 1);
    this._dataSourceRemoved.raiseEvent(this, dataSource);

    if (destroy && typeof dataSource.destroy === "function") {
      dataSource.destroy();
>>>>>>> 2fd0e8f7
    }

    return true;
  }

  return false;
};

/**
 * Removes all data sources from this collection.
 *
 * @param {Boolean} [destroy=false] whether to destroy the data sources in addition to removing them.
 */
DataSourceCollection.prototype.removeAll = function (destroy) {
  destroy = defaultValue(destroy, false);

  var dataSources = this._dataSources;
  for (var i = 0, len = dataSources.length; i < len; ++i) {
    var dataSource = dataSources[i];
    this._dataSourceRemoved.raiseEvent(this, dataSource);

    if (destroy && typeof dataSource.destroy === "function") {
      dataSource.destroy();
    }
  }
  this._dataSources = [];
};

/**
 * Checks to see if the collection contains a given data source.
 *
 * @param {DataSource} dataSource The data source to check for.
 * @returns {Boolean} true if the collection contains the data source, false otherwise.
 */
DataSourceCollection.prototype.contains = function (dataSource) {
  return this.indexOf(dataSource) !== -1;
};

/**
 * Determines the index of a given data source in the collection.
 *
 * @param {DataSource} dataSource The data source to find the index of.
 * @returns {Number} The index of the data source in the collection, or -1 if the data source does not exist in the collection.
 */
DataSourceCollection.prototype.indexOf = function (dataSource) {
  return this._dataSources.indexOf(dataSource);
};

/**
 * Gets a data source by index from the collection.
 *
 * @param {Number} index the index to retrieve.
 * @returns {DataSource} The data source at the specified index.
 */
DataSourceCollection.prototype.get = function (index) {
  //>>includeStart('debug', pragmas.debug);
  if (!defined(index)) {
    throw new DeveloperError("index is required.");
  }
  //>>includeEnd('debug');

  return this._dataSources[index];
};

/**
 * Gets a data source by name from the collection.
 *
 * @param {String} name The name to retrieve.
 * @returns {DataSource[]} A list of all data sources matching the provided name.
 */
DataSourceCollection.prototype.getByName = function (name) {
  //>>includeStart('debug', pragmas.debug);
  if (!defined(name)) {
    throw new DeveloperError("name is required.");
  }
  //>>includeEnd('debug');

  return this._dataSources.filter(function (dataSource) {
    return dataSource.name === name;
  });
};

function getIndex(dataSources, dataSource) {
  //>>includeStart('debug', pragmas.debug);
  if (!defined(dataSource)) {
    throw new DeveloperError("dataSource is required.");
  }
  //>>includeEnd('debug');

  var index = dataSources.indexOf(dataSource);

  //>>includeStart('debug', pragmas.debug);
  if (index === -1) {
    throw new DeveloperError("dataSource is not in this collection.");
  }
  //>>includeEnd('debug');

  return index;
}

function swapDataSources(collection, i, j) {
  var arr = collection._dataSources;
  var length = arr.length - 1;
  i = CesiumMath.clamp(i, 0, length);
  j = CesiumMath.clamp(j, 0, length);

  if (i === j) {
    return;
  }

  var temp = arr[i];
  arr[i] = arr[j];
  arr[j] = temp;

  collection.dataSourceMoved.raiseEvent(temp, j, i);
}

/**
 * Raises a data source up one position in the collection.
 *
 * @param {DataSource} dataSource The data source to move.
 *
 * @exception {DeveloperError} dataSource is not in this collection.
 * @exception {DeveloperError} This object was destroyed, i.e., destroy() was called.
 */
DataSourceCollection.prototype.raise = function (dataSource) {
  var index = getIndex(this._dataSources, dataSource);
  swapDataSources(this, index, index + 1);
};

/**
 * Lowers a data source down one position in the collection.
 *
 * @param {DataSource} dataSource The data source to move.
 *
 * @exception {DeveloperError} dataSource is not in this collection.
 * @exception {DeveloperError} This object was destroyed, i.e., destroy() was called.
 */
DataSourceCollection.prototype.lower = function (dataSource) {
  var index = getIndex(this._dataSources, dataSource);
  swapDataSources(this, index, index - 1);
};

/**
 * Raises a data source to the top of the collection.
 *
 * @param {DataSource} dataSource The data source to move.
 *
 * @exception {DeveloperError} dataSource is not in this collection.
 * @exception {DeveloperError} This object was destroyed, i.e., destroy() was called.
 */
DataSourceCollection.prototype.raiseToTop = function (dataSource) {
  var index = getIndex(this._dataSources, dataSource);
  if (index === this._dataSources.length - 1) {
    return;
  }
  this._dataSources.splice(index, 1);
  this._dataSources.push(dataSource);

  this.dataSourceMoved.raiseEvent(
    dataSource,
    this._dataSources.length - 1,
    index
  );
};

/**
 * Lowers a data source to the bottom of the collection.
 *
 * @param {DataSource} dataSource The data source to move.
 *
 * @exception {DeveloperError} dataSource is not in this collection.
 * @exception {DeveloperError} This object was destroyed, i.e., destroy() was called.
 */
DataSourceCollection.prototype.lowerToBottom = function (dataSource) {
  var index = getIndex(this._dataSources, dataSource);
  if (index === 0) {
    return;
  }
  this._dataSources.splice(index, 1);
  this._dataSources.splice(0, 0, dataSource);

  this.dataSourceMoved.raiseEvent(dataSource, 0, index);
};

/**
 * Returns true if this object was destroyed; otherwise, false.
 * If this object was destroyed, it should not be used; calling any function other than
 * <code>isDestroyed</code> will result in a {@link DeveloperError} exception.
 *
 * @returns {Boolean} true if this object was destroyed; otherwise, false.
 *
 * @see DataSourceCollection#destroy
 */
DataSourceCollection.prototype.isDestroyed = function () {
  return false;
};

/**
 * Destroys the resources held by all data sources in this collection.  Explicitly destroying this
 * object allows for deterministic release of WebGL resources, instead of relying on the garbage
 * collector. Once this object is destroyed, it should not be used; calling any function other than
 * <code>isDestroyed</code> will result in a {@link DeveloperError} exception.  Therefore,
 * assign the return value (<code>undefined</code>) to the object as done in the example.
 *
 * @exception {DeveloperError} This object was destroyed, i.e., destroy() was called.
 *
 *
 * @example
 * dataSourceCollection = dataSourceCollection && dataSourceCollection.destroy();
 *
 * @see DataSourceCollection#isDestroyed
 */
DataSourceCollection.prototype.destroy = function () {
  this.removeAll(true);
  return destroyObject(this);
};
export default DataSourceCollection;<|MERGE_RESOLUTION|>--- conflicted
+++ resolved
@@ -1,228 +1,9 @@
-<<<<<<< HEAD
-import defaultValue from '../Core/defaultValue.js';
-import defined from '../Core/defined.js';
-import destroyObject from '../Core/destroyObject.js';
-import DeveloperError from '../Core/DeveloperError.js';
-import Event from '../Core/Event.js';
-import CesiumMath from '../Core/Math.js';
-
-    /**
-     * A collection of {@link DataSource} instances.
-     * @alias DataSourceCollection
-     * @constructor
-     */
-    function DataSourceCollection() {
-        this._dataSources = [];
-        this._dataSourceAdded = new Event();
-        this._dataSourceRemoved = new Event();
-        this._dataSourceMoved = new Event();
-    }
-
-    Object.defineProperties(DataSourceCollection.prototype, {
-        /**
-         * Gets the number of data sources in this collection.
-         * @memberof DataSourceCollection.prototype
-         * @type {Number}
-         * @readonly
-         */
-        length : {
-            get : function() {
-                return this._dataSources.length;
-            }
-        },
-
-        /**
-         * An event that is raised when a data source is added to the collection.
-         * Event handlers are passed the data source that was added.
-         * @memberof DataSourceCollection.prototype
-         * @type {Event}
-         * @readonly
-         */
-        dataSourceAdded : {
-            get : function() {
-                return this._dataSourceAdded;
-            }
-        },
-
-        /**
-         * An event that is raised when a data source is removed from the collection.
-         * Event handlers are passed the data source that was removed.
-         * @memberof DataSourceCollection.prototype
-         * @type {Event}
-         * @readonly
-         */
-        dataSourceRemoved : {
-            get : function() {
-                return this._dataSourceRemoved;
-            }
-        },
-
-        /**
-         * An event that is raised when a data source changes position in the collection.  Event handlers are passed the data source
-         * that was moved, its new index after the move, and its old index prior to the move.
-         * @memberof DataSourceCollection.prototype
-         * @type {Event}
-         * @readonly
-         */
-        dataSourceMoved : {
-            get : function() {
-                return this._dataSourceMoved;
-            }
-        }
-    });
-
-    /**
-     * Adds a data source to the collection.
-     *
-     * @param {DataSource|Promise.<DataSource>} dataSource A data source or a promise to a data source to add to the collection.
-     *                                        When passing a promise, the data source will not actually be added
-     *                                        to the collection until the promise resolves successfully.
-     * @returns {Promise.<DataSource>} A Promise that resolves once the data source has been added to the collection.
-     */
-    DataSourceCollection.prototype.add = function(dataSource) {
-        //>>includeStart('debug', pragmas.debug);
-        if (!defined(dataSource)) {
-            throw new DeveloperError('dataSource is required.');
-        }
-        //>>includeEnd('debug');
-
-        var that = this;
-        var dataSources = this._dataSources;
-        return Promise.resolve(dataSource).then(function(value) {
-            //Only add the data source if removeAll has not been called
-            //Since it was added.
-            if (dataSources === that._dataSources) {
-                that._dataSources.push(value);
-                that._dataSourceAdded.raiseEvent(that, value);
-            }
-            return value;
-        });
-    };
-
-    /**
-     * Removes a data source from this collection, if present.
-     *
-     * @param {DataSource} dataSource The data source to remove.
-     * @param {Boolean} [destroy=false] Whether to destroy the data source in addition to removing it.
-     * @returns {Boolean} true if the data source was in the collection and was removed,
-     *                    false if the data source was not in the collection.
-     */
-    DataSourceCollection.prototype.remove = function(dataSource, destroy) {
-        destroy = defaultValue(destroy, false);
-
-        var index = this._dataSources.indexOf(dataSource);
-        if (index !== -1) {
-            this._dataSources.splice(index, 1);
-            this._dataSourceRemoved.raiseEvent(this, dataSource);
-
-            if (destroy && typeof dataSource.destroy === 'function') {
-                dataSource.destroy();
-            }
-
-            return true;
-        }
-
-        return false;
-    };
-
-    /**
-     * Removes all data sources from this collection.
-     *
-     * @param {Boolean} [destroy=false] whether to destroy the data sources in addition to removing them.
-     */
-    DataSourceCollection.prototype.removeAll = function(destroy) {
-        destroy = defaultValue(destroy, false);
-
-        var dataSources = this._dataSources;
-        for (var i = 0, len = dataSources.length; i < len; ++i) {
-            var dataSource = dataSources[i];
-            this._dataSourceRemoved.raiseEvent(this, dataSource);
-
-            if (destroy && typeof dataSource.destroy === 'function') {
-                dataSource.destroy();
-            }
-        }
-        this._dataSources = [];
-    };
-
-    /**
-     * Checks to see if the collection contains a given data source.
-     *
-     * @param {DataSource} dataSource The data source to check for.
-     * @returns {Boolean} true if the collection contains the data source, false otherwise.
-     */
-    DataSourceCollection.prototype.contains = function(dataSource) {
-        return this.indexOf(dataSource) !== -1;
-    };
-
-    /**
-     * Determines the index of a given data source in the collection.
-     *
-     * @param {DataSource} dataSource The data source to find the index of.
-     * @returns {Number} The index of the data source in the collection, or -1 if the data source does not exist in the collection.
-     */
-    DataSourceCollection.prototype.indexOf = function(dataSource) {
-        return this._dataSources.indexOf(dataSource);
-    };
-
-    /**
-     * Gets a data source by index from the collection.
-     *
-     * @param {Number} index the index to retrieve.
-     * @returns {DataSource} The data source at the specified index.
-     */
-    DataSourceCollection.prototype.get = function(index) {
-        //>>includeStart('debug', pragmas.debug);
-        if (!defined(index)) {
-            throw new DeveloperError('index is required.');
-        }
-        //>>includeEnd('debug');
-
-        return this._dataSources[index];
-    };
-
-    /**
-     * Gets a data source by name from the collection.
-     *
-     * @param {String} name The name to retrieve.
-     * @returns {DataSource[]} A list of all data sources matching the provided name.
-     */
-    DataSourceCollection.prototype.getByName = function(name) {
-        //>>includeStart('debug', pragmas.debug);
-        if (!defined(name)) {
-            throw new DeveloperError('name is required.');
-        }
-        //>>includeEnd('debug');
-
-        return this._dataSources.filter(function(dataSource) {
-            return dataSource.name === name;
-        });
-    };
-
-    function getIndex(dataSources, dataSource) {
-        //>>includeStart('debug', pragmas.debug);
-        if (!defined(dataSource)) {
-            throw new DeveloperError('dataSource is required.');
-        }
-        //>>includeEnd('debug');
-
-        var index = dataSources.indexOf(dataSource);
-
-        //>>includeStart('debug', pragmas.debug);
-        if (index === -1) {
-            throw new DeveloperError('dataSource is not in this collection.');
-        }
-        //>>includeEnd('debug');
-
-        return index;
-=======
 import defaultValue from "../Core/defaultValue.js";
 import defined from "../Core/defined.js";
 import destroyObject from "../Core/destroyObject.js";
 import DeveloperError from "../Core/DeveloperError.js";
 import Event from "../Core/Event.js";
 import CesiumMath from "../Core/Math.js";
-import when from "../ThirdParty/when.js";
 
 /**
  * A collection of {@link DataSource} instances.
@@ -306,7 +87,7 @@
 
   var that = this;
   var dataSources = this._dataSources;
-  return when(dataSource, function (value) {
+  return Promise.resolve(dataSource).then(function (value) {
     //Only add the data source if removeAll has not been called
     //Since it was added.
     if (dataSources === that._dataSources) {
@@ -335,7 +116,6 @@
 
     if (destroy && typeof dataSource.destroy === "function") {
       dataSource.destroy();
->>>>>>> 2fd0e8f7
     }
 
     return true;
