--- conflicted
+++ resolved
@@ -36,13 +36,8 @@
          *          pixelFormat : PixelFormat.RGB
          *      });
          *     var specularTexture = context.createTexture2D({
-<<<<<<< HEAD
-         *          source      : this.images["specular.jpg"],
+         *          source      : this.images['specular.jpg'],
          *          pixelFormat : PixelFormat.LUMINANCE
-=======
-         *          source      : this.images['specular.jpg'],
-         *          pixelFormat : PixelFormat.RGB
->>>>>>> a56d3f15
          *      });
          *     // ...
          * });
