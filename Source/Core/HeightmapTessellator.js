import AxisAlignedBoundingBox from './AxisAlignedBoundingBox.js';
import BoundingSphere from './BoundingSphere.js';
import Cartesian2 from './Cartesian2.js';
import Cartesian3 from './Cartesian3.js';
import Cartographic from './Cartographic.js';
import Check from './Check.js';
import defaultValue from './defaultValue.js';
import defined from './defined.js';
import Ellipsoid from './Ellipsoid.js';
import EllipsoidalOccluder from './EllipsoidalOccluder.js';
import CesiumMath from './Math.js';
import Matrix4 from './Matrix4.js';
import OrientedBoundingBox from './OrientedBoundingBox.js';
import Rectangle from './Rectangle.js';
import TerrainEncoding from './TerrainEncoding.js';
import Transforms from './Transforms.js';
import WebMercatorProjection from './WebMercatorProjection.js';

    /**
     * Contains functions to create a mesh from a heightmap image.
     *
     * @exports HeightmapTessellator
     *
     * @private
     */
    var HeightmapTessellator = {};

    /**
     * The default structure of a heightmap, as given to {@link HeightmapTessellator.computeVertices}.
     *
     * @constant
     */
    HeightmapTessellator.DEFAULT_STRUCTURE = Object.freeze({
        heightScale : 1.0,
        heightOffset : 0.0,
        elementsPerHeight : 1,
        stride : 1,
        elementMultiplier : 256.0,
        isBigEndian : false
    });

    var cartesian3Scratch = new Cartesian3();
    var matrix4Scratch = new Matrix4();
    var minimumScratch = new Cartesian3();
    var maximumScratch = new Cartesian3();

    var cartographicScratch = new Cartographic();
    var relativeToCenter2dScratch = new Cartesian3();
    var projectedCartesian3Scratch = new Cartesian3();

    /**
     * Fills an array of vertices from a heightmap image.
     *
     * @param {Object} options Object with the following properties:
     * @param {TypedArray} options.heightmap The heightmap to tessellate.
     * @param {Number} options.width The width of the heightmap, in height samples.
     * @param {Number} options.height The height of the heightmap, in height samples.
     * @param {Number} options.skirtHeight The height of skirts to drape at the edges of the heightmap.
     * @param {Rectangle} options.nativeRectangle A rectangle in the native coordinates of the heightmap's projection.  For
     *                 a heightmap with a geographic projection, this is degrees.  For the web mercator
     *                 projection, this is meters.
     * @param {Number} [options.exaggeration=1.0] The scale used to exaggerate the terrain.
     * @param {Rectangle} [options.rectangle] The rectangle covered by the heightmap, in geodetic coordinates with north, south, east and
     *                 west properties in radians.  Either rectangle or nativeRectangle must be provided.  If both
     *                 are provided, they're assumed to be consistent.
     * @param {Boolean} [options.isGeographic=true] True if the heightmap uses a {@link GeographicProjection}, or false if it uses
     *                  a {@link WebMercatorProjection}.
     * @param {Cartesian3} [options.relativeToCenter=Cartesian3.ZERO] The positions will be computed as <code>Cartesian3.subtract(worldPosition, relativeToCenter)</code>.
     * @param {Ellipsoid} [options.ellipsoid=Ellipsoid.WGS84] The ellipsoid to which the heightmap applies.
     * @param {Object} [options.structure] An object describing the structure of the height data.
     * @param {Number} [options.structure.heightScale=1.0] The factor by which to multiply height samples in order to obtain
     *                 the height above the heightOffset, in meters.  The heightOffset is added to the resulting
     *                 height after multiplying by the scale.
     * @param {Number} [options.structure.heightOffset=0.0] The offset to add to the scaled height to obtain the final
     *                 height in meters.  The offset is added after the height sample is multiplied by the
     *                 heightScale.
     * @param {Number} [options.structure.elementsPerHeight=1] The number of elements in the buffer that make up a single height
     *                 sample.  This is usually 1, indicating that each element is a separate height sample.  If
     *                 it is greater than 1, that number of elements together form the height sample, which is
     *                 computed according to the structure.elementMultiplier and structure.isBigEndian properties.
     * @param {Number} [options.structure.stride=1] The number of elements to skip to get from the first element of
     *                 one height to the first element of the next height.
     * @param {Number} [options.structure.elementMultiplier=256.0] The multiplier used to compute the height value when the
     *                 stride property is greater than 1.  For example, if the stride is 4 and the strideMultiplier
     *                 is 256, the height is computed as follows:
     *                 `height = buffer[index] + buffer[index + 1] * 256 + buffer[index + 2] * 256 * 256 + buffer[index + 3] * 256 * 256 * 256`
     *                 This is assuming that the isBigEndian property is false.  If it is true, the order of the
     *                 elements is reversed.
     * @param {Number} [options.structure.lowestEncodedHeight] The lowest value that can be stored in the height buffer.  Any heights that are lower
     *                 than this value after encoding with the `heightScale` and `heightOffset` are clamped to this value.  For example, if the height
     *                 buffer is a `Uint16Array`, this value should be 0 because a `Uint16Array` cannot store negative numbers.  If this parameter is
     *                 not specified, no minimum value is enforced.
     * @param {Number} [options.structure.highestEncodedHeight] The highest value that can be stored in the height buffer.  Any heights that are higher
     *                 than this value after encoding with the `heightScale` and `heightOffset` are clamped to this value.  For example, if the height
     *                 buffer is a `Uint16Array`, this value should be `256 * 256 - 1` or 65535 because a `Uint16Array` cannot store numbers larger
     *                 than 65535.  If this parameter is not specified, no maximum value is enforced.
     * @param {Boolean} [options.structure.isBigEndian=false] Indicates endianness of the elements in the buffer when the
     *                  stride property is greater than 1.  If this property is false, the first element is the
     *                  low-order element.  If it is true, the first element is the high-order element.
     * @param {Boolean} [options.includeWebMercatorT=false] Indicates that the vertices should include a T coordinate to compensate for Web Mercator Latitude.
     * @param {MapProjection} mapProjection MapProjection for projecting terrain positions to the target 2D coordinate system.
     * @example
     * var width = 5;
     * var height = 5;
     * var statistics = Cesium.HeightmapTessellator.computeVertices({
     *     heightmap : [1.0, 2.0, 3.0, 4.0, 5.0, 6.0, 7.0, 8.0, 9.0],
     *     width : width,
     *     height : height,
     *     skirtHeight : 0.0,
     *     nativeRectangle : {
     *         west : 10.0,
     *         east : 20.0,
     *         south : 30.0,
     *         north : 40.0
     *     }
     * });
     *
     * var encoding = statistics.encoding;
     * var position = encoding.decodePosition(statistics.vertices, index * encoding.getStride());
     */
    HeightmapTessellator.computeVertices = function(options, mapProjection) {
        //>>includeStart('debug', pragmas.debug);
        Check.defined('options', options);
        Check.defined('options.heightmap', options.heightmap);
        Check.typeOf.number('options.width', options.width);
        Check.typeOf.number('options.height', options.height);
        Check.defined('options.nativeRectangle', options.nativeRectangle);
        Check.typeOf.number('options.skirtHeight', options.skirtHeight);
        Check.defined('mapProjection', mapProjection);
        //>>includeEnd('debug');

        // This function tends to be a performance hotspot for terrain rendering,
        // so it employs a lot of inlining and unrolling as an optimization.
        // In particular, the functionality of Ellipsoid.cartographicToCartesian
        // is inlined.

        var nonEquatorialCylindricalProjection = !mapProjection.isNormalCylindrical;

        var cos = Math.cos;
        var sin = Math.sin;
        var sqrt = Math.sqrt;
        var atan = Math.atan;
        var exp = Math.exp;
        var piOverTwo = CesiumMath.PI_OVER_TWO;
        var toRadians = CesiumMath.toRadians;

        var heightmap = options.heightmap;
        var width = options.width;
        var height = options.height;
        var skirtHeight = options.skirtHeight;

        var isGeographic = defaultValue(options.isGeographic, true);
        var ellipsoid = defaultValue(options.ellipsoid, Ellipsoid.WGS84);

        var oneOverGlobeSemimajorAxis = 1.0 / ellipsoid.maximumRadius;

        var nativeRectangle = options.nativeRectangle;

        var geographicWest;
        var geographicSouth;
        var geographicEast;
        var geographicNorth;

        var rectangle = options.rectangle;
        if (!defined(rectangle)) {
            if (isGeographic) {
                geographicWest = toRadians(nativeRectangle.west);
                geographicSouth = toRadians(nativeRectangle.south);
                geographicEast = toRadians(nativeRectangle.east);
                geographicNorth = toRadians(nativeRectangle.north);
            } else {
                geographicWest = nativeRectangle.west * oneOverGlobeSemimajorAxis;
                geographicSouth = piOverTwo - (2.0 * atan(exp(-nativeRectangle.south * oneOverGlobeSemimajorAxis)));
                geographicEast = nativeRectangle.east * oneOverGlobeSemimajorAxis;
                geographicNorth = piOverTwo - (2.0 * atan(exp(-nativeRectangle.north * oneOverGlobeSemimajorAxis)));
            }
        } else {
            geographicWest = rectangle.west;
            geographicSouth = rectangle.south;
            geographicEast = rectangle.east;
            geographicNorth = rectangle.north;
        }

        var relativeToCenter = options.relativeToCenter;
        var hasRelativeToCenter = defined(relativeToCenter);
        relativeToCenter = hasRelativeToCenter ? relativeToCenter : Cartesian3.ZERO;
        var exaggeration = defaultValue(options.exaggeration, 1.0);
        var includeWebMercatorT = defaultValue(options.includeWebMercatorT, false);

        var relativeToCenter2D;
        if (nonEquatorialCylindricalProjection) {
            if (hasRelativeToCenter) {
                var cartographicRTC = ellipsoid.cartesianToCartographic(relativeToCenter, cartographicScratch);
                var projectedRTC = mapProjection.project(cartographicRTC, projectedCartesian3Scratch);
                relativeToCenter2D = Cartesian3.clone(projectedRTC, relativeToCenter2dScratch);
            } else {
                relativeToCenter2D = Cartesian3.clone(Cartesian3.ZERO, relativeToCenter2dScratch);
            }
        }

        var structure = defaultValue(options.structure, HeightmapTessellator.DEFAULT_STRUCTURE);
        var heightScale = defaultValue(structure.heightScale, HeightmapTessellator.DEFAULT_STRUCTURE.heightScale);
        var heightOffset = defaultValue(structure.heightOffset, HeightmapTessellator.DEFAULT_STRUCTURE.heightOffset);
        var elementsPerHeight = defaultValue(structure.elementsPerHeight, HeightmapTessellator.DEFAULT_STRUCTURE.elementsPerHeight);
        var stride = defaultValue(structure.stride, HeightmapTessellator.DEFAULT_STRUCTURE.stride);
        var elementMultiplier = defaultValue(structure.elementMultiplier, HeightmapTessellator.DEFAULT_STRUCTURE.elementMultiplier);
        var isBigEndian = defaultValue(structure.isBigEndian, HeightmapTessellator.DEFAULT_STRUCTURE.isBigEndian);

        var rectangleWidth = Rectangle.computeWidth(nativeRectangle);
        var rectangleHeight = Rectangle.computeHeight(nativeRectangle);

        var granularityX = rectangleWidth / (width - 1);
        var granularityY = rectangleHeight / (height - 1);

        if (!isGeographic) {
            rectangleWidth *= oneOverGlobeSemimajorAxis;
            rectangleHeight *= oneOverGlobeSemimajorAxis;
        }

        var radiiSquared = ellipsoid.radiiSquared;
        var radiiSquaredX = radiiSquared.x;
        var radiiSquaredY = radiiSquared.y;
        var radiiSquaredZ = radiiSquared.z;

        var minimumHeight = 65536.0;
        var maximumHeight = -65536.0;

        var fromENU = Transforms.eastNorthUpToFixedFrame(relativeToCenter, ellipsoid);
        var toENU = Matrix4.inverseTransformation(fromENU, matrix4Scratch);

        var southMercatorY;
        var oneOverMercatorHeight;
        if (includeWebMercatorT) {
            southMercatorY = WebMercatorProjection.geodeticLatitudeToMercatorAngle(geographicSouth);
            oneOverMercatorHeight = 1.0 / (WebMercatorProjection.geodeticLatitudeToMercatorAngle(geographicNorth) - southMercatorY);
        }

        var minimum = minimumScratch;
        minimum.x = Number.POSITIVE_INFINITY;
        minimum.y = Number.POSITIVE_INFINITY;
        minimum.z = Number.POSITIVE_INFINITY;

        var maximum = maximumScratch;
        maximum.x = Number.NEGATIVE_INFINITY;
        maximum.y = Number.NEGATIVE_INFINITY;
        maximum.z = Number.NEGATIVE_INFINITY;

        var hMin = Number.POSITIVE_INFINITY;

<<<<<<< HEAD
        var arrayWidth = width + (skirtHeight > 0.0 ? 2 : 0);
        var arrayHeight = height + (skirtHeight > 0.0 ? 2 : 0);
        var size = arrayWidth * arrayHeight;
        var positions = new Array(size);
        var heights = new Array(size);
        var uvs = new Array(size);
        var positions2D;
        if (nonEquatorialCylindricalProjection) {
            positions2D = new Array(size);
        }

        var webMercatorTs = includeWebMercatorT ? new Array(size) : [];
=======
        var gridVertexCount = width * height;
        var edgeVertexCount = skirtHeight > 0.0 ? (width * 2 + height * 2) : 0;
        var vertexCount = gridVertexCount + edgeVertexCount;

        var positions = new Array(vertexCount);
        var heights = new Array(vertexCount);
        var uvs = new Array(vertexCount);
        var webMercatorTs = includeWebMercatorT ? new Array(vertexCount) : [];
>>>>>>> 05380a6d

        var startRow = 0;
        var endRow = height;
        var startCol = 0;
        var endCol = width;

        if (skirtHeight > 0.0) {
            --startRow;
            ++endRow;
            --startCol;
            ++endCol;
        }

        var skirtOffsetPercentage = 0.00001;

        for (var rowIndex = startRow; rowIndex < endRow; ++rowIndex) {
            var row = rowIndex;
            if (row < 0) {
                row = 0;
            }
            if (row >= height) {
                row = height - 1;
            }

            var latitude = nativeRectangle.north - granularityY * row;

            if (!isGeographic) {
                latitude = piOverTwo - (2.0 * atan(exp(-latitude * oneOverGlobeSemimajorAxis)));
            } else {
                latitude = toRadians(latitude);
            }

            var v = (latitude - geographicSouth) / (geographicNorth - geographicSouth);
            v = CesiumMath.clamp(v, 0.0, 1.0);

            var isNorthEdge = rowIndex === startRow;
            var isSouthEdge = rowIndex === endRow - 1;
            if (skirtHeight > 0.0) {
                if (isNorthEdge) {
                    latitude += skirtOffsetPercentage * rectangleHeight;
                } else if (isSouthEdge) {
                    latitude -= skirtOffsetPercentage * rectangleHeight;
                }
            }

            var cosLatitude = cos(latitude);
            var nZ = sin(latitude);
            var kZ = radiiSquaredZ * nZ;

            var webMercatorT;
            if (includeWebMercatorT) {
                webMercatorT = (WebMercatorProjection.geodeticLatitudeToMercatorAngle(latitude) - southMercatorY) * oneOverMercatorHeight;
            }

            for (var colIndex = startCol; colIndex < endCol; ++colIndex) {
                var col = colIndex;
                if (col < 0) {
                    col = 0;
                }
                if (col >= width) {
                    col = width - 1;
                }

                var terrainOffset = row * (width * stride) + col * stride;

                var heightSample;
                if (elementsPerHeight === 1) {
                    heightSample = heightmap[terrainOffset];
                } else {
                    heightSample = 0;

                    var elementOffset;
                    if (isBigEndian) {
                        for (elementOffset = 0; elementOffset < elementsPerHeight; ++elementOffset) {
                            heightSample = (heightSample * elementMultiplier) + heightmap[terrainOffset + elementOffset];
                        }
                    } else {
                        for (elementOffset = elementsPerHeight - 1; elementOffset >= 0; --elementOffset) {
                            heightSample = (heightSample * elementMultiplier) + heightmap[terrainOffset + elementOffset];
                        }
                    }
                }

                heightSample = (heightSample * heightScale + heightOffset) * exaggeration;

                maximumHeight = Math.max(maximumHeight, heightSample);
                minimumHeight = Math.min(minimumHeight, heightSample);

                var longitude = nativeRectangle.west + granularityX * col;

                if (!isGeographic) {
                    longitude = longitude * oneOverGlobeSemimajorAxis;
                } else {
                    longitude = toRadians(longitude);
                }

                var u = (longitude - geographicWest) / (geographicEast - geographicWest);
                u = CesiumMath.clamp(u, 0.0, 1.0);

                var index = row * width + col;

                if (skirtHeight > 0.0) {
                    var isWestEdge = colIndex === startCol;
                    var isEastEdge = colIndex === endCol - 1;
                    var isEdge = isNorthEdge || isSouthEdge || isWestEdge || isEastEdge;
                    var isCorner = (isNorthEdge || isSouthEdge) && (isWestEdge || isEastEdge);
                    if (isCorner) {
                        // Don't generate skirts on the corners.
                        continue;
                    } else if (isEdge) {
                        heightSample -= skirtHeight;

                        if (isWestEdge) {
                            // The outer loop iterates north to south but the indices are ordered south to north, hence the index flip below
                            index = gridVertexCount + (height - row - 1);
                            longitude -= skirtOffsetPercentage * rectangleWidth;
                        } else if (isSouthEdge) {
                            // Add after west indices. South indices are ordered east to west.
                            index = gridVertexCount + height + (width - col - 1);
                        } else if (isEastEdge) {
                            // Add after west and south indices. East indices are ordered north to south. The index is flipped like above.
                            index = gridVertexCount + height + width + row;
                            longitude += skirtOffsetPercentage * rectangleWidth;
                        } else if (isNorthEdge) {
                            // Add after west, south, and east indices. North indices are ordered west to east.
                            index = gridVertexCount + height + width + height + col;
                        }
                    }
                }

                var nX = cosLatitude * cos(longitude);
                var nY = cosLatitude * sin(longitude);

                var kX = radiiSquaredX * nX;
                var kY = radiiSquaredY * nY;

                var gamma = sqrt((kX * nX) + (kY * nY) + (kZ * nZ));
                var oneOverGamma = 1.0 / gamma;

                var rSurfaceX = kX * oneOverGamma;
                var rSurfaceY = kY * oneOverGamma;
                var rSurfaceZ = kZ * oneOverGamma;

                var position = new Cartesian3();
                position.x = rSurfaceX + nX * heightSample;
                position.y = rSurfaceY + nY * heightSample;
                position.z = rSurfaceZ + nZ * heightSample;

                positions[index] = position;
                heights[index] = heightSample;
                uvs[index] = new Cartesian2(u, v);

                if (nonEquatorialCylindricalProjection) {
                    var cartographic = cartographicScratch;
                    cartographic.height = heightSample;
                    cartographic.longitude = longitude;
                    cartographic.latitude = latitude;
                    positions2D[index] = mapProjection.project(cartographic);
                }

                if (includeWebMercatorT) {
                    webMercatorTs[index] = webMercatorT;
                }

                Matrix4.multiplyByPoint(toENU, position, cartesian3Scratch);

                Cartesian3.minimumByComponent(cartesian3Scratch, minimum, minimum);
                Cartesian3.maximumByComponent(cartesian3Scratch, maximum, maximum);
                hMin = Math.min(hMin, heightSample);
            }
        }

        var boundingSphere3D = BoundingSphere.fromPoints(positions);
        var orientedBoundingBox;
        if (defined(rectangle)) {
            orientedBoundingBox = OrientedBoundingBox.fromRectangle(rectangle, minimumHeight, maximumHeight, ellipsoid);
        }

        var occludeePointInScaledSpace;
        if (hasRelativeToCenter) {
            var occluder = new EllipsoidalOccluder(ellipsoid);
            occludeePointInScaledSpace = occluder.computeHorizonCullingPointPossiblyUnderEllipsoid(relativeToCenter, positions, minimumHeight);
        }

        var aaBox = new AxisAlignedBoundingBox(minimum, maximum, relativeToCenter);
<<<<<<< HEAD
        var encoding = new TerrainEncoding(aaBox, hMin, maximumHeight, fromENU, false, includeWebMercatorT, relativeToCenter2D);
        var vertices = new Float32Array(size * encoding.getStride());

        var bufferIndex = 0;
        var j;
        if (nonEquatorialCylindricalProjection) {
            for (j = 0; j < size; ++j) {
                bufferIndex = encoding.encode(vertices, bufferIndex, positions[j], uvs[j], heights[j], undefined, webMercatorTs[j], positions2D[j]);
            }
        } else {
            for (j = 0; j < size; ++j) {
                bufferIndex = encoding.encode(vertices, bufferIndex, positions[j], uvs[j], heights[j], undefined, webMercatorTs[j]);
            }
=======
        var encoding = new TerrainEncoding(aaBox, hMin, maximumHeight, fromENU, false, includeWebMercatorT);
        var vertices = new Float32Array(vertexCount * encoding.getStride());

        var bufferIndex = 0;
        for (var j = 0; j < vertexCount; ++j) {
            bufferIndex = encoding.encode(vertices, bufferIndex, positions[j], uvs[j], heights[j], undefined, webMercatorTs[j]);
>>>>>>> 05380a6d
        }

        return {
            vertices : vertices,
            maximumHeight : maximumHeight,
            minimumHeight : minimumHeight,
            encoding : encoding,
            boundingSphere3D : boundingSphere3D,
            orientedBoundingBox : orientedBoundingBox,
            occludeePointInScaledSpace : occludeePointInScaledSpace
        };
    };
export default HeightmapTessellator;<|MERGE_RESOLUTION|>--- conflicted
+++ resolved
@@ -247,20 +247,6 @@
 
         var hMin = Number.POSITIVE_INFINITY;
 
-<<<<<<< HEAD
-        var arrayWidth = width + (skirtHeight > 0.0 ? 2 : 0);
-        var arrayHeight = height + (skirtHeight > 0.0 ? 2 : 0);
-        var size = arrayWidth * arrayHeight;
-        var positions = new Array(size);
-        var heights = new Array(size);
-        var uvs = new Array(size);
-        var positions2D;
-        if (nonEquatorialCylindricalProjection) {
-            positions2D = new Array(size);
-        }
-
-        var webMercatorTs = includeWebMercatorT ? new Array(size) : [];
-=======
         var gridVertexCount = width * height;
         var edgeVertexCount = skirtHeight > 0.0 ? (width * 2 + height * 2) : 0;
         var vertexCount = gridVertexCount + edgeVertexCount;
@@ -268,8 +254,12 @@
         var positions = new Array(vertexCount);
         var heights = new Array(vertexCount);
         var uvs = new Array(vertexCount);
+        var positions2D;
+        if (nonEquatorialCylindricalProjection) {
+            positions2D = new Array(vertexCount);
+        }
+
         var webMercatorTs = includeWebMercatorT ? new Array(vertexCount) : [];
->>>>>>> 05380a6d
 
         var startRow = 0;
         var endRow = height;
@@ -455,28 +445,19 @@
         }
 
         var aaBox = new AxisAlignedBoundingBox(minimum, maximum, relativeToCenter);
-<<<<<<< HEAD
         var encoding = new TerrainEncoding(aaBox, hMin, maximumHeight, fromENU, false, includeWebMercatorT, relativeToCenter2D);
-        var vertices = new Float32Array(size * encoding.getStride());
+        var vertices = new Float32Array(vertexCount * encoding.getStride());
 
         var bufferIndex = 0;
         var j;
         if (nonEquatorialCylindricalProjection) {
-            for (j = 0; j < size; ++j) {
+            for (j = 0; j < vertexCount; ++j) {
                 bufferIndex = encoding.encode(vertices, bufferIndex, positions[j], uvs[j], heights[j], undefined, webMercatorTs[j], positions2D[j]);
             }
         } else {
-            for (j = 0; j < size; ++j) {
+            for (j = 0; j < vertexCount; ++j) {
                 bufferIndex = encoding.encode(vertices, bufferIndex, positions[j], uvs[j], heights[j], undefined, webMercatorTs[j]);
             }
-=======
-        var encoding = new TerrainEncoding(aaBox, hMin, maximumHeight, fromENU, false, includeWebMercatorT);
-        var vertices = new Float32Array(vertexCount * encoding.getStride());
-
-        var bufferIndex = 0;
-        for (var j = 0; j < vertexCount; ++j) {
-            bufferIndex = encoding.encode(vertices, bufferIndex, positions[j], uvs[j], heights[j], undefined, webMercatorTs[j]);
->>>>>>> 05380a6d
         }
 
         return {
