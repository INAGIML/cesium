/*global define*/
define([
        './defaultValue',
        './BoundingRectangle',
        './BoundingSphere',
        './Cartesian2',
        './Cartesian3',
        './Cartesian4',
        './ComponentDatatype',
        './IndexDatatype',
        './DeveloperError',
        './Ellipsoid',
        './EllipsoidTangentPlane',
        './Geometry',
        './GeometryAttribute',
        './GeometryAttributes',
        './GeometryInstance',
        './GeometryPipeline',
        './Intersect',
        './Math',
        './Matrix3',
        './PolygonPipeline',
        './Quaternion',
        './Queue',
        './VertexFormat',
        './WindingOrder',
        './PrimitiveType'
    ], function(
        defaultValue,
        BoundingRectangle,
        BoundingSphere,
        Cartesian2,
        Cartesian3,
        Cartesian4,
        ComponentDatatype,
        IndexDatatype,
        DeveloperError,
        Ellipsoid,
        EllipsoidTangentPlane,
        Geometry,
        GeometryAttribute,
        GeometryAttributes,
        GeometryInstance,
        GeometryPipeline,
        Intersect,
        CesiumMath,
        Matrix3,
        PolygonPipeline,
        Quaternion,
        Queue,
        VertexFormat,
        WindingOrder,
        PrimitiveType) {
    "use strict";

    var scratchBoundingRectangle = new BoundingRectangle();
    var scratchPosition = new Cartesian3();
    var scratchNormal = new Cartesian3();
    var scratchTangent = new Cartesian3();
    var scratchBinormal = new Cartesian3();
    var p1 = new Cartesian3();
    var p2 = new Cartesian3();

    var appendTextureCoordinatesOrigin = new Cartesian2();
    var appendTextureCoordinatesCartesian2 = new Cartesian2();
    var appendTextureCoordinatesCartesian3 = new Cartesian3();
    var appendTextureCoordinatesQuaternion = new Quaternion();
    var appendTextureCoordinatesMatrix3 = new Matrix3();

    function computeWallAttributes(vertexFormat, geometry, outerPositions, ellipsoid, stRotation) {
        if (vertexFormat.st || vertexFormat.normal || vertexFormat.tangent || vertexFormat.binormal) {
            // PERFORMANCE_IDEA: Compute before subdivision, then just interpolate during subdivision.
            // PERFORMANCE_IDEA: Compute with createGeometryFromPositions() for fast path when there's no holes.
            var cleanedPositions = PolygonPipeline.removeDuplicates(outerPositions);
            var tangentPlane = EllipsoidTangentPlane.fromPoints(cleanedPositions, ellipsoid);
            var boundingRectangle = computeBoundingRectangle(tangentPlane, outerPositions, stRotation, scratchBoundingRectangle);

            var origin = appendTextureCoordinatesOrigin;
            origin.x = boundingRectangle.x;
            origin.y = boundingRectangle.y;

            var flatPositions = geometry.attributes.position.values;
            var length = flatPositions.length;

            var textureCoordinates = vertexFormat.st ? new Float32Array(2 * (length / 3)) : undefined;
            var normals = vertexFormat.normal ? new Float32Array(length) : undefined;
            var tangents = vertexFormat.tangent ? new Float32Array(length) : undefined;
            var binormals = vertexFormat.binormal ? new Float32Array(length) : undefined;

            var textureCoordIndex = 0;
            var attrIndex = 0;

            var normal = scratchNormal;
            var tangent = scratchTangent;
            var binormal = scratchBinormal;
            var recomputeNormal = true;

            var rotation = Quaternion.fromAxisAngle(tangentPlane._plane.normal, stRotation, appendTextureCoordinatesQuaternion);
            var textureMatrix = Matrix3.fromQuaternion(rotation, appendTextureCoordinatesMatrix3);

            length /= 2;
            var stOffset = length * 2 / 3;

            for (var i = 0; i < length; i += 3) {
                var position = Cartesian3.fromArray(flatPositions, i, appendTextureCoordinatesCartesian3);

                if (vertexFormat.st) {
                    var p = Matrix3.multiplyByVector(textureMatrix, position, scratchPosition);
                    var st = tangentPlane.projectPointOntoPlane(p, appendTextureCoordinatesCartesian2);
                    Cartesian2.subtract(st, origin, st);

                    textureCoordinates[textureCoordIndex + stOffset] = st.x / boundingRectangle.width;
                    textureCoordinates[textureCoordIndex + stOffset + 1] = st.y / boundingRectangle.height;

                    textureCoordinates[textureCoordIndex++] = st.x / boundingRectangle.width;
                    textureCoordinates[textureCoordIndex++] = st.y / boundingRectangle.height;
                }

                if (vertexFormat.normal || vertexFormat.tangent || vertexFormat.binormal) {
                    var attrIndex1 = attrIndex + 1;
                    var attrIndex2 = attrIndex + 2;

                    p1 = Cartesian3.fromArray(flatPositions, i + 3, p1);
                    if (recomputeNormal) {
                        p2 = Cartesian3.fromArray(flatPositions, i + length, p2);
                        p1.subtract(position, p1);
                        p2.subtract(position, p2);
                        normal = Cartesian3.cross(p2, p1, normal).normalize(normal);
                        recomputeNormal = false;
                    }
                    if (vertexFormat.tangent || vertexFormat.binormal) {
                        binormal = ellipsoid.geodeticSurfaceNormal(position, binormal);
                        if (vertexFormat.tangent) {
                            tangent = Cartesian3.cross(binormal, normal, tangent).normalize(tangent);
                        }
                    }

                    if (p1.equalsEpsilon(position, CesiumMath.EPSILON10)) { // if we've reached a corner
                        recomputeNormal = true;
                    }

                    if (vertexFormat.normal) {
                        normals[attrIndex + length] = normal.x;
                        normals[attrIndex1 + length] = normal.y;
                        normals[attrIndex2 + length] = normal.z;

                        normals[attrIndex] = normal.x;
                        normals[attrIndex1] = normal.y;
                        normals[attrIndex2] = normal.z;
                    }

                    if (vertexFormat.tangent) {
                        tangents[attrIndex + length] = tangent.x;
                        tangents[attrIndex1 + length] = tangent.y;
                        tangents[attrIndex2 + length] = tangent.z;

                        tangents[attrIndex] = tangent.x;
                        tangents[attrIndex1] = tangent.y;
                        tangents[attrIndex2] = tangent.z;
                    }

                    if (vertexFormat.binormal) {
                        binormals[attrIndex + length] = binormal.x;
                        binormals[attrIndex1 + length] = binormal.y;
                        binormals[attrIndex2 + length] = binormal.z;

                        binormals[attrIndex] = binormal.x;
                        binormals[attrIndex1] = binormal.y;
                        binormals[attrIndex2] = binormal.z;
                    }
                    attrIndex += 3;
                }
            }

            if (vertexFormat.st) {
                geometry.attributes.st = new GeometryAttribute({
                    componentDatatype : ComponentDatatype.FLOAT,
                    componentsPerAttribute : 2,
                    values : textureCoordinates
                });
            }

            if (vertexFormat.normal) {
                geometry.attributes.normal = new GeometryAttribute({
                    componentDatatype : ComponentDatatype.FLOAT,
                    componentsPerAttribute : 3,
                    values : normals
                });
            }

            if (vertexFormat.tangent) {
                geometry.attributes.tangent = new GeometryAttribute({
                    componentDatatype : ComponentDatatype.FLOAT,
                    componentsPerAttribute : 3,
                    values : tangents
                });
            }

            if (vertexFormat.binormal) {
                geometry.attributes.binormal = new GeometryAttribute({
                    componentDatatype : ComponentDatatype.FLOAT,
                    componentsPerAttribute : 3,
                    values : binormals
                });
            }
        }
        return geometry;
    }

    function computeTopBottomAttributes(vertexFormat, geometry, outerPositions, ellipsoid, stRotation, top, bottom) {
        if (vertexFormat.st || vertexFormat.normal || vertexFormat.tangent || vertexFormat.binormal) {
            // PERFORMANCE_IDEA: Compute before subdivision, then just interpolate during subdivision.
            // PERFORMANCE_IDEA: Compute with createGeometryFromPositions() for fast path when there's no holes.
            var cleanedPositions = PolygonPipeline.removeDuplicates(outerPositions);
            var tangentPlane = EllipsoidTangentPlane.fromPoints(cleanedPositions, ellipsoid);
            var boundingRectangle = computeBoundingRectangle(tangentPlane, outerPositions, stRotation, scratchBoundingRectangle);

            var origin = appendTextureCoordinatesOrigin;
            origin.x = boundingRectangle.x;
            origin.y = boundingRectangle.y;

            var flatPositions = geometry.attributes.position.values;
            var length = flatPositions.length;

            var textureCoordinates = vertexFormat.st ? new Float32Array(2 * (length / 3)) : undefined;
            var normals = vertexFormat.normal ? new Float32Array(length) : undefined;
            var tangents = vertexFormat.tangent ? new Float32Array(length) : undefined;
            var binormals = vertexFormat.binormal ? new Float32Array(length) : undefined;

            var textureCoordIndex = 0;
            var attrIndex = 0;

            var normal = scratchNormal;
            var tangent = scratchTangent;

            var rotation = Quaternion.fromAxisAngle(tangentPlane._plane.normal, stRotation, appendTextureCoordinatesQuaternion);
            var textureMatrix = Matrix3.fromQuaternion(rotation, appendTextureCoordinatesMatrix3);

            var bottomOffset = (top) ? length / 2 : 0;
            var bottomOffset2 = bottomOffset * 2 / 3;

            if (top && bottom) {
                length /= 2;
            }

            for (var i = 0; i < length; i += 3) {
                var attrIndex1 = attrIndex + 1;
                var attrIndex2 = attrIndex + 2;
                var position = Cartesian3.fromArray(flatPositions, i, appendTextureCoordinatesCartesian3);

                if (vertexFormat.st) {
                    var p = Matrix3.multiplyByVector(textureMatrix, position, scratchPosition);
                    var st = tangentPlane.projectPointOntoPlane(p, appendTextureCoordinatesCartesian2);
                    Cartesian2.subtract(st, origin, st);

                    if (bottom){
                        textureCoordinates[textureCoordIndex + bottomOffset2] = st.x / boundingRectangle.width;
                        textureCoordinates[textureCoordIndex + 1 + bottomOffset2] = st.y / boundingRectangle.height;
                    }

                    if (top){
                        textureCoordinates[textureCoordIndex] = st.x / boundingRectangle.width;
                        textureCoordinates[textureCoordIndex + 1] = st.y / boundingRectangle.height;
                    }

                    textureCoordIndex += 2;
                }

                if (vertexFormat.normal) {
                    normal = ellipsoid.geodeticSurfaceNormal(position, normal);

                    if (bottom) {
                        normals[attrIndex + bottomOffset] = -normal.x;
                        normals[attrIndex1 + bottomOffset] = -normal.y;
                        normals[attrIndex2 + bottomOffset] = -normal.z;
                    }

                    if (top) {
                        normals[attrIndex] = normal.x;
                        normals[attrIndex1] = normal.y;
                        normals[attrIndex2] = normal.z;
                    }
                }

                if (vertexFormat.tangent) {
                    if (!vertexFormat.normal) {
                        ellipsoid.geodeticSurfaceNormal(position, normal);
                    }

                    Cartesian3.cross(Cartesian3.UNIT_Z, normal, tangent);
                    Matrix3.multiplyByVector(textureMatrix, tangent, tangent);
                    Cartesian3.normalize(tangent, tangent);

                    if (bottom) {
                        tangents[attrIndex + bottomOffset] = -tangent.x;
                        tangents[attrIndex1 + bottomOffset] = -tangent.y;
                        tangents[attrIndex2 + bottomOffset] = -tangent.z;
                    }

                    if (top) {
                        tangents[attrIndex] = tangent.x;
                        tangents[attrIndex1] = tangent.y;
                        tangents[attrIndex2] = tangent.z;
                    }
                }

                if (vertexFormat.binormal) {
                    if (!vertexFormat.normal) {
                        ellipsoid.geodeticSurfaceNormal(position, normal);
                    }

                    if (!vertexFormat.tangent) {
                        Cartesian3.cross(Cartesian3.UNIT_Z, normal, tangent);
                        Matrix3.multiplyByVector(textureMatrix, tangent, tangent);
                    }

                    var binormal = Cartesian3.cross(normal, tangent, scratchBinormal);
                    Cartesian3.normalize(binormal, binormal);

                    if (bottom) {
                        binormals[attrIndex + bottomOffset] = binormal.x;
                        binormals[attrIndex1 + bottomOffset] = binormal.y;
                        binormals[attrIndex2 + bottomOffset] = binormal.z;
                    }

                    if (top) {
                        binormals[attrIndex] = binormal.x;
                        binormals[attrIndex1] = binormal.y;
                        binormals[attrIndex2] = binormal.z;
                    }
                }
                attrIndex += 3;
            }

            if (vertexFormat.st) {
                geometry.attributes.st = new GeometryAttribute({
                    componentDatatype : ComponentDatatype.FLOAT,
                    componentsPerAttribute : 2,
                    values : textureCoordinates
                });
            }

            if (vertexFormat.normal) {
                geometry.attributes.normal = new GeometryAttribute({
                    componentDatatype : ComponentDatatype.FLOAT,
                    componentsPerAttribute : 3,
                    values : normals
                });
            }

            if (vertexFormat.tangent) {
                geometry.attributes.tangent = new GeometryAttribute({
                    componentDatatype : ComponentDatatype.FLOAT,
                    componentsPerAttribute : 3,
                    values : tangents
                });
            }

            if (vertexFormat.binormal) {
                geometry.attributes.binormal = new GeometryAttribute({
                    componentDatatype : ComponentDatatype.FLOAT,
                    componentsPerAttribute : 3,
                    values : binormals
                });
            }
        }
        return geometry;
    }


    var computeBoundingRectangleCartesian2 = new Cartesian2();
    var computeBoundingRectangleCartesian3 = new Cartesian3();
    var computeBoundingRectangleQuaternion = new Quaternion();
    var computeBoundingRectangleMatrix3 = new Matrix3();

    function computeBoundingRectangle(tangentPlane, positions, angle, result) {
        var rotation = Quaternion.fromAxisAngle(tangentPlane._plane.normal, angle, computeBoundingRectangleQuaternion);
        var textureMatrix = Matrix3.fromQuaternion(rotation, computeBoundingRectangleMatrix3);

        var minX = Number.POSITIVE_INFINITY;
        var maxX = Number.NEGATIVE_INFINITY;
        var minY = Number.POSITIVE_INFINITY;
        var maxY = Number.NEGATIVE_INFINITY;

        var length = positions.length;
        for ( var i = 0; i < length; ++i) {
            var p = Cartesian3.clone(positions[i], computeBoundingRectangleCartesian3);
            Matrix3.multiplyByVector(textureMatrix, p, p);
            var st = tangentPlane.projectPointOntoPlane(p, computeBoundingRectangleCartesian2);

            if (typeof st !== 'undefined') {
                minX = Math.min(minX, st.x);
                maxX = Math.max(maxX, st.x);

                minY = Math.min(minY, st.y);
                maxY = Math.max(maxY, st.y);
            }
        }

        result.x = minX;
        result.y = minY;
        result.width = maxX - minX;
        result.height = maxY - minY;
        return result;
    }

    var scaleToGeodeticHeightN1 = new Cartesian3();
    var scaleToGeodeticHeightN2 = new Cartesian3();
    var scaleToGeodeticHeightP = new Cartesian3();
    function scaleToGeodeticHeightExtruded(mesh, maxHeight, minHeight, ellipsoid) {
        ellipsoid = defaultValue(ellipsoid, Ellipsoid.WGS84);

        var n1 = scaleToGeodeticHeightN1;
        var n2 = scaleToGeodeticHeightN2;
        var p = scaleToGeodeticHeightP;

        if (typeof mesh !== 'undefined' && typeof mesh.attributes !== 'undefined' && typeof mesh.attributes.position !== 'undefined') {
            var positions = mesh.attributes.position.values;
            var length = positions.length / 2;

            for ( var i = 0; i < length; i += 3) {
                Cartesian3.fromArray(positions, i, p);

                ellipsoid.scaleToGeodeticSurface(p, p);
                ellipsoid.geodeticSurfaceNormal(p, n1);

                Cartesian3.multiplyByScalar(n1, maxHeight, n2);
                Cartesian3.add(p, n2, n2);
                positions[i] = n2.x;
                positions[i + 1] = n2.y;
                positions[i + 2] = n2.z;

                Cartesian3.multiplyByScalar(n1, minHeight, n2);
                Cartesian3.add(p, n2, n2);
                positions[i + length] = n2.x;
                positions[i + 1 + length] = n2.y;
                positions[i + 2 + length] = n2.z;
            }
        }
        return mesh;
    }

    function scaleCartesiansToGeodeticHeight(positions, height, ellipsoid) {
        ellipsoid = defaultValue(ellipsoid, Ellipsoid.WGS84);

        var n = scaleToGeodeticHeightN1;

        height = defaultValue(height, 0.0);
        var scaledPositions = new Array(positions.length);
        if (typeof positions !== 'undefined') {
            var length = positions.length;

            for ( var i = 0; i < length; i ++) {
                var p = positions[i].clone();

                ellipsoid.scaleToGeodeticSurface(p, p);
                ellipsoid.geodeticSurfaceNormal(p, n);
                Cartesian3.multiplyByScalar(n, height, n);
                Cartesian3.add(p, n, p);

                scaledPositions[i] = p;
            }
        }

        return scaledPositions;
    }

    var distanceScratch = new Cartesian3();
    function getPointAtDistance(p0, p1, distance, length) {
        distanceScratch = p1.subtract(p0, distanceScratch);
        distanceScratch = distanceScratch.multiplyByScalar(distance/length, distanceScratch);
        distanceScratch = p0.add(distanceScratch, distanceScratch);
        return [distanceScratch.x, distanceScratch.y, distanceScratch.z];
    }

    function subdivideLine(p0, p1, granularity) {
        var length = Cartesian3.distance(p0, p1);
        var angleBetween = Cartesian3.angleBetween(p0, p1);
        var n = angleBetween/granularity;
        var countDivide = Math.ceil(Math.log(n)/Math.log(2));
        if (countDivide < 1) {
            countDivide = 0;
        }
        var numVertices = Math.pow(2, countDivide);

        var distanceBetweenVertices = length / numVertices;

        var positions = new Array(numVertices * 3);
        var index = 0;
        positions[index++] = p0.x;
        positions[index++] = p0.y;
        positions[index++] = p0.z;
        for (var i = 1; i < numVertices; i++) {
            var p = getPointAtDistance(p0, p1, i*distanceBetweenVertices, length);
            positions[index++] = p[0];
            positions[index++] = p[1];
            positions[index++] = p[2];
        }
        positions[index++] = p1.x;
        positions[index++] = p1.y;
        positions[index++] = p1.z;

        return positions;
    }

    var createGeometryFromPositionsPositions = [];
    function createGeometryFromPositionsExtruded(ellipsoid, positions, boundingSphere, granularity, hierarchy) {
        var cleanedPositions = PolygonPipeline.removeDuplicates(positions);
        if (cleanedPositions.length < 3) {
            // Duplicate positions result in not enough positions to form a polygon.
            return undefined;
        }
        var geos = {};
        var tangentPlane = EllipsoidTangentPlane.fromPoints(cleanedPositions, ellipsoid);
        var positions2D = tangentPlane.projectPointsOntoPlane(cleanedPositions, createGeometryFromPositionsPositions);

        var originalWindingOrder = PolygonPipeline.computeWindingOrder2D(positions2D);
        if (originalWindingOrder === WindingOrder.CLOCKWISE) {
            positions2D.reverse();
            cleanedPositions.reverse();
        }

        var edgePoints = cleanedPositions;

        var indices = PolygonPipeline.earClip2D(positions2D);

        var topAndBottomGeo = PolygonPipeline.computeSubdivision(cleanedPositions, indices, granularity);
        indices = topAndBottomGeo.indices;
        var topBottomPositions = topAndBottomGeo.attributes.position.values;
        var length = topBottomPositions.length/3;
        var newIndices = IndexDatatype.createTypedArray(length*2, indices.length*2);
        newIndices.set(indices);
        var ilength = indices.length;
        topBottomPositions = topBottomPositions.concat(topBottomPositions);
        var i;
        for (i = 0 ; i < ilength; i += 3) {
            var i0 = newIndices[i] + length;
            var i1 = newIndices[i + 1] + length;
            var i2 = newIndices[i + 2] + length;

            newIndices[i + ilength] = i2;
            newIndices[i + 1 + ilength] = i1;
            newIndices[i + 2 + ilength] = i0;
        }
        topAndBottomGeo.indices = newIndices;
        topAndBottomGeo.attributes.position.values = topBottomPositions;

        geos.topAndBottom = new GeometryInstance({
            geometry : topAndBottomGeo
        });

        var edgePositions = [];
        var subdividedEdge;
        var edgeIndex;
        var UL, UR, LL, LR;

        if (typeof hierarchy !== 'undefined') {
            geos.walls = [];
            var outerRing = hierarchy.outerRing;
            var windingOrder = PolygonPipeline.computeWindingOrder2D(outerRing);
            if (windingOrder === WindingOrder.CLOCKWISE) {
                outerRing.reverse();
            }

            length = outerRing.length;
            for (i = 0; i < length; i++) {
                subdividedEdge = subdivideLine(outerRing[i], outerRing[(i+1)%length], granularity);
                edgePositions = edgePositions.concat(subdividedEdge);
            }
            edgePositions = edgePositions.concat(edgePositions);
            length = edgePositions.length;
            indices = IndexDatatype.createTypedArray(length/3, length - outerRing.length*6);
            edgeIndex = 0;
            length /= 6;
            for (i = 0 ; i < length; i++) {
                UL = i;
                UR = UL + 1;
                p1 = Cartesian3.fromArray(edgePositions, UL*3, p1);
                p2 = Cartesian3.fromArray(edgePositions, UR*3, p2);
                if (Cartesian3.equalsEpsilon(p1, p2, CesiumMath.EPSILON6)) {
                    continue;
                }
                LL = UL + length;
                LR = LL + 1;
                indices[edgeIndex++] = UL;
                indices[edgeIndex++] = LL;
                indices[edgeIndex++] = UR;
                indices[edgeIndex++] = UR;
                indices[edgeIndex++] = LL;
                indices[edgeIndex++] = LR;
            }

            var wallGeo = new Geometry({
                attributes : {
                    position : new GeometryAttribute({
                        componentDatatype : ComponentDatatype.DOUBLE,
                        componentsPerAttribute : 3,
                        values : edgePositions
                    })
                },
                indices : indices,
                primitiveType : PrimitiveType.TRIANGLES
            });

            geos.walls.push(new GeometryInstance({
                geometry: wallGeo
            }));

            var holes = hierarchy.holes;
            for (i = 0; i < holes.length; i++) {
                edgePositions = [];
                var j;
                var hole = holes[i];
                windingOrder = PolygonPipeline.computeWindingOrder2D(hole);
                if (windingOrder !== WindingOrder.CLOCKWISE) {
                    hole = hole.reverse();
                }
                length = hole.length;
                for (j = 0; j < length; j++) {
                    subdividedEdge = subdivideLine(hole[j], hole[(j+1)%length], granularity);
                    edgePositions = edgePositions.concat(subdividedEdge);
                }
                edgePositions = edgePositions.concat(edgePositions);
                length = edgePositions.length;
                indices = IndexDatatype.createTypedArray(length/3, length - hole.length*6);
                length /= 6;
                edgeIndex = 0;
                for (j = 0 ; j < length; j++) {
                    UL = j;
                    UR = UL + 1;
                    p1 = Cartesian3.fromArray(edgePositions, UL*3, p1);
                    p2 = Cartesian3.fromArray(edgePositions, UR*3, p2);
                    if (Cartesian3.equalsEpsilon(p1, p2, CesiumMath.EPSILON6)) {
                        continue;
                    }
                    LL = UL + length;
                    LR = LL + 1;
                    indices[edgeIndex++] = UL;
                    indices[edgeIndex++] = LL;
                    indices[edgeIndex++] = UR;
                    indices[edgeIndex++] = UR;
                    indices[edgeIndex++] = LL;
                    indices[edgeIndex++] = LR;
                }

                wallGeo = new Geometry({
                    attributes : {
                        position : new GeometryAttribute({
                            componentDatatype : ComponentDatatype.DOUBLE,
                            componentsPerAttribute : 3,
                            values : edgePositions
                        })
                    },
                    indices : indices,
                    primitiveType : PrimitiveType.TRIANGLES
                });
                geos.walls.push(new GeometryInstance({
                    geometry: wallGeo
                }));
            }
        } else {
            length = edgePoints.length;
            for (i = 0; i < length; i++) {
                subdividedEdge = subdivideLine(edgePoints[i], edgePoints[(i+1)%length], granularity);
                edgePositions = edgePositions.concat(subdividedEdge);
            }
            edgePositions = edgePositions.concat(edgePositions);
            length = edgePositions.length;
            indices = IndexDatatype.createTypedArray(length/3, length - edgePoints.length*6);
            length /= 6;
            edgeIndex = 0;
            for (i = 0 ; i < length; i++) {
                UL = i;
                UR = UL + 1;
                p1 = Cartesian3.fromArray(edgePositions, UL*3, p1);
                p2 = Cartesian3.fromArray(edgePositions, UR*3, p2);
                if (Cartesian3.equalsEpsilon(p1, p2, CesiumMath.EPSILON6)) {
                    continue;
                }
                LL = UL + length;
                LR = LL + 1;
                indices[edgeIndex++] = UL;
                indices[edgeIndex++] = LL;
                indices[edgeIndex++] = UR;
                indices[edgeIndex++] = UR;
                indices[edgeIndex++] = LL;
                indices[edgeIndex++] = LR;
            }
            var wallsGeo = new Geometry({
                attributes : {
                    position : new GeometryAttribute({
                        componentDatatype : ComponentDatatype.DOUBLE,
                        componentsPerAttribute : 3,
                        values : edgePositions
                    })
                },
                indices : indices,
                primitiveType : PrimitiveType.TRIANGLES
            });

            geos.walls = new GeometryInstance({
                geometry: wallsGeo
            });
        }
        return geos;
    }

    function createGeometryFromPositions(ellipsoid, positions, granularity) {
        var cleanedPositions = PolygonPipeline.removeDuplicates(positions);
        if (cleanedPositions.length < 3) {
            throw new DeveloperError('Duplicate positions result in not enough positions to form a polygon.');
        }

        var tangentPlane = EllipsoidTangentPlane.fromPoints(cleanedPositions, ellipsoid);
        var positions2D = tangentPlane.projectPointsOntoPlane(cleanedPositions, createGeometryFromPositionsPositions);

        var originalWindingOrder = PolygonPipeline.computeWindingOrder2D(positions2D);
        if (originalWindingOrder === WindingOrder.CLOCKWISE) {
            positions2D.reverse();
            cleanedPositions.reverse();
        }

        var indices = PolygonPipeline.earClip2D(positions2D);
        return new GeometryInstance({
            geometry : PolygonPipeline.computeSubdivision(cleanedPositions, indices, granularity)
        });
    }

    /**
     * A {@link Geometry} that represents vertices and indices for a polygon on the ellipsoid. The polygon is either defined
     * by an array of Cartesian points, or a polygon hierarchy.
     *
     * @alias PolygonGeometry
     * @constructor
     *
     * @param {Array} [options.positions] An array of positions that defined the corner points of the polygon.
     * @param {Object} [options.polygonHierarchy] A polygon hierarchy that can include holes.
     * @param {Number} [options.height=0.0] The height of the polygon.
     * @param {VertexFormat} [options.vertexFormat=VertexFormat.DEFAULT] The vertex attributes to be computed.
     * @param {Number} [options.stRotation=0.0] The rotation of the texture coordiantes, in radians. A positive rotation is counter-clockwise.
     * @param {Ellipsoid} [options.ellipsoid=Ellipsoid.WGS84] The ellipsoid to be used as a reference.
     * @param {Number} [options.granularity=CesiumMath.toRadians(1.0)] The distance, in radians, between each latitude and longitude. Determines the number of positions in the buffer.
     * @param {Number} [options.extrudedHeight] Height of extruded surface
     * @exception {DeveloperError} At least three positions are required.
     * @exception {DeveloperError} positions or polygonHierarchy must be supplied.
     * @exception {DeveloperError} Duplicate positions result in not enough positions to form a polygon.
     *
     * @example
     * // create a polygon from points
     * var geometry = new PolygonGeometry({
     *     positions : ellipsoid.cartographicArrayToCartesianArray([
     *         Cartographic.fromDegrees(-72.0, 40.0),
     *         Cartographic.fromDegrees(-70.0, 35.0),
     *         Cartographic.fromDegrees(-75.0, 30.0),
     *         Cartographic.fromDegrees(-70.0, 30.0),
     *         Cartographic.fromDegrees(-68.0, 40.0)
     *     ])
     * });
     *
     * // create a nested polygon with holes
     * var geometryWithHole = new PolygonGeometry({
     *     polygonHierarchy : {
     *         positions : ellipsoid.cartographicArrayToCartesianArray([
     *             Cartographic.fromDegrees(-109.0, 30.0),
     *             Cartographic.fromDegrees(-95.0, 30.0),
     *             Cartographic.fromDegrees(-95.0, 40.0),
     *             Cartographic.fromDegrees(-109.0, 40.0)
     *         ]),
     *         holes : [{
     *             positions : ellipsoid.cartographicArrayToCartesianArray([
     *                 Cartographic.fromDegrees(-107.0, 31.0),
     *                 Cartographic.fromDegrees(-107.0, 39.0),
     *                 Cartographic.fromDegrees(-97.0, 39.0),
     *                 Cartographic.fromDegrees(-97.0, 31.0)
     *             ]),
     *             holes : [{
     *                 positions : ellipsoid.cartographicArrayToCartesianArray([
     *                     Cartographic.fromDegrees(-105.0, 33.0),
     *                     Cartographic.fromDegrees(-99.0, 33.0),
     *                     Cartographic.fromDegrees(-99.0, 37.0),
     *                     Cartographic.fromDegrees(-105.0, 37.0)
     *                     ]),
     *                 holes : [{
     *                     positions : ellipsoid.cartographicArrayToCartesianArray([
     *                         Cartographic.fromDegrees(-103.0, 34.0),
     *                         Cartographic.fromDegrees(-101.0, 34.0),
     *                         Cartographic.fromDegrees(-101.0, 36.0),
     *                         Cartographic.fromDegrees(-103.0, 36.0)
     *                     ])
     *                 }]
     *              }]
     *         }]
     *     }
     * });
     *
     * //create extruded polygon
     * var geometry = new Cesium.PolygonGeometry({
     *     positions : ellipsoid.cartographicArrayToCartesianArray([
     *         Cesium.Cartographic.fromDegrees(-72.0, 40.0),
     *         Cesium.Cartographic.fromDegrees(-70.0, 35.0),
     *         Cesium.Cartographic.fromDegrees(-75.0, 30.0),
     *         Cesium.Cartographic.fromDegrees(-70.0, 30.0),
     *         Cesium.Cartographic.fromDegrees(-68.0, 40.0)
     *     ]),
     *     extrudedHeight: 300000
     * });
     *
     */
    var PolygonGeometry = function(options) {
        options = defaultValue(options, defaultValue.EMPTY_OBJECT);

        var vertexFormat = defaultValue(options.vertexFormat, VertexFormat.DEFAULT);
        var ellipsoid = defaultValue(options.ellipsoid, Ellipsoid.WGS84);
        var granularity = defaultValue(options.granularity, CesiumMath.toRadians(1.0));
        var stRotation = defaultValue(options.stRotation, 0.0);
        var height = defaultValue(options.height, 0.0);
        var extrudedHeight = defaultValue(options.extrudedHeight, height);
        var extrude = (height !== extrudedHeight);
        if (extrude) {
            var h = extrudedHeight;
            extrudedHeight = Math.min(h, height);
            height = Math.max(h, height);
        }

        var positions = options.positions;
        var polygonHierarchy = options.polygonHierarchy;

        var geometries = [];
        var geometry;
        var boundingSphere;
        var i;
        var walls;
        var topAndBottom;
        var outerPositions;
        var boundingSpherePositions;
        var computeAttributes = (vertexFormat.st || vertexFormat.normal || vertexFormat.tangent || vertexFormat.binormal);

        if (typeof positions !== 'undefined') {
            // create from positions
            outerPositions = positions;
            if (extrude) {
                boundingSpherePositions = scaleCartesiansToGeodeticHeight(positions, height, ellipsoid);
                boundingSpherePositions = boundingSpherePositions.concat(scaleCartesiansToGeodeticHeight(positions, extrudedHeight, ellipsoid));
                boundingSphere = BoundingSphere.fromPoints(boundingSpherePositions);
                geometry = createGeometryFromPositionsExtruded(ellipsoid, positions, boundingSphere, granularity);
                if (typeof geometry !== 'undefined') {
                    walls = geometry.walls;
                    topAndBottom = geometry.topAndBottom;
                    walls.geometry = scaleToGeodeticHeightExtruded(walls.geometry, height, extrudedHeight, ellipsoid);
                    topAndBottom.geometry = scaleToGeodeticHeightExtruded(topAndBottom.geometry, height, extrudedHeight, ellipsoid);
                    if (computeAttributes) {
                        walls.geometry = computeWallAttributes(vertexFormat, walls.geometry, outerPositions, ellipsoid, stRotation);
                        topAndBottom.geometry = computeTopBottomAttributes(vertexFormat, topAndBottom.geometry, outerPositions, ellipsoid, stRotation, true, true);
                    }
                    geometries.push(walls, topAndBottom);
                }
            } else {
                boundingSpherePositions = scaleCartesiansToGeodeticHeight(positions, height, ellipsoid);
                boundingSphere = BoundingSphere.fromPoints(boundingSpherePositions);
                geometry = createGeometryFromPositions(ellipsoid, positions, boundingSphere, granularity);
                if (typeof geometry !== 'undefined') {
                    geometry.geometry = PolygonPipeline.scaleToGeodeticHeight(geometry.geometry, height, ellipsoid);

<<<<<<< HEAD
                    if (computeAttributes) {
                        geometry.geometry = computeTopBottomAttributes(vertexFormat, geometry.geometry, outerPositions, ellipsoid, stRotation, true, false);
                    }

                    geometries.push(geometry);
                }
=======
            boundingSphere = BoundingSphere.fromPoints(positions);
            geometry = createGeometryFromPositions(ellipsoid, positions, granularity);
            if (typeof geometry !== 'undefined') {
                geometries.push(geometry);
>>>>>>> 4235b4ab
            }
        } else if (typeof polygonHierarchy !== 'undefined') {
            // create from a polygon hierarchy
            // Algorithm adapted from http://www.geometrictools.com/Documentation/TriangulationByEarClipping.pdf
            var polygons = [];
            var queue = new Queue();
            queue.enqueue(polygonHierarchy);
            polygonHierarchy = [];
            while (queue.length !== 0) {
                var outerNode = queue.dequeue();
                var outerRing = outerNode.positions;

                if (outerRing.length < 3) {
                    throw new DeveloperError('At least three positions are required.');
                }

                var numChildren = outerNode.holes ? outerNode.holes.length : 0;
                if (numChildren === 0) {
                    // The outer polygon is a simple polygon with no nested inner polygon.
                    polygonHierarchy.push({
                        outerRing: outerRing,
                        holes: []
                    });
                    polygons.push(outerNode.positions);
                } else {
                    // The outer polygon contains inner polygons
                    var holes = [];
                    for (i = 0; i < numChildren; i++) {
                        var hole = outerNode.holes[i];
                        holes.push(hole.positions);

                        var numGrandchildren = 0;
                        if (typeof hole.holes !== 'undefined') {
                            numGrandchildren = hole.holes.length;
                        }

                        for (var j = 0; j < numGrandchildren; j++) {
                            queue.enqueue(hole.holes[j]);
                        }
                    }
                    polygonHierarchy.push({
                        outerRing: outerRing,
                        holes: holes
                    });
                    var combinedPolygon = PolygonPipeline.eliminateHoles(outerRing, holes);
                    polygons.push(combinedPolygon);
                }
            }

            outerPositions =  polygons[0];

            // The bounding volume is just around the boundary points, so there could be cases for
            // contrived polygons on contrived ellipsoids - very oblate ones - where the bounding
            // volume doesn't cover the polygon.
            if (extrude) {
                boundingSpherePositions = scaleCartesiansToGeodeticHeight(outerPositions, height, ellipsoid);
                boundingSpherePositions = boundingSpherePositions.concat(scaleCartesiansToGeodeticHeight(outerPositions, extrudedHeight, ellipsoid));
                boundingSphere = BoundingSphere.fromPoints(boundingSpherePositions);
            } else {
                boundingSpherePositions = scaleCartesiansToGeodeticHeight(outerPositions, height, ellipsoid);
                boundingSphere = BoundingSphere.fromPoints(boundingSpherePositions);
            }

<<<<<<< HEAD
            for (i = 0; i < polygons.length; i++) {
                if (extrude) {
                    geometry = createGeometryFromPositionsExtruded(ellipsoid, polygons[i], boundingSphere, granularity, polygonHierarchy[i]);
                    if (typeof geometry !== 'undefined') {
                        topAndBottom = geometry.topAndBottom;
                        topAndBottom.geometry = scaleToGeodeticHeightExtruded(topAndBottom.geometry, height, extrudedHeight, ellipsoid);
                        if (computeAttributes) {
                            topAndBottom.geometry = computeTopBottomAttributes(vertexFormat, topAndBottom.geometry, outerPositions, ellipsoid, stRotation, true, true);
                        }
                        geometries.push(topAndBottom);

                        walls = geometry.walls;
                        for (var k = 0; k < walls.length; k++) {
                            var wall = walls[k];
                            wall.geometry = scaleToGeodeticHeightExtruded(wall.geometry, height, extrudedHeight, ellipsoid);
                            if (computeAttributes) {
                                wall.geometry = computeWallAttributes(vertexFormat, wall.geometry, outerPositions, ellipsoid, stRotation);
                            }
                            geometries.push(wall);
                        }
                    }
                } else {
                    geometry = createGeometryFromPositions(ellipsoid, polygons[i], boundingSphere, granularity);
                    if (typeof geometry !== 'undefined') {
                        geometry.geometry = PolygonPipeline.scaleToGeodeticHeight(geometry.geometry, height, ellipsoid);
                        if (computeAttributes) {
                            geometry.geometry = computeTopBottomAttributes(vertexFormat, geometry.geometry, outerPositions, ellipsoid, stRotation, true, false);
                        }
                        geometries.push(geometry);
                    }
=======
            for (i = 0; i < polygonHierarchy.length; i++) {
                geometry = createGeometryFromPositions(ellipsoid, polygonHierarchy[i], granularity);
                if (typeof geometry !== 'undefined') {
                    geometries.push(geometry);
>>>>>>> 4235b4ab
                }
            }
        } else {
            throw new DeveloperError('positions or hierarchy must be supplied.');
        }

        var attributes = {};

        geometry = GeometryPipeline.combine(geometries);

<<<<<<< HEAD
        // Checking bounding sphere with plane for quick reject
        var minX = boundingSphere.center.x - boundingSphere.radius;
        if ((minX < 0) && (BoundingSphere.intersect(boundingSphere, Cartesian4.UNIT_Y) === Intersect.INTERSECTING)) {
            geometry = GeometryPipeline.wrapLongitude(geometry);
        }
=======
        var center = boundingSphere.center;
        var mag = center.magnitude();
        ellipsoid.geodeticSurfaceNormal(center, center);
        Cartesian3.multiplyByScalar(center, mag + height, center);

        var attributes = new GeometryAttributes();
>>>>>>> 4235b4ab

        if (vertexFormat.position) {
            attributes.position = new GeometryAttribute({
                componentDatatype : ComponentDatatype.DOUBLE,
                componentsPerAttribute : 3,
                values : new Float64Array(geometry.attributes.position.values)
            });
        }

        if (vertexFormat.st) {
            attributes.st = geometry.attributes.st;
        }

        if (vertexFormat.normal) {
            attributes.normal = geometry.attributes.normal;
        }

        if (vertexFormat.tangent) {
            attributes.tangent = geometry.attributes.tangent;
        }

        if (vertexFormat.binormal) {
            attributes.binormal = geometry.attributes.binormal;
        }

        /**
         * An object containing {@link GeometryAttribute} properties named after each of the
         * <code>true</code> values of the {@link VertexFormat} option.
         *
         * @type GeometryAttributes
         *
         * @see Geometry#attributes
         */
        this.attributes = attributes;

        /**
         * Index data that, along with {@link Geometry#primitiveType}, determines the primitives in the geometry.
         *
         * @type Array
         */
        this.indices = geometry.indices;

        /**
         * The type of primitives in the geometry.  For this geometry, it is {@link PrimitiveType.TRIANGLES}.
         *
         * @type PrimitiveType
         */
        this.primitiveType = geometry.primitiveType;

        /**
         * A tight-fitting bounding sphere that encloses the vertices of the geometry.
         *
         * @type BoundingSphere
         */
        this.boundingSphere = boundingSphere;
    };

    return PolygonGeometry;
});
<|MERGE_RESOLUTION|>--- conflicted
+++ resolved
@@ -13,7 +13,6 @@
         './EllipsoidTangentPlane',
         './Geometry',
         './GeometryAttribute',
-        './GeometryAttributes',
         './GeometryInstance',
         './GeometryPipeline',
         './Intersect',
@@ -39,7 +38,6 @@
         EllipsoidTangentPlane,
         Geometry,
         GeometryAttribute,
-        GeometryAttributes,
         GeometryInstance,
         GeometryPipeline,
         Intersect,
@@ -58,6 +56,7 @@
     var scratchNormal = new Cartesian3();
     var scratchTangent = new Cartesian3();
     var scratchBinormal = new Cartesian3();
+    var scratchBoundingSphere = new BoundingSphere();
     var p1 = new Cartesian3();
     var p2 = new Cartesian3();
 
@@ -504,7 +503,7 @@
     }
 
     var createGeometryFromPositionsPositions = [];
-    function createGeometryFromPositionsExtruded(ellipsoid, positions, boundingSphere, granularity, hierarchy) {
+    function createGeometryFromPositionsExtruded(ellipsoid, positions, granularity, hierarchy) {
         var cleanedPositions = PolygonPipeline.removeDuplicates(positions);
         if (cleanedPositions.length < 3) {
             // Duplicate positions result in not enough positions to form a polygon.
@@ -721,13 +720,15 @@
         }
 
         var indices = PolygonPipeline.earClip2D(positions2D);
+        var geometry = PolygonPipeline.computeSubdivision(cleanedPositions, indices, granularity);
+        geometry.attributes.position.values = new Float64Array(geometry.attributes.position.values);
         return new GeometryInstance({
-            geometry : PolygonPipeline.computeSubdivision(cleanedPositions, indices, granularity)
+            geometry : geometry
         });
     }
 
     /**
-     * A {@link Geometry} that represents vertices and indices for a polygon on the ellipsoid. The polygon is either defined
+     * Computes vertices and indices for a polygon on the ellipsoid. The polygon is either defined
      * by an array of Cartesian points, or a polygon hierarchy.
      *
      * @alias PolygonGeometry
@@ -832,17 +833,14 @@
         var walls;
         var topAndBottom;
         var outerPositions;
-        var boundingSpherePositions;
         var computeAttributes = (vertexFormat.st || vertexFormat.normal || vertexFormat.tangent || vertexFormat.binormal);
 
         if (typeof positions !== 'undefined') {
             // create from positions
             outerPositions = positions;
+            boundingSphere = BoundingSphere.fromPoints(positions);
             if (extrude) {
-                boundingSpherePositions = scaleCartesiansToGeodeticHeight(positions, height, ellipsoid);
-                boundingSpherePositions = boundingSpherePositions.concat(scaleCartesiansToGeodeticHeight(positions, extrudedHeight, ellipsoid));
-                boundingSphere = BoundingSphere.fromPoints(boundingSpherePositions);
-                geometry = createGeometryFromPositionsExtruded(ellipsoid, positions, boundingSphere, granularity);
+                geometry = createGeometryFromPositionsExtruded(ellipsoid, positions, granularity);
                 if (typeof geometry !== 'undefined') {
                     walls = geometry.walls;
                     topAndBottom = geometry.topAndBottom;
@@ -855,25 +853,16 @@
                     geometries.push(walls, topAndBottom);
                 }
             } else {
-                boundingSpherePositions = scaleCartesiansToGeodeticHeight(positions, height, ellipsoid);
-                boundingSphere = BoundingSphere.fromPoints(boundingSpherePositions);
-                geometry = createGeometryFromPositions(ellipsoid, positions, boundingSphere, granularity);
+                geometry = createGeometryFromPositions(ellipsoid, positions, granularity);
                 if (typeof geometry !== 'undefined') {
                     geometry.geometry = PolygonPipeline.scaleToGeodeticHeight(geometry.geometry, height, ellipsoid);
 
-<<<<<<< HEAD
                     if (computeAttributes) {
                         geometry.geometry = computeTopBottomAttributes(vertexFormat, geometry.geometry, outerPositions, ellipsoid, stRotation, true, false);
                     }
 
                     geometries.push(geometry);
                 }
-=======
-            boundingSphere = BoundingSphere.fromPoints(positions);
-            geometry = createGeometryFromPositions(ellipsoid, positions, granularity);
-            if (typeof geometry !== 'undefined') {
-                geometries.push(geometry);
->>>>>>> 4235b4ab
             }
         } else if (typeof polygonHierarchy !== 'undefined') {
             // create from a polygon hierarchy
@@ -928,19 +917,11 @@
             // The bounding volume is just around the boundary points, so there could be cases for
             // contrived polygons on contrived ellipsoids - very oblate ones - where the bounding
             // volume doesn't cover the polygon.
-            if (extrude) {
-                boundingSpherePositions = scaleCartesiansToGeodeticHeight(outerPositions, height, ellipsoid);
-                boundingSpherePositions = boundingSpherePositions.concat(scaleCartesiansToGeodeticHeight(outerPositions, extrudedHeight, ellipsoid));
-                boundingSphere = BoundingSphere.fromPoints(boundingSpherePositions);
-            } else {
-                boundingSpherePositions = scaleCartesiansToGeodeticHeight(outerPositions, height, ellipsoid);
-                boundingSphere = BoundingSphere.fromPoints(boundingSpherePositions);
-            }
-
-<<<<<<< HEAD
+            boundingSphere = BoundingSphere.fromPoints(outerPositions);
+
             for (i = 0; i < polygons.length; i++) {
                 if (extrude) {
-                    geometry = createGeometryFromPositionsExtruded(ellipsoid, polygons[i], boundingSphere, granularity, polygonHierarchy[i]);
+                    geometry = createGeometryFromPositionsExtruded(ellipsoid, polygons[i], granularity, polygonHierarchy[i]);
                     if (typeof geometry !== 'undefined') {
                         topAndBottom = geometry.topAndBottom;
                         topAndBottom.geometry = scaleToGeodeticHeightExtruded(topAndBottom.geometry, height, extrudedHeight, ellipsoid);
@@ -960,7 +941,7 @@
                         }
                     }
                 } else {
-                    geometry = createGeometryFromPositions(ellipsoid, polygons[i], boundingSphere, granularity);
+                    geometry = createGeometryFromPositions(ellipsoid, polygons[i], granularity);
                     if (typeof geometry !== 'undefined') {
                         geometry.geometry = PolygonPipeline.scaleToGeodeticHeight(geometry.geometry, height, ellipsoid);
                         if (computeAttributes) {
@@ -968,37 +949,32 @@
                         }
                         geometries.push(geometry);
                     }
-=======
-            for (i = 0; i < polygonHierarchy.length; i++) {
-                geometry = createGeometryFromPositions(ellipsoid, polygonHierarchy[i], granularity);
-                if (typeof geometry !== 'undefined') {
-                    geometries.push(geometry);
->>>>>>> 4235b4ab
                 }
             }
         } else {
             throw new DeveloperError('positions or hierarchy must be supplied.');
         }
 
-        var attributes = {};
-
         geometry = GeometryPipeline.combine(geometries);
 
-<<<<<<< HEAD
-        // Checking bounding sphere with plane for quick reject
-        var minX = boundingSphere.center.x - boundingSphere.radius;
-        if ((minX < 0) && (BoundingSphere.intersect(boundingSphere, Cartesian4.UNIT_Y) === Intersect.INTERSECTING)) {
-            geometry = GeometryPipeline.wrapLongitude(geometry);
-        }
-=======
         var center = boundingSphere.center;
         var mag = center.magnitude();
-        ellipsoid.geodeticSurfaceNormal(center, center);
-        Cartesian3.multiplyByScalar(center, mag + height, center);
-
-        var attributes = new GeometryAttributes();
->>>>>>> 4235b4ab
-
+        scratchPosition = ellipsoid.geodeticSurfaceNormal(center, scratchPosition);
+        center = Cartesian3.multiplyByScalar(scratchPosition, mag + height, center);
+
+        if (extrude) {
+            scratchBoundingSphere = boundingSphere.clone(scratchBoundingSphere);
+            center = scratchBoundingSphere.center;
+            center = Cartesian3.multiplyByScalar(scratchPosition, mag + extrudedHeight, center);
+            boundingSphere = BoundingSphere.union(boundingSphere, scratchBoundingSphere, boundingSphere);
+        }
+
+        var attributes = geometry.attributes;
+
+        if (!vertexFormat.position) {
+            delete attributes.position;
+        }
+/*
         if (vertexFormat.position) {
             attributes.position = new GeometryAttribute({
                 componentDatatype : ComponentDatatype.DOUBLE,
@@ -1022,19 +998,19 @@
         if (vertexFormat.binormal) {
             attributes.binormal = geometry.attributes.binormal;
         }
-
+*/
         /**
          * An object containing {@link GeometryAttribute} properties named after each of the
          * <code>true</code> values of the {@link VertexFormat} option.
          *
-         * @type GeometryAttributes
+         * @type Object
          *
          * @see Geometry#attributes
          */
         this.attributes = attributes;
 
         /**
-         * Index data that, along with {@link Geometry#primitiveType}, determines the primitives in the geometry.
+         * Index data that - along with {@link Geometry#primitiveType} - determines the primitives in the geometry.
          *
          * @type Array
          */
