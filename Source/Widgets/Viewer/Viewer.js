/*global define*/
define([
        '../../Core/defaultValue',
        '../../Core/defined',
        '../../Core/DeveloperError',
        '../../Core/defineProperties',
        '../../Core/destroyObject',
        '../../Core/Event',
        '../../Core/EventHelper',
        '../../Core/formatError',
        '../../Core/requestAnimationFrame',
        '../../DynamicScene/DataSourceCollection',
        '../../DynamicScene/DataSourceDisplay',
        '../Animation/Animation',
        '../Animation/AnimationViewModel',
        '../BaseLayerPicker/BaseLayerPicker',
        '../BaseLayerPicker/createDefaultBaseLayers',
        '../CesiumWidget/CesiumWidget',
        '../ClockViewModel',
        '../DataSourceBrowser/DataSourceBrowser',
        '../FullscreenButton/FullscreenButton',
        '../Geocoder/Geocoder',
        '../getElement',
        '../HomeButton/HomeButton',
        '../InfoBox/InfoBox',
        '../SceneModePicker/SceneModePicker',
        '../SelectionIndicator/SelectionIndicator',
        '../subscribeAndEvaluate',
        '../Timeline/Timeline',
        '../../ThirdParty/knockout'
    ], function(
        defaultValue,
        defined,
        DeveloperError,
        defineProperties,
        destroyObject,
        Event,
        EventHelper,
        formatError,
        requestAnimationFrame,
        DataSourceCollection,
        DataSourceDisplay,
        Animation,
        AnimationViewModel,
        BaseLayerPicker,
        createDefaultBaseLayers,
        CesiumWidget,
        ClockViewModel,
        DataSourceBrowser,
        FullscreenButton,
        Geocoder,
        getElement,
        HomeButton,
        InfoBox,
        SceneModePicker,
        SelectionIndicator,
        subscribeAndEvaluate,
        Timeline,
        knockout) {
    "use strict";

    function onTimelineScrubfunction(e) {
        var clock = e.clock;
        clock.currentTime = e.timeJulian;
        clock.shouldAnimate = false;
    }

    function startRenderLoop(viewer) {
        viewer._renderLoopRunning = true;

        function render() {
            if (viewer.isDestroyed()) {
                return;
            }

            try {
                if (viewer._useDefaultRenderLoop) {
                    viewer.resize();
                    viewer.render();
                    requestAnimationFrame(render);
                } else {
                    viewer._renderLoopRunning = false;
                }
            } catch (error) {
                viewer._useDefaultRenderLoop = false;
                viewer._renderLoopRunning = false;
                viewer._renderLoopError.raiseEvent(viewer, error);
                if (viewer._showRenderLoopErrors) {
                    /*global console*/
                    var title = 'An error occurred while rendering.  Rendering has stopped.';
                    var message = formatError(error);
                    viewer.cesiumWidget.showErrorPanel(title, message);
                    console.error(title + ' ' + message);
                }
            }
        }

        requestAnimationFrame(render);
    }

    /**
     * A base widget for building applications.  It composites all of the standard Cesium widgets into one reusable package.
     * The widget can always be extended by using mixins, which add functionality useful for a variety of applications.
     *
     * @alias Viewer
     * @constructor
     *
     * @param {Element|String} container The DOM element or ID that will contain the widget.
     * @param {Object} [options] Configuration options for the widget.
     * @param {Boolean} [options.animation=true] If set to false, the Animation widget will not be created.
     * @param {Boolean} [options.baseLayerPicker=true] If set to false, the BaseLayerPicker widget will not be created.
     * @param {Boolean} [options.dataSourceBrowser=true] If set to false, the DataSourceBrowser widget will not be created.
     * @param {Boolean} [options.fullscreenButton=true] If set to false, the FullscreenButton widget will not be created.
     * @param {Boolean} [options.geocoder=true] If set to false, the Geocoder widget will not be created.
     * @param {Boolean} [options.homeButton=true] If set to false, the HomeButton widget will not be created.
     * @param {Boolean} [options.infoBox=true] If set to false, the InfoBox widget will not be created.
     * @param {Boolean} [options.sceneModePicker=true] If set to false, the SceneModePicker widget will not be created.
     * @param {Boolean} [options.selectionIndicator=true] If set to false, the SelectionIndicator widget will not be created.
     * @param {Boolean} [options.timeline=true] If set to false, the Timeline widget will not be created.
     * @param {ImageryProviderViewModel} [options.selectedImageryProviderViewModel] The view model for the current base imagery layer, if not supplied the first available base layer is used.  This value is only valid if options.baseLayerPicker is set to true.
     * @param {Array} [options.imageryProviderViewModels=createDefaultBaseLayers()] The array of ImageryProviderViewModels to be selectable from the BaseLayerPicker.  This value is only valid if options.baseLayerPicker is set to true.
     * @param {ImageryProvider} [options.imageryProvider=new BingMapsImageryProvider()] The imagery provider to use.  This value is only valid if options.baseLayerPicker is set to false.
     * @param {TerrainProvider} [options.terrainProvider=new EllipsoidTerrainProvider()] The terrain provider to use
     * @param {SkyBox} [options.skyBox] The skybox used to render the stars.  When <code>undefined</code>, the default stars are used.
     * @param {Element} [options.fullscreenElement=document.body] The element to make full screen when the full screen button is pressed.
     * @param {Boolean} [options.useDefaultRenderLoop=true] True if this widget should control the render loop, false otherwise.
     * @param {Boolean} [options.showRenderLoopErrors=true] If true, this widget will automatically display an HTML panel to the user containing the error, if a render loop error occurs.
     * @param {Boolean} [options.automaticallyTrackDataSourceClocks=true] If true, this widget will automatically track the clock settings of newly added DataSources, updating if the DataSource's clock changes.  Set this to false if you want to configure the clock independently.
     * @param {Object} [options.contextOptions=undefined] Context and WebGL creation properties corresponding to {@link Context#options}.
     * @param {SceneMode} [options.sceneMode=SceneMode.SCENE3D] The initial scene mode.
     *
     * @exception {DeveloperError} Element with id "container" does not exist in the document.
     * @exception {DeveloperError} options.imageryProvider is not available when using the BaseLayerPicker widget, specify options.selectedImageryProviderViewModel instead.
     * @exception {DeveloperError} options.selectedImageryProviderViewModel is not available when not using the BaseLayerPicker widget, specify options.imageryProvider instead.
     *
     * @see Animation
     * @see BaseLayerPicker
     * @see CesiumWidget
     * @see FullscreenButton
     * @see HomeButton
     * @see SceneModePicker
     * @see Timeline
     * @see viewerDragDropMixin
     * @see viewerDynamicObjectMixin
     *
     * @example
     * //Initialize the viewer widget with several custom options and mixins.
     * var viewer = new Cesium.Viewer('cesiumContainer', {
     *     //Start in Columbus Viewer
     *     sceneMode : Cesium.SceneMode.COLUMBUS_VIEW,
     *     //Use standard Cesium terrain
     *     terrainProvider : new Cesium.CesiumTerrainProvider({
     *         url : 'http://cesiumjs.org/smallterrain',
     *         credit : 'Terrain data courtesy Analytical Graphics, Inc.'
     *     }),
     *     //Hide the base layer picker
     *     baseLayerPicker : false,
     *     //Use OpenStreetMaps
     *     imageryProvider : new Cesium.OpenStreetMapImageryProvider({
     *         url : 'http://tile.openstreetmap.org/'
     *     }),
     *     // Use high-res stars downloaded from https://github.com/AnalyticalGraphicsInc/cesium-assets
     *     skyBox : new Cesium.SkyBox({
     *         sources : {
     *           positiveX : 'stars/TychoSkymapII.t3_08192x04096_80_px.jpg',
     *           negativeX : 'stars/TychoSkymapII.t3_08192x04096_80_mx.jpg',
     *           positiveY : 'stars/TychoSkymapII.t3_08192x04096_80_py.jpg',
     *           negativeY : 'stars/TychoSkymapII.t3_08192x04096_80_my.jpg',
     *           positiveZ : 'stars/TychoSkymapII.t3_08192x04096_80_pz.jpg',
     *           negativeZ : 'stars/TychoSkymapII.t3_08192x04096_80_mz.jpg'
     *         }
     *     })
     * });
     *
     * //Add basic drag and drop functionality
     * viewer.extend(Cesium.viewerDragDropMixin);
     *
     * //Allow users to zoom and follow objects loaded from CZML by clicking on it.
     * viewer.extend(Cesium.viewerDynamicObjectMixin);
     *
     * //Show a pop-up alert if we encounter an error when processing a dropped file
     * viewer.dropError.addEventListener(function(dropHandler, name, error) {
     *     console.log(error);
     *     window.alert(error);
     * });
     */
    var Viewer = function(container, options) {
        //>>includeStart('debug', pragmas.debug);
        if (!defined(container)) {
            throw new DeveloperError('container is required.');
        }
        //>>includeEnd('debug');

        container = getElement(container);
        options = defaultValue(options, defaultValue.EMPTY_OBJECT);

        var createBaseLayerPicker = !defined(options.baseLayerPicker) || options.baseLayerPicker !== false;

        //>>includeStart('debug', pragmas.debug);

        //If using BaseLayerPicker, imageryProvider is an invalid option
        if (createBaseLayerPicker && defined(options.imageryProvider)) {
            throw new DeveloperError('options.imageryProvider is not available when using the BaseLayerPicker widget. \
Either specify options.selectedImageryProviderViewModel instead or set options.baseLayerPicker to false.');
        }

        //If not using BaseLayerPicker, selectedImageryProviderViewModel is an invalid option
        if (!createBaseLayerPicker && defined(options.selectedImageryProviderViewModel)) {
            throw new DeveloperError('options.selectedImageryProviderViewModel is not available when not using the BaseLayerPicker widget. \
Either specify options.imageryProvider instead or set options.baseLayerPicker to true.');
        }
        //>>includeEnd('debug')

        var viewerContainer = document.createElement('div');
        viewerContainer.className = 'cesium-viewer';
        container.appendChild(viewerContainer);

        //Cesium widget
        var cesiumWidgetContainer = document.createElement('div');
        cesiumWidgetContainer.className = 'cesium-viewer-cesiumWidgetContainer';
        viewerContainer.appendChild(cesiumWidgetContainer);
        var cesiumWidget = new CesiumWidget(cesiumWidgetContainer, {
            terrainProvider : options.terrainProvider,
            imageryProvider : createBaseLayerPicker ? false : options.imageryProvider,
            skyBox : options.skyBox,
            sceneMode : options.sceneMode,
            contextOptions : options.contextOptions,
            useDefaultRenderLoop : false
        });

        var dataSourceCollection = new DataSourceCollection();
        var dataSourceDisplay = new DataSourceDisplay(cesiumWidget.scene, dataSourceCollection);

        var clock = cesiumWidget.clock;
        var clockViewModel = new ClockViewModel(clock);
        var eventHelper = new EventHelper();

        eventHelper.add(clock.onTick, function(clock) {
            clockViewModel.canAnimate = dataSourceDisplay.update(clock.currentTime);
        });

        //Selection Indicator
        var selectionIndicator;
        if (!defined(options.selectionIndicator) || options.selectionIndicator !== false) {
            var selectionIndicatorContainer = document.createElement('div');
            selectionIndicatorContainer.className = 'cesium-viewer-selectionIndicatorContainer';
            viewerContainer.appendChild(selectionIndicatorContainer);
            selectionIndicator = new SelectionIndicator(selectionIndicatorContainer, cesiumWidget.scene);
        }

        //Info Box
        var infoBox;
        if (!defined(options.infoBox) || options.infoBox !== false) {
            var infoBoxContainer = document.createElement('div');
            infoBoxContainer.className = 'cesium-viewer-infoBoxContainer';
            viewerContainer.appendChild(infoBoxContainer);
            infoBox = new InfoBox(infoBoxContainer);
        }

        //Main Toolbar
        var toolbar = document.createElement('div');
        toolbar.className = 'cesium-viewer-toolbar';
        viewerContainer.appendChild(toolbar);

        //Geocoder
        var geocoder;
        if (!defined(options.geocoder) || options.geocoder !== false) {
            var geocoderContainer = document.createElement('div');
            geocoderContainer.className = 'cesium-viewer-geocoderContainer';
            toolbar.appendChild(geocoderContainer);
            geocoder = new Geocoder({
                container : geocoderContainer,
                scene : cesiumWidget.scene,
                ellipsoid : cesiumWidget.centralBody.ellipsoid
            });
        }

        //HomeButton
        var homeButton;
        if (!defined(options.homeButton) || options.homeButton !== false) {
            homeButton = new HomeButton(toolbar, cesiumWidget.scene, cesiumWidget.sceneTransitioner, cesiumWidget.centralBody.ellipsoid);
            if (defined(geocoder)) {
                eventHelper.add(homeButton.viewModel.command.afterExecute, function() {
                    var viewModel = geocoder.viewModel;
                    viewModel.searchText = '';
                    if (viewModel.isSearchInProgress) {
                        viewModel.search();
                    }
                });
            }
        }

        //SceneModePicker
        var sceneModePicker;
        if (!defined(options.sceneModePicker) || options.sceneModePicker !== false) {
            sceneModePicker = new SceneModePicker(toolbar, cesiumWidget.sceneTransitioner);
        }

        //BaseLayerPicker
        var baseLayerPicker;
        if (createBaseLayerPicker) {
            var providerViewModels = defaultValue(options.imageryProviderViewModels, createDefaultBaseLayers());
            baseLayerPicker = new BaseLayerPicker(toolbar, cesiumWidget.centralBody.imageryLayers, providerViewModels);
            baseLayerPicker.viewModel.selectedItem = defaultValue(options.selectedImageryProviderViewModel, providerViewModels[0]);

            //Grab the dropdown for resize code.
            var elements = toolbar.getElementsByClassName('cesium-baseLayerPicker-dropDown');
            this._baseLayerPickerDropDown = elements[0];
        }

        //Animation
        var animation;
        if (!defined(options.animation) || options.animation !== false) {
            var animationContainer = document.createElement('div');
            animationContainer.className = 'cesium-viewer-animationContainer';
            viewerContainer.appendChild(animationContainer);
            animation = new Animation(animationContainer, new AnimationViewModel(clockViewModel));
        }

        //Timeline
        var timeline;
        if (!defined(options.timeline) || options.timeline !== false) {
            var timelineContainer = document.createElement('div');
            timelineContainer.className = 'cesium-viewer-timelineContainer';
            viewerContainer.appendChild(timelineContainer);
            timeline = new Timeline(timelineContainer, clock);
            timeline.addEventListener('settime', onTimelineScrubfunction, false);
            timeline.zoomTo(clock.startTime, clock.stopTime);
        }

        //Fullscreen
        var fullscreenButton;
        if (!defined(options.fullscreenButton) || options.fullscreenButton !== false) {
            var fullscreenContainer = document.createElement('div');
            fullscreenContainer.className = 'cesium-viewer-fullscreenContainer';
            viewerContainer.appendChild(fullscreenContainer);
            fullscreenButton = new FullscreenButton(fullscreenContainer, options.fullscreenElement);

            //Subscribe to fullscreenButton.viewModel.isFullscreenEnabled so
            //that we can hide/show the button as well as size the timeline.
            this._fullscreenSubscription = subscribeAndEvaluate(fullscreenButton.viewModel, 'isFullscreenEnabled', function(isFullscreenEnabled) {
                fullscreenContainer.style.display = isFullscreenEnabled ? 'block' : 'none';
                if (defined(timeline)) {
                    timeline.container.style.right = fullscreenContainer.clientWidth + 'px';
                    timeline.resize();
                }
            });
        } else if (defined(timeline)) {
            timeline.container.style.right = 0;
        }

        /**
         * Gets or sets the data source to track with the viewer's clock.
         * @type {DataSource}
         */
        this.clockTrackedDataSource = undefined;

        knockout.track(this, ['clockTrackedDataSource']);

        this._dataSourceChangedListeners = {};
        this._knockoutSubscriptions = [];
        var automaticallyTrackDataSourceClocks = defaultValue(options.automaticallyTrackDataSourceClocks, true);
        var that = this;

        function trackDataSourceClock(dataSource) {
            if (defined(dataSource)) {
                var dataSourceClock = dataSource.getClock();
                if (defined(dataSourceClock)) {
                    dataSourceClock.getValue(clock);
                    if (defined(timeline)) {
                        timeline.updateFromClock();
                        timeline.zoomTo(dataSourceClock.startTime, dataSourceClock.stopTime);
                    }
                }

                if (defined(that._dataSourceBrowser)) {
                    that._dataSourceBrowser.viewModel.clockTrackedDataSource = dataSource;
                }
            }
        }

        this._knockoutSubscriptions.push(subscribeAndEvaluate(this, 'clockTrackedDataSource', function(value) {
            trackDataSourceClock(value);
        }));

        var onDataSourceChanged = function(dataSource) {
            if (that.clockTrackedDataSource === dataSource) {
                trackDataSourceClock(dataSource);
            }
        };

        var onDataSourceAdded = function(dataSourceCollection, dataSource) {
            if (automaticallyTrackDataSourceClocks) {
                that.clockTrackedDataSource = dataSource;
            }
            var id = dataSource.getDynamicObjectCollection().id;
            var removalFunc = eventHelper.add(dataSource.getChangedEvent(), onDataSourceChanged);
            that._dataSourceChangedListeners[id] = removalFunc;
        };

        var onDataSourceRemoved = function(dataSourceCollection, dataSource) {
            var resetClock = (that.clockTrackedDataSource === dataSource);
            var id = dataSource.getDynamicObjectCollection().id;
            that._dataSourceChangedListeners[id]();
            that._dataSourceChangedListeners[id] = undefined;
            if (resetClock) {
                var numDataSources = dataSourceCollection.length;
                if (automaticallyTrackDataSourceClocks && numDataSources > 0) {
                    that.clockTrackedDataSource = dataSourceCollection.get(numDataSources - 1);
                } else {
                    that.clockTrackedDataSource = undefined;
                }
            }
        };

        eventHelper.add(dataSourceCollection.dataSourceAdded, onDataSourceAdded);
        eventHelper.add(dataSourceCollection.dataSourceRemoved, onDataSourceRemoved);

        //DataSourceBrowser
        var dataSourceBrowser;
        if (!defined(options.dataSourceBrowser) || options.dataSourceBrowser !== false) {
            var dataSourceBrowserContainer = document.createElement('div');
            dataSourceBrowserContainer.className = 'cesium-viewer-dataSourceBrowserContainer';
            viewerContainer.appendChild(dataSourceBrowserContainer);
            dataSourceBrowser = new DataSourceBrowser(dataSourceBrowserContainer, dataSourceCollection);
            eventHelper.add(dataSourceBrowser.viewModel.onClockSelected, function(dataSource) {
                that.clockTrackedDataSource = dataSource;
            });
        }

        this._container = container;
        this._element = viewerContainer;
        this._cesiumWidget = cesiumWidget;
        this._selectionIndicator = selectionIndicator;
        this._infoBox = infoBox;
        this._dataSourceCollection = dataSourceCollection;
        this._dataSourceDisplay = dataSourceDisplay;
        this._clockViewModel = clockViewModel;
        this._toolbar = toolbar;
        this._homeButton = homeButton;
        this._sceneModePicker = sceneModePicker;
        this._baseLayerPicker = baseLayerPicker;
        this._animation = animation;
        this._timeline = timeline;
        this._fullscreenButton = fullscreenButton;
        this._dataSourceBrowser = dataSourceBrowser;
        this._geocoder = geocoder;
        this._eventHelper = eventHelper;
        this._lastWidth = 0;
        this._lastHeight = 0;
        this._useDefaultRenderLoop = undefined;
        this._renderLoopRunning = false;
        this._showRenderLoopErrors = defaultValue(options.showRenderLoopErrors, true);
        this._renderLoopError = new Event();

        //Start the render loop if not explicitly disabled in options.
        this.useDefaultRenderLoop = defaultValue(options.useDefaultRenderLoop, true);
    };

    defineProperties(Viewer.prototype, {
        /**
         * Gets the parent container.
         * @memberof Viewer.prototype
         * @type {Element}
         */
        container : {
            get : function() {
                return this._container;
            }
        },

        /**
         * Gets the CesiumWidget.
         * @memberof Viewer.prototype
         * @type {CesiumWidget}
         */
        cesiumWidget : {
            get : function() {
                return this._cesiumWidget;
            }
        },

        /**
         * Gets the selection indicator.
         * @memberof Viewer.prototype
         * @type {SelectionIndicator}
         */
        selectionIndicator : {
            get : function() {
                return this._selectionIndicator;
            }
        },

        /**
         * Gets the info box.
         * @memberof Viewer.prototype
         * @type {InfoBox}
         */
        infoBox : {
            get : function() {
                return this._infoBox;
            }
        },

        /**
         * Gets the Geocoder.
         * @memberof Viewer.prototype
         * @type {Geocoder}
         */
        geocoder : {
            get : function() {
                return this._geocoder;
            }
        },

        /**
         * Gets the HomeButton.
         * @memberof Viewer.prototype
         * @type {HomeButton}
         */
        homeButton : {
            get : function() {
                return this._homeButton;
            }
        },

        /**
         * Gets the SceneModePicker.
         * @memberof Viewer.prototype
         * @type {SceneModePicker}
         */
        sceneModePicker : {
            get : function() {
                return this._sceneModePicker;
            }
        },

        /**
         * Gets the BaseLayerPicker.
         * @memberof Viewer.prototype
         * @type {BaseLayerPicker}
         */
        baseLayerPicker : {
            get : function() {
                return this._baseLayerPicker;
            }
        },

        /**
         * Gets the Animation widget.
         * @memberof Viewer.prototype
         * @type {Animation}
         */
        animation : {
            get : function() {
                return this._animation;
            }
        },

        /**
         * Gets the Timeline widget.
         * @memberof Viewer.prototype
         * @type {Timeline}
         */
        timeline : {
            get : function() {
                return this._timeline;
            }
        },

        /**
         * Gets the FullscreenButton.
         * @memberof Viewer.prototype
         * @type {FullscreenButton}
         */
        fullscreenButton : {
            get : function() {
                return this._fullscreenButton;
            }
        },

        /**
         * Gets the DataSourceBrowser.
         * @memberof Viewer
         * @type {DataSourceBrowser}
         */
        dataSourceBrowser : {
            get : function() {
                return this._dataSourceBrowser;
            }
        },

        /**
         * Gets the display used for {@link DataSource} visualization.
         * @memberof Viewer.prototype
         * @type {DataSourceDisplay}
         */
        dataSourceDisplay : {
            get : function() {
                return this._dataSourceDisplay;
            }
        },

        /**
         * Gets the set of {@link DataSource} instances to be visualized.
         * @memberof Viewer.prototype
         * @type {DataSourceCollection}
         */
        dataSources : {
            get : function() {
                return this._dataSourceCollection;
            }
        },

        /**
         * Gets the canvas.
         * @memberof Viewer.prototype
         * @returns {Canvas} The canvas.
         */
        canvas : {
            get : function() {
                return this._cesiumWidget.canvas;
            }
        },

        /**
         * Gets the Cesium logo element.
         * @memberof Viewer.prototype
         * @returns {Element} The logo element.
         */
        cesiumLogo : {
            get : function() {
                return this._cesiumWidget.cesiumLogo;
            }
        },

        /**
         * Gets the scene.
         * @memberof Viewer.prototype
         * @returns {Scene} The scene.
         */
        scene : {
            get : function() {
                return this._cesiumWidget.scene;
            }
        },

        /**
         * Gets the primary central body.
         * @memberof Viewer.prototype
         * @returns {CentralBody} The primary central body.
         */
        centralBody : {
            get : function() {
                return this._cesiumWidget.centralBody;
            }
        },

        /**
         * Gets the clock.
         * @memberof Viewer.prototype
         * @returns {Clock} the clock
         */
        clock : {
            get : function() {
                return this._cesiumWidget.clock;
            }
        },

        /**
         * Gets the scene transitioner.
         * @memberof Viewer.prototype
         * @returns {SceneTransitioner} The scene transitioner.
         */
        sceneTransitioner : {
            get : function() {
                return this._cesiumWidget.sceneTransitioner;
            }
        },

        /**
         * Gets the screen space event handler.
         * @memberof Viewer.prototype
         * @returns {ScreenSpaceEventHandler}
         */
        screenSpaceEventHandler : {
            get : function() {
                return this._cesiumWidget.screenSpaceEventHandler;
            }
        },

        /**
         * Gets the event that will be raised when an error is encountered during the default render loop.
         * The viewer instance and the generated exception are the only two parameters passed to the event handler.
         * <code>useDefaultRenderLoop</code> will be set to false whenever an exception is generated and must
         * be set back to true to continue rendering after an exception.
         * @memberof Viewer.prototype
         * @type {Event}
         */
        renderLoopError : {
            get : function() {
                return this._renderLoopError;
            }
        },

        /**
         * Gets or sets whether or not this widget should control the render loop.
         * If set to true the widget will use {@link requestAnimationFrame} to
         * perform rendering and resizing of the widget, as well as drive the
         * simulation clock. If set to false, you must manually call the
         * <code>resize</code>, <code>render</code> methods
         * as part of a custom render loop.
         * @memberof Viewer.prototype
         *
         * @type {Boolean}
         */
        useDefaultRenderLoop : {
            get : function() {
                return this._useDefaultRenderLoop;
            },
            set : function(value) {
                if (this._useDefaultRenderLoop !== value) {
                    this._useDefaultRenderLoop = value;
                    if (value && !this._renderLoopRunning) {
                        startRenderLoop(this);
                    }
                }
            }
        }
    });

    /**
     * Extends the base viewer functionality with the provided mixin.
     * A mixin may add additional properties, functions, or other behavior
     * to the provided viewer instance.
     * @memberof Viewer
     *
     * @param mixin The Viewer mixin to add to this instance.
     * @param options The options object to be passed to the mixin function.
     *
     * @see viewerDragDropMixin
     * @see viewerDynamicObjectMixin
     */
    Viewer.prototype.extend = function(mixin, options) {
        //>>includeStart('debug', pragmas.debug);
        if (!defined(mixin)) {
            throw new DeveloperError('mixin is required.');
        }
        //>>includeEnd('debug')

        mixin(this, options);
    };

    /**
     * Resizes the widget to match the container size.
     * This function is called automatically as needed unless
     * <code>useDefaultRenderLoop</code> is set to false.
     * @memberof Viewer
     */
    Viewer.prototype.resize = function() {
        var cesiumWidget = this._cesiumWidget;
        cesiumWidget.resize();

        var container = this._container;
        var width = container.clientWidth;
        var height = container.clientHeight;
        if (width === this._lastWidth && height === this._lastHeight) {
            return;
        }

        var panelMaxHeight = height - 125;
        var baseLayerPickerDropDown = this._baseLayerPickerDropDown;

        if (defined(baseLayerPickerDropDown)) {
            baseLayerPickerDropDown.style.maxHeight = panelMaxHeight + 'px';
        }

        if (defined(this._infoBox)) {
            this._infoBox.viewModel.maxHeight = panelMaxHeight;
        }

<<<<<<< HEAD
        if (defined(this._dataSourceBrowser)) {
            this._dataSourceBrowser.viewModel.maxHeight = panelMaxHeight;
        }

        var timelineExists = defined(this._timeline);
=======
        var timeline = this._timeline;
        var timelineExists = defined(timeline);
>>>>>>> aa2ea4ac
        var animationExists = defined(this._animation);
        var animationContainer;
        var resizeWidgets = !animationExists;
        var animationWidth = 0;

        if (animationExists) {
            var lastWidth = this._lastWidth;
            animationContainer = this._animation.container;
            if (width > 900) {
                if (lastWidth <= 900) {
                    animationWidth = 169;
                    animationContainer.style.width = '169px';
                    animationContainer.style.height = '112px';
                    resizeWidgets = true;
                    this._animation.resize();
                }
            } else if (width >= 600) {
                if (lastWidth < 600 || lastWidth > 900) {
                    animationWidth = 136;
                    animationContainer.style.width = '136px';
                    animationContainer.style.height = '90px';
                    resizeWidgets = true;
                    this._animation.resize();
                }
            } else if (lastWidth > 600 || lastWidth === 0) {
                animationWidth = 106;
                animationContainer.style.width = '106px';
                animationContainer.style.height = '70px';
                resizeWidgets = true;
                this._animation.resize();
            }
        }

        if (resizeWidgets) {
            var logoBottom = 0;
            var logoLeft = animationWidth + 5;
            if (timelineExists) {
                var fullscreenButton = this._fullscreenButton;
                var timelineContainer = timeline.container;
                var timelineStyle = timelineContainer.style;

                logoBottom = timelineContainer.clientHeight + 3;
                timelineStyle.left = animationWidth + 'px';

                if (defined(fullscreenButton)) {
                    timelineStyle.right = fullscreenButton.container.clientWidth + 'px';
                }
            }
            if (timelineExists || animationExists) {
                var creditContainer = cesiumWidget.creditContainer;
                creditContainer.style.bottom = logoBottom + 'px';
                creditContainer.style.left = logoLeft + 'px';
            }
        }

        if (timelineExists) {
            timeline.resize();
        }

        this._lastWidth = width;
        this._lastHeight = height;
    };

    /**
     * Renders the scene.  This function is called automatically
     * unless <code>useDefaultRenderLoop</code> is set to false;
     * @memberof Viewer
     */
    Viewer.prototype.render = function() {
        this._cesiumWidget.render();
    };

    /**
     * @memberof Viewer
     * @returns {Boolean} true if the object has been destroyed, false otherwise.
     */
    Viewer.prototype.isDestroyed = function() {
        return false;
    };

    /**
     * Destroys the widget.  Should be called if permanently
     * removing the widget from layout.
     * @memberof Viewer
     */
    Viewer.prototype.destroy = function() {
        var i;
        var numSubscriptions = this._knockoutSubscriptions.length;
        for (i = 0; i < numSubscriptions; i++) {
            this._knockoutSubscriptions[i].dispose();
        }

        this._container.removeChild(this._element);
        this._element.removeChild(this._toolbar);

        this._eventHelper.removeAll();

        if (defined(this._geocoder)) {
            this._geocoder = this._geocoder.destroy();
        }

        if (defined(this._homeButton)) {
            this._homeButton = this._homeButton.destroy();
        }

        if (defined(this._sceneModePicker)) {
            this._sceneModePicker = this._sceneModePicker.destroy();
        }

        if (defined(this._baseLayerPicker)) {
            this._baseLayerPicker = this._baseLayerPicker.destroy();
        }

        if (defined(this._animation)) {
            this._element.removeChild(this._animation.container);
            this._animation = this._animation.destroy();
        }

        if (defined(this._timeline)) {
            this._timeline.removeEventListener('settime', onTimelineScrubfunction, false);
            this._element.removeChild(this._timeline.container);
            this._timeline = this._timeline.destroy();
        }

        if (defined(this._fullscreenButton)) {
            this._fullscreenSubscription.dispose();
            this._element.removeChild(this._fullscreenButton.container);
            this._fullscreenButton = this._fullscreenButton.destroy();
        }

        if (defined(this._infoBox)) {
            this._element.removeChild(this._infoBox.container);
            this._infoBox = this._infoBox.destroy();
        }

        if (defined(this._selectionIndicator)) {
            this._element.removeChild(this._selectionIndicator.container);
            this._selectionIndicator = this._selectionIndicator.destroy();
        }

        if (defined(this._dataSourceBrowser)) {
            this._element.removeChild(this._dataSourceBrowser.container);
            this._dataSourceBrowser = this._dataSourceBrowser.destroy();
        }

        this._clockViewModel = this._clockViewModel.destroy();
        this._dataSourceDisplay = this._dataSourceDisplay.destroy();
        this._cesiumWidget = this._cesiumWidget.destroy();

        this._dataSourceCollection = this._dataSourceCollection.destroy();

        return destroyObject(this);
    };

    return Viewer;
});<|MERGE_RESOLUTION|>--- conflicted
+++ resolved
@@ -779,16 +779,12 @@
             this._infoBox.viewModel.maxHeight = panelMaxHeight;
         }
 
-<<<<<<< HEAD
         if (defined(this._dataSourceBrowser)) {
             this._dataSourceBrowser.viewModel.maxHeight = panelMaxHeight;
         }
 
-        var timelineExists = defined(this._timeline);
-=======
         var timeline = this._timeline;
         var timelineExists = defined(timeline);
->>>>>>> aa2ea4ac
         var animationExists = defined(this._animation);
         var animationContainer;
         var resizeWidgets = !animationExists;
