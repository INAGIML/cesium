--- conflicted
+++ resolved
@@ -14,13 +14,9 @@
         '../Animation/Animation',
         '../Animation/AnimationViewModel',
         '../BaseLayerPicker/BaseLayerPicker',
-<<<<<<< HEAD
-        '../BaseLayerPicker/createDefaultBaseLayers',
-        '../CameraControl/CameraControl',
-=======
         '../BaseLayerPicker/createDefaultImageryProviderViewModels',
         '../BaseLayerPicker/createDefaultTerrainProviderViewModels',
->>>>>>> 3ebf5cab
+        '../CameraControl/CameraControl',
         '../CesiumWidget/CesiumWidget',
         '../ClockViewModel',
         '../FullscreenButton/FullscreenButton',
@@ -49,13 +45,9 @@
         Animation,
         AnimationViewModel,
         BaseLayerPicker,
-<<<<<<< HEAD
-        createDefaultBaseLayers,
-        CameraControl,
-=======
         createDefaultImageryProviderViewModels,
         createDefaultTerrainProviderViewModels,
->>>>>>> 3ebf5cab
+        CameraControl,
         CesiumWidget,
         ClockViewModel,
         FullscreenButton,
