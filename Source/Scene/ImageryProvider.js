/*global define*/
define([
        '../Core/defined',
        '../Core/defineProperties',
        '../Core/DeveloperError',
        '../Core/loadImage',
        '../Core/loadImageViaBlob',
        '../Core/Request',
        '../Core/RequestScheduler',
        '../Core/RequestType'
    ], function(
        defined,
        defineProperties,
        DeveloperError,
        loadImage,
        loadImageViaBlob,
<<<<<<< HEAD
        Request,
        RequestScheduler,
        RequestType) {
    "use strict";
=======
        throttleRequestByServer) {
    'use strict';
>>>>>>> 7e98cd2c

    /**
     * Provides imagery to be displayed on the surface of an ellipsoid.  This type describes an
     * interface and is not intended to be instantiated directly.
     *
     * @alias ImageryProvider
     * @constructor
     *
     * @see ArcGisMapServerImageryProvider
     * @see SingleTileImageryProvider
     * @see BingMapsImageryProvider
     * @see GoogleEarthImageryProvider
     * @see MapboxImageryProvider
     * @see createOpenStreetMapImageryProvider
     * @see WebMapTileServiceImageryProvider
     * @see WebMapServiceImageryProvider
     *
     * @demo {@link http://cesiumjs.org/Cesium/Apps/Sandcastle/index.html?src=Imagery%20Layers.html|Cesium Sandcastle Imagery Layers Demo}
     * @demo {@link http://cesiumjs.org/Cesium/Apps/Sandcastle/index.html?src=Imagery%20Layers%20Manipulation.html|Cesium Sandcastle Imagery Manipulation Demo}
     */
    function ImageryProvider() {
        /**
         * The default alpha blending value of this provider, with 0.0 representing fully transparent and
         * 1.0 representing fully opaque.
         *
         * @type {Number}
         * @default undefined
         */
        this.defaultAlpha = undefined;

        /**
         * The default brightness of this provider.  1.0 uses the unmodified imagery color.  Less than 1.0
         * makes the imagery darker while greater than 1.0 makes it brighter.
         *
         * @type {Number}
         * @default undefined
         */
        this.defaultBrightness = undefined;

        /**
         * The default contrast of this provider.  1.0 uses the unmodified imagery color.  Less than 1.0 reduces
         * the contrast while greater than 1.0 increases it.
         *
         * @type {Number}
         * @default undefined
         */
        this.defaultContrast = undefined;

        /**
         * The default hue of this provider in radians. 0.0 uses the unmodified imagery color.
         *
         * @type {Number}
         * @default undefined
         */
        this.defaultHue = undefined;

        /**
         * The default saturation of this provider. 1.0 uses the unmodified imagery color. Less than 1.0 reduces the
         * saturation while greater than 1.0 increases it.
         *
         * @type {Number}
         * @default undefined
         */
        this.defaultSaturation = undefined;

        /**
         * The default gamma correction to apply to this provider.  1.0 uses the unmodified imagery color.
         *
         * @type {Number}
         * @default undefined
         */
        this.defaultGamma = undefined;

        DeveloperError.throwInstantiationError();
    }

    defineProperties(ImageryProvider.prototype, {
        /**
         * Gets a value indicating whether or not the provider is ready for use.
         * @memberof ImageryProvider.prototype
         * @type {Boolean}
         * @readonly
         */
        ready : {
            get : DeveloperError.throwInstantiationError
        },

        /**
         * Gets a promise that resolves to true when the provider is ready for use.
         * @memberof ImageryProvider.prototype
         * @type {Promise.<Boolean>}
         * @readonly
         */
        readyPromise : {
            get : DeveloperError.throwInstantiationError
        },

        /**
         * Gets the rectangle, in radians, of the imagery provided by the instance.  This function should
         * not be called before {@link ImageryProvider#ready} returns true.
         * @memberof ImageryProvider.prototype
         * @type {Rectangle}
         * @readonly
         */
        rectangle: {
            get : DeveloperError.throwInstantiationError
        },

        /**
         * Gets the width of each tile, in pixels.  This function should
         * not be called before {@link ImageryProvider#ready} returns true.
         * @memberof ImageryProvider.prototype
         * @type {Number}
         * @readonly
         */
        tileWidth : {
            get : DeveloperError.throwInstantiationError
        },

        /**
         * Gets the height of each tile, in pixels.  This function should
         * not be called before {@link ImageryProvider#ready} returns true.
         * @memberof ImageryProvider.prototype
         * @type {Number}
         * @readonly
         */
        tileHeight : {
            get : DeveloperError.throwInstantiationError
        },

        /**
         * Gets the maximum level-of-detail that can be requested.  This function should
         * not be called before {@link ImageryProvider#ready} returns true.
         * @memberof ImageryProvider.prototype
         * @type {Number}
         * @readonly
         */
        maximumLevel : {
            get : DeveloperError.throwInstantiationError
        },

        /**
         * Gets the minimum level-of-detail that can be requested.  This function should
         * not be called before {@link ImageryProvider#ready} returns true. Generally,
         * a minimum level should only be used when the rectangle of the imagery is small
         * enough that the number of tiles at the minimum level is small.  An imagery
         * provider with more than a few tiles at the minimum level will lead to
         * rendering problems.
         * @memberof ImageryProvider.prototype
         * @type {Number}
         * @readonly
         */
        minimumLevel : {
            get : DeveloperError.throwInstantiationError
        },

        /**
         * Gets the tiling scheme used by the provider.  This function should
         * not be called before {@link ImageryProvider#ready} returns true.
         * @memberof ImageryProvider.prototype
         * @type {TilingScheme}
         * @readonly
         */
        tilingScheme : {
            get : DeveloperError.throwInstantiationError
        },

        /**
         * Gets the tile discard policy.  If not undefined, the discard policy is responsible
         * for filtering out "missing" tiles via its shouldDiscardImage function.  If this function
         * returns undefined, no tiles are filtered.  This function should
         * not be called before {@link ImageryProvider#ready} returns true.
         * @memberof ImageryProvider.prototype
         * @type {TileDiscardPolicy}
         * @readonly
         */
        tileDiscardPolicy : {
            get : DeveloperError.throwInstantiationError
        },

        /**
         * Gets an event that is raised when the imagery provider encounters an asynchronous error..  By subscribing
         * to the event, you will be notified of the error and can potentially recover from it.  Event listeners
         * are passed an instance of {@link TileProviderError}.
         * @memberof ImageryProvider.prototype
         * @type {Event}
         * @readonly
         */
        errorEvent : {
            get : DeveloperError.throwInstantiationError
        },

        /**
         * Gets the credit to display when this imagery provider is active.  Typically this is used to credit
         * the source of the imagery. This function should
         * not be called before {@link ImageryProvider#ready} returns true.
         * @memberof ImageryProvider.prototype
         * @type {Credit}
         * @readonly
         */
        credit : {
            get : DeveloperError.throwInstantiationError
        },

        /**
         * Gets the proxy used by this provider.
         * @memberof ImageryProvider.prototype
         * @type {Proxy}
         * @readonly
         */
        proxy : {
            get : DeveloperError.throwInstantiationError
        },

        /**
         * Gets a value indicating whether or not the images provided by this imagery provider
         * include an alpha channel.  If this property is false, an alpha channel, if present, will
         * be ignored.  If this property is true, any images without an alpha channel will be treated
         * as if their alpha is 1.0 everywhere.  When this property is false, memory usage
         * and texture upload time are reduced.
         * @memberof ImageryProvider.prototype
         * @type {Boolean}
         * @readonly
         */
        hasAlphaChannel : {
            get : DeveloperError.throwInstantiationError
        }
    });

    /**
     * Gets the credits to be displayed when a given tile is displayed.
     * @function
     *
     * @param {Number} x The tile X coordinate.
     * @param {Number} y The tile Y coordinate.
     * @param {Number} level The tile level;
     * @returns {Credit[]} The credits to be displayed when the tile is displayed.
     *
     * @exception {DeveloperError} <code>getTileCredits</code> must not be called before the imagery provider is ready.
     */
    ImageryProvider.prototype.getTileCredits = DeveloperError.throwInstantiationError;

    /**
     * Requests the image for a given tile.  This function should
     * not be called before {@link ImageryProvider#ready} returns true.
     * @function
     *
     * @param {Number} x The tile X coordinate.
     * @param {Number} y The tile Y coordinate.
     * @param {Number} level The tile level.
     * @param {Number} [distance] The distance of the tile from the camera, used to prioritize requests.
     * @returns {Promise.<Image|Canvas>|undefined} A promise for the image that will resolve when the image is available, or
     *          undefined if there are too many active requests to the server, and the request
     *          should be retried later.  The resolved image may be either an
     *          Image or a Canvas DOM object.
     *
     * @exception {DeveloperError} <code>requestImage</code> must not be called before the imagery provider is ready.
     */
    ImageryProvider.prototype.requestImage = DeveloperError.throwInstantiationError;

    /**
     * Asynchronously determines what features, if any, are located at a given longitude and latitude within
     * a tile.  This function should not be called before {@link ImageryProvider#ready} returns true.
     * This function is optional, so it may not exist on all ImageryProviders.
     *
     * @function
     *
     * @param {Number} x The tile X coordinate.
     * @param {Number} y The tile Y coordinate.
     * @param {Number} level The tile level.
     * @param {Number} longitude The longitude at which to pick features.
     * @param {Number} latitude  The latitude at which to pick features.
     * @return {Promise.<ImageryLayerFeatureInfo[]>|undefined} A promise for the picked features that will resolve when the asynchronous
     *                   picking completes.  The resolved value is an array of {@link ImageryLayerFeatureInfo}
     *                   instances.  The array may be empty if no features are found at the given location.
     *                   It may also be undefined if picking is not supported.
     *
     * @exception {DeveloperError} <code>pickFeatures</code> must not be called before the imagery provider is ready.
     */
    ImageryProvider.prototype.pickFeatures = DeveloperError.throwInstantiationError;

    /**
     * Loads an image from a given URL.  If the server referenced by the URL already has
     * too many requests pending, this function will instead return undefined, indicating
     * that the request should be retried later.
     *
     * @param {ImageryProvider} imageryProvider The imagery provider
     * @param {String} url The URL of the image.
     * @param {Number} [distance] The distance of the tile from the camera, used to prioritize requests.
     * @returns {Promise.<Image|Canvas>|undefined} A promise for the image that will resolve when the image is available, or
     *          undefined if there are too many active requests to the server, and the request
     *          should be retried later.  The resolved image may be either an
     *          Image or a Canvas DOM object.
     */
    ImageryProvider.loadImage = function(imageryProvider, url, distance) {
        var requestFunction = defined(imageryProvider.tileDiscardPolicy) ? loadImageViaBlob : loadImage;

        return RequestScheduler.schedule(new Request({
            url : url,
            requestFunction : requestFunction,
            type : RequestType.IMAGERY,
            distance : distance
        }));
    };

    return ImageryProvider;
});<|MERGE_RESOLUTION|>--- conflicted
+++ resolved
@@ -14,15 +14,10 @@
         DeveloperError,
         loadImage,
         loadImageViaBlob,
-<<<<<<< HEAD
         Request,
         RequestScheduler,
         RequestType) {
-    "use strict";
-=======
-        throttleRequestByServer) {
     'use strict';
->>>>>>> 7e98cd2c
 
     /**
      * Provides imagery to be displayed on the surface of an ellipsoid.  This type describes an
