/*global define*/
define([
        '../Core/defaultValue',
        '../Core/defined',
        '../Core/defineProperties',
        '../Core/Cartesian2',
        '../Core/Cartesian3',
        '../Core/Cartesian4',
        '../Core/Cartographic',
        '../Core/DeveloperError',
        '../Core/Ellipsoid',
        '../Core/GeographicProjection',
        '../Core/IntersectionTests',
        '../Core/Math',
        '../Core/Matrix3',
        '../Core/Matrix4',
        '../Core/Quaternion',
        '../Core/Ray',
        './SceneMode',
        '../ThirdParty/Tween'
    ], function(
        defaultValue,
        defined,
        defineProperties,
        Cartesian2,
        Cartesian3,
        Cartesian4,
        Cartographic,
        DeveloperError,
        Ellipsoid,
        GeographicProjection,
        IntersectionTests,
        CesiumMath,
        Matrix3,
        Matrix4,
        Quaternion,
        Ray,
        SceneMode,
        Tween) {
    "use strict";

    /**
     * Provides methods for common camera manipulations.
     *
     * @alias CameraController
     * @constructor
     *
     * @exception {DeveloperError} camera is required.
     */
    var CameraController = function(camera) {
        if (!defined(camera)) {
            throw new DeveloperError('camera is required.');
        }

        this._camera = camera;
        this._mode = SceneMode.SCENE3D;
        this._projection = new GeographicProjection();

        /**
         * The default amount to move the camera when an argument is not
         * provided to the move methods.
         * @type {Number}
         * @default 100000.0;
         */
        this.defaultMoveAmount = 100000.0;
        /**
         * The default amount to rotate the camera when an argument is not
         * provided to the look methods.
         * @type {Number}
         * @default Math.PI / 60.0
         */
        this.defaultLookAmount = Math.PI / 60.0;
        /**
         * The default amount to rotate the camera when an argument is not
         * provided to the rotate methods.
         * @type {Number}
         * @default Math.PI / 3600.0
         */
        this.defaultRotateAmount = Math.PI / 3600.0;
        /**
         * The default amount to move the camera when an argument is not
         * provided to the zoom methods.
         * @type {Number}
         * @default 100000.0;
         */
        this.defaultZoomAmount = 100000.0;
        /**
         * If set, the camera will not be able to rotate past this axis in either direction.
         * @type {Cartesian3}
         * @default undefined
         */
        this.constrainedAxis = undefined;
        /**
         * The factor multiplied by the the map size used to determine where to clamp the camera position
         * when translating across the surface. The default is 1.5. Only valid for 2D and Columbus view.
         * @type {Number}
         * @default 1.5
         */
        this.maximumTranslateFactor = 1.5;
        /**
         * The factor multiplied by the the map size used to determine where to clamp the camera position
         * when zooming out from the surface. The default is 2.5. Only valid for 2D.
         * @type {Number}
         * @default 2.5
         */
        this.maximumZoomFactor = 2.5;

        this._maxCoord = new Cartesian3();
        this._frustum = undefined;
    };

    var scratchUpdateCartographic = new Cartographic(Math.PI, CesiumMath.PI_OVER_TWO);
    /**
     * @private
     */
    CameraController.prototype.update = function(mode, scene2D) {
        var updateFrustum = false;
        if (mode !== this._mode) {
            this._mode = mode;
            updateFrustum = this._mode === SceneMode.SCENE2D;
        }

        var projection = scene2D.projection;
        if (defined(projection) && projection !== this._projection) {
            this._projection = projection;
            this._maxCoord = projection.project(scratchUpdateCartographic, this._maxCoord);
        }

        if (updateFrustum) {
            var frustum = this._frustum = this._camera.frustum.clone();
            if (!defined(frustum.left) || !defined(frustum.right) ||
               !defined(frustum.top) || !defined(frustum.bottom)) {
                throw new DeveloperError('The camera frustum is expected to be orthographic for 2D camera control.');
            }

            var maxZoomOut = 2.0;
            var ratio = frustum.top / frustum.right;
            frustum.right = this._maxCoord.x * maxZoomOut;
            frustum.left = -frustum.right;
            frustum.top = ratio * frustum.right;
            frustum.bottom = -frustum.top;
        }
    };

    function clampMove2D(controller, position) {
        var maxX = controller._maxCoord.x * controller.maximumTranslateFactor;
        if (position.x > maxX) {
            position.x = maxX;
        }
        if (position.x < -maxX) {
            position.x = -maxX;
        }

        var maxY = controller._maxCoord.y * controller.maximumTranslateFactor;
        if (position.y > maxY) {
            position.y = maxY;
        }
        if (position.y < -maxY) {
            position.y = -maxY;
        }
    }

    var moveScratch = new Cartesian3();
    /**
     * Translates the camera's position by <code>amount</code> along <code>direction</code>.
     *
     * @memberof CameraController
     *
     * @param {Cartesian3} direction The direction to move.
     * @param {Number} [amount] The amount, in meters, to move. Defaults to <code>defaultMoveAmount</code>.
     *
     * @exception {DeveloperError} direction is required.
     *
     * @see CameraController#moveBackward
     * @see CameraController#moveForward
     * @see CameraController#moveLeft
     * @see CameraController#moveRight
     * @see CameraController#moveUp
     * @see CameraController#moveDown
     */
    CameraController.prototype.move = function(direction, amount) {
        if (!defined(direction)) {
            throw new DeveloperError('direction is required.');
        }

        var cameraPosition = this._camera.position;
        Cartesian3.multiplyByScalar(direction, amount, moveScratch);
        Cartesian3.add(cameraPosition, moveScratch, cameraPosition);

        if (this._mode === SceneMode.SCENE2D) {
            clampMove2D(this, cameraPosition);
        }
    };

    /**
     * Translates the camera's position by <code>amount</code> along the camera's view vector.
     *
     * @memberof CameraController
     *
     * @param {Number} [amount] The amount, in meters, to move. Defaults to <code>defaultMoveAmount</code>.
     *
     * @see CameraController#moveBackward
     */
    CameraController.prototype.moveForward = function(amount) {
        amount = defaultValue(amount, this.defaultMoveAmount);
        this.move(this._camera.direction, amount);
    };

    /**
     * Translates the camera's position by <code>amount</code> along the opposite direction
     * of the camera's view vector.
     *
     * @memberof CameraController
     *
     * @param {Number} [amount] The amount, in meters, to move. Defaults to <code>defaultMoveAmount</code>.
     *
     * @see CameraController#moveForward
     */
    CameraController.prototype.moveBackward = function(amount) {
        amount = defaultValue(amount, this.defaultMoveAmount);
        this.move(this._camera.direction, -amount);
    };

    /**
     * Translates the camera's position by <code>amount</code> along the camera's up vector.
     *
     * @memberof CameraController
     *
     * @param {Number} [amount] The amount, in meters, to move. Defaults to <code>defaultMoveAmount</code>.
     *
     * @see CameraController#moveDown
     */
    CameraController.prototype.moveUp = function(amount) {
        amount = defaultValue(amount, this.defaultMoveAmount);
        this.move(this._camera.up, amount);
    };

    /**
     * Translates the camera's position by <code>amount</code> along the opposite direction
     * of the camera's up vector.
     *
     * @memberof CameraController
     *
     * @param {Number} [amount] The amount, in meters, to move. Defaults to <code>defaultMoveAmount</code>.
     *
     * @see CameraController#moveUp
     */
    CameraController.prototype.moveDown = function(amount) {
        amount = defaultValue(amount, this.defaultMoveAmount);
        this.move(this._camera.up, -amount);
    };

    /**
     * Translates the camera's position by <code>amount</code> along the camera's right vector.
     *
     * @memberof CameraController
     *
     * @param {Number} [amount] The amount, in meters, to move. Defaults to <code>defaultMoveAmount</code>.
     *
     * @see CameraController#moveLeft
     */
    CameraController.prototype.moveRight = function(amount) {
        amount = defaultValue(amount, this.defaultMoveAmount);
        this.move(this._camera.right, amount);
    };

    /**
     * Translates the camera's position by <code>amount</code> along the opposite direction
     * of the camera's right vector.
     *
     * @memberof CameraController
     *
     * @param {Number} [amount] The amount, in meters, to move. Defaults to <code>defaultMoveAmount</code>.
     *
     * @see CameraController#moveRight
     */
    CameraController.prototype.moveLeft = function(amount) {
        amount = defaultValue(amount, this.defaultMoveAmount);
        this.move(this._camera.right, -amount);
    };

    /**
     * Rotates the camera around its up vector by amount, in radians, in the opposite direction
     * of its right vector.
     *
     * @memberof CameraController
     *
     * @param {Number} [amount] The amount, in radians, to rotate by. Defaults to <code>defaultLookAmount</code>.
     *
     * @see CameraController#lookRight
     */
    CameraController.prototype.lookLeft = function(amount) {
        amount = defaultValue(amount, this.defaultLookAmount);
        this.look(this._camera.up, -amount);
    };

    /**
     * Rotates the camera around its up vector by amount, in radians, in the direction
     * of its right vector.
     *
     * @memberof CameraController
     *
     * @param {Number} [amount] The amount, in radians, to rotate by. Defaults to <code>defaultLookAmount</code>.
     *
     * @see CameraController#lookLeft
     */
    CameraController.prototype.lookRight = function(amount) {
        amount = defaultValue(amount, this.defaultLookAmount);
        this.look(this._camera.up, amount);
    };

    /**
     * Rotates the camera around its right vector by amount, in radians, in the direction
     * of its up vector.
     *
     * @memberof CameraController
     *
     * @param {Number} [amount] The amount, in radians, to rotate by. Defaults to <code>defaultLookAmount</code>.
     *
     * @see CameraController#lookDown
     */
    CameraController.prototype.lookUp = function(amount) {
        amount = defaultValue(amount, this.defaultLookAmount);
        this.look(this._camera.right, -amount);
    };

    /**
     * Rotates the camera around its right vector by amount, in radians, in the opposite direction
     * of its up vector.
     *
     * @memberof CameraController
     *
     * @param {Number} [amount] The amount, in radians, to rotate by. Defaults to <code>defaultLookAmount</code>.
     *
     * @see CameraController#lookUp
     */
    CameraController.prototype.lookDown = function(amount) {
        amount = defaultValue(amount, this.defaultLookAmount);
        this.look(this._camera.right, amount);
    };

    var lookScratchQuaternion = new Quaternion();
    var lookScratchMatrix = new Matrix3();
    /**
     * Rotate each of the camera's orientation vectors around <code>axis</code> by <code>angle</code>
     *
     * @memberof CameraController
     *
     * @param {Cartesian3} axis The axis to rotate around.
     * @param {Number} [angle] The angle, in radians, to rotate by. Defaults to <code>defaultLookAmount</code>.
     *
     * @exception {DeveloperError} axis is required.
     *
     * @see CameraController#lookUp
     * @see CameraController#lookDown
     * @see CameraController#lookLeft
     * @see CameraController#lookRight
     */
    CameraController.prototype.look = function(axis, angle) {
        if (!defined(axis)) {
            throw new DeveloperError('axis is required.');
        }

        var turnAngle = defaultValue(angle, this.defaultLookAmount);
        var rotation = Matrix3.fromQuaternion(Quaternion.fromAxisAngle(axis, turnAngle, lookScratchQuaternion), lookScratchMatrix);

        var direction = this._camera.direction;
        var up = this._camera.up;
        var right = this._camera.right;

        Matrix3.multiplyByVector(rotation, direction, direction);
        Matrix3.multiplyByVector(rotation, up, up);
        Matrix3.multiplyByVector(rotation, right, right);
    };

    /**
     * Rotate the camera counter-clockwise around its direction vector by amount, in radians.
     *
     * @memberof CameraController
     *
     * @param {Number} [amount] The amount, in radians, to rotate by. Defaults to <code>defaultLookAmount</code>.
     *
     * @see CameraController#twistRight
     */
    CameraController.prototype.twistLeft = function(amount) {
        amount = defaultValue(amount, this.defaultLookAmount);
        this.look(this._camera.direction, amount);
    };

    /**
     * Rotate the camera clockwise around its direction vector by amount, in radians.
     *
     * @memberof CameraController
     *
     * @param {Number} [amount] The amount, in radians, to rotate by. Defaults to <code>defaultLookAmount</code>.
     *
     * @see CameraController#twistLeft
     */
    CameraController.prototype.twistRight = function(amount) {
        amount = defaultValue(amount, this.defaultLookAmount);
        this.look(this._camera.direction, -amount);
    };

    var appendTransformPosition = Cartesian4.clone(Cartesian4.UNIT_W);
    var appendTransformUp = Cartesian4.clone(Cartesian4.ZERO);
    var appendTransformRight = Cartesian4.clone(Cartesian4.ZERO);
    var appendTransformDirection = Cartesian4.clone(Cartesian4.ZERO);
    function appendTransform(controller, transform) {
        var camera = controller._camera;
        var oldTransform;
        if (defined(transform)) {
            var position = Cartesian3.clone(camera.positionWC, appendTransformPosition);
            var up = Cartesian3.clone(camera.upWC, appendTransformUp);
            var right = Cartesian3.clone(camera.rightWC, appendTransformRight);
            var direction = Cartesian3.clone(camera.directionWC, appendTransformDirection);

            oldTransform = camera.transform;
            camera.transform = Matrix4.multiply(transform, oldTransform);

            var invTransform = camera.inverseTransform;
            Cartesian3.clone(Matrix4.multiplyByVector(invTransform, position, position), camera.position);
            Cartesian3.clone(Matrix4.multiplyByVector(invTransform, up, up), camera.up);
            Cartesian3.clone(Matrix4.multiplyByVector(invTransform, right, right), camera.right);
            Cartesian3.clone(Matrix4.multiplyByVector(invTransform, direction, direction), camera.direction);
        }
        return oldTransform;
    }

    var revertTransformPosition = Cartesian4.clone(Cartesian4.UNIT_W);
    var revertTransformUp = Cartesian4.clone(Cartesian4.ZERO);
    var revertTransformRight = Cartesian4.clone(Cartesian4.ZERO);
    var revertTransformDirection = Cartesian4.clone(Cartesian4.ZERO);
    function revertTransform(controller, transform) {
        if (defined(transform)) {
            var camera = controller._camera;
            var position = Cartesian3.clone(camera.positionWC, revertTransformPosition);
            var up = Cartesian3.clone(camera.upWC, revertTransformUp);
            var right = Cartesian3.clone(camera.rightWC, revertTransformRight);
            var direction = Cartesian3.clone(camera.directionWC, revertTransformDirection);

            camera.transform = transform;
            transform = camera.inverseTransform;

            position = Cartesian3.clone(Matrix4.multiplyByVector(transform, position, position), camera.position);
            up = Cartesian3.clone(Matrix4.multiplyByVector(transform, up, up), camera.up);
            right = Cartesian3.clone(Matrix4.multiplyByVector(transform, right, right), camera.right);
            direction = Cartesian3.clone(Matrix4.multiplyByVector(transform, direction, direction), camera.direction);
        }
    }

    var rotateScratchQuaternion = new Quaternion();
    var rotateScratchMatrix = new Matrix3();
    /**
     * Rotates the camera around <code>axis</code> by <code>angle</code>. The distance
     * of the camera's position to the center of the camera's reference frame remains the same.
     *
     * @memberof CameraController
     *
     * @param {Cartesian3} axis The axis to rotate around given in world coordinates.
     * @param {Number} [angle] The angle, in radians, to rotate by. Defaults to <code>defaultRotateAmount</code>.
     * @param {Matrix4} [transform] A transform to append to the camera transform before the rotation. Does not alter the camera's transform.
     *
     * @exception {DeveloperError} axis is required.
     *
     * @see CameraController#rotateUp
     * @see CameraController#rotateDown
     * @see CameraController#rotateLeft
     * @see CameraController#rotateRight
     *
     * @example
     * // Rotate about a point on the earth.
     * var center = ellipsoid.cartographicToCartesian(cartographic);
     * var transform = Matrix4.fromTranslation(center);
     * controller.rotate(axis, angle, transform);
    */
    CameraController.prototype.rotate = function(axis, angle, transform) {
        if (!defined(axis)) {
            throw new DeveloperError('axis is required.');
        }

        var camera = this._camera;

        var turnAngle = defaultValue(angle, this.defaultRotateAmount);
        var rotation = Matrix3.fromQuaternion(Quaternion.fromAxisAngle(axis, turnAngle, rotateScratchQuaternion), rotateScratchMatrix);

        var oldTransform = appendTransform(this, transform);
        Matrix3.multiplyByVector(rotation, camera.position, camera.position);
        Matrix3.multiplyByVector(rotation, camera.direction, camera.direction);
        Matrix3.multiplyByVector(rotation, camera.up, camera.up);
        Cartesian3.cross(camera.direction, camera.up, camera.right);
        Cartesian3.cross(camera.right, camera.direction, camera.up);
        revertTransform(this, oldTransform);
    };

    /**
     * Rotates the camera around the center of the camera's reference frame by angle downwards.
     *
     * @memberof CameraController
     *
     * @param {Number} [angle] The angle, in radians, to rotate by. Defaults to <code>defaultRotateAmount</code>.
     * @param {Matrix4} [transform] A transform to append to the camera transform before the rotation. Does not alter the camera's transform.
     *
     * @see CameraController#rotateUp
     * @see CameraController#rotate
     */
    CameraController.prototype.rotateDown = function(angle, transform) {
        angle = defaultValue(angle, this.defaultRotateAmount);
        rotateVertical(this, angle, transform);
    };

    /**
     * Rotates the camera around the center of the camera's reference frame by angle upwards.
     *
     * @memberof CameraController
     *
     * @param {Number} [angle] The angle, in radians, to rotate by. Defaults to <code>defaultRotateAmount</code>.
     * @param {Matrix4} [transform] A transform to append to the camera transform before the rotation. Does not alter the camera's transform.
     *
     * @see CameraController#rotateDown
     * @see CameraController#rotate
     */
    CameraController.prototype.rotateUp = function(angle, transform) {
        angle = defaultValue(angle, this.defaultRotateAmount);
        rotateVertical(this, -angle, transform);
    };

    var rotateVertScratchP = new Cartesian3();
    var rotateVertScratchA = new Cartesian3();
    var rotateVertScratchTan = new Cartesian3();
    function rotateVertical(controller, angle, transform) {
        var camera = controller._camera;
        var oldTransform = appendTransform(controller, transform);

        var position = camera.position;
        var p = Cartesian3.normalize(position, rotateVertScratchP);
        if (defined(controller.constrainedAxis)) {
            var northParallel = Cartesian3.equalsEpsilon(p, controller.constrainedAxis, CesiumMath.EPSILON2);
            var southParallel = Cartesian3.equalsEpsilon(p, Cartesian3.negate(controller.constrainedAxis), CesiumMath.EPSILON2);
            if ((!northParallel && !southParallel)) {
                var constrainedAxis = Cartesian3.normalize(controller.constrainedAxis, rotateVertScratchA);

                var dot = Cartesian3.dot(p, constrainedAxis);
                var angleToAxis = Math.acos(dot);
                if (angle > 0 && angle > angleToAxis) {
                    angle = angleToAxis;
                }

                dot = Cartesian3.dot(p, Cartesian3.negate(constrainedAxis));
                angleToAxis = Math.acos(dot);
                if (angle < 0 && -angle > angleToAxis) {
                    angle = -angleToAxis;
                }

                var tangent = Cartesian3.cross(constrainedAxis, p, rotateVertScratchTan);
                controller.rotate(tangent, angle);
            } else if ((northParallel && angle < 0) || (southParallel && angle > 0)) {
                controller.rotate(camera.right, angle);
            }
        } else {
            controller.rotate(camera.right, angle);
        }

        revertTransform(controller, oldTransform);
    }

    /**
     * Rotates the camera around the center of the camera's reference frame by angle to the right.
     *
     * @memberof CameraController
     *
     * @param {Number} [angle] The angle, in radians, to rotate by. Defaults to <code>defaultRotateAmount</code>.
     * @param {Matrix4} [transform] A transform to append to the camera transform before the rotation. Does not alter the camera's transform.
     *
     * @see CameraController#rotateLeft
     * @see CameraController#rotate
     */
    CameraController.prototype.rotateRight = function(angle, transform) {
        angle = defaultValue(angle, this.defaultRotateAmount);
        rotateHorizontal(this, -angle, transform);
    };

    /**
     * Rotates the camera around the center of the camera's reference frame by angle to the left.
     *
     * @memberof CameraController
     *
     * @param {Number} [angle] The angle, in radians, to rotate by. Defaults to <code>defaultRotateAmount</code>.
     * @param {Matrix4} [transform] A transform to append to the camera transform before the rotation. Does not alter the camera's transform.
     *
     * @see CameraController#rotateRight
     * @see CameraController#rotate
     */
    CameraController.prototype.rotateLeft = function(angle, transform) {
        angle = defaultValue(angle, this.defaultRotateAmount);
        rotateHorizontal(this, angle, transform);
    };

    function rotateHorizontal(controller, angle, transform) {
        if (defined(controller.constrainedAxis)) {
            controller.rotate(controller.constrainedAxis, angle, transform);
        } else {
            controller.rotate(controller._camera.up, angle, transform);
        }
    }

    function zoom2D(controller, amount) {
        var frustum = controller._camera.frustum;

        if (!defined(frustum.left) || !defined(frustum.right) || !defined(frustum.top) || !defined(frustum.bottom)) {
            throw new DeveloperError('The camera frustum is expected to be orthographic for 2D camera control.');
        }

        amount = amount * 0.5;
        var newRight = frustum.right - amount;
        var newLeft = frustum.left + amount;

        var maxRight = controller._maxCoord.x * controller.maximumZoomFactor;
        if (newRight > maxRight) {
            newRight = maxRight;
            newLeft = -maxRight;
        }

        var ratio = frustum.top / frustum.right;
        frustum.right = newRight;
        frustum.left = newLeft;
        frustum.top = frustum.right * ratio;
        frustum.bottom = -frustum.top;
    }

    function zoom3D(controller, amount) {
        var camera = controller._camera;
        controller.move(camera.direction, amount);
    }

    /**
     * Zooms <code>amount</code> along the camera's view vector.
     *
     * @memberof CameraController
     *
     * @param {Number} [amount] The amount to move. Defaults to <code>defaultZoomAmount</code>.
     *
     * @see CameraController#zoomOut
     */
    CameraController.prototype.zoomIn = function(amount) {
        amount = defaultValue(amount, this.defaultZoomAmount);
        if (this._mode === SceneMode.SCENE2D) {
            zoom2D(this, amount);
        } else {
            zoom3D(this, amount);
        }
    };

    /**
     * Zooms <code>amount</code> along the opposite direction of
     * the camera's view vector.
     *
     * @memberof CameraController
     *
     * @param {Number} [amount] The amount to move. Defaults to <code>defaultZoomAmount</code>.
     *
     * @see CameraController#zoomIn
     */
    CameraController.prototype.zoomOut = function(amount) {
        amount = defaultValue(amount, this.defaultZoomAmount);
        if (this._mode === SceneMode.SCENE2D) {
            zoom2D(this, -amount);
        } else {
            zoom3D(this, -amount);
        }
    };

    /**
     * Gets the magnitude of the camera position. In 3D, this is the vector magnitude. In 2D and
     * Columbus view, this is the distance to the map.
     * @memberof CameraController
     * @returns {Number} The magnitude of the position.
     */
    CameraController.prototype.getMagnitude = function() {
        var camera = this._camera;
        if (this._mode === SceneMode.SCENE3D) {
            return Cartesian3.magnitude(camera.position);
        } else if (this._mode === SceneMode.COLUMBUS_VIEW) {
            return Math.abs(camera.position.z);
        } else if (this._mode === SceneMode.SCENE2D) {
            return  Math.max(camera.frustum.right - camera.frustum.left, camera.frustum.top - camera.frustum.bottom);
        }
    };

    function setPositionCartographic2D(controller, cartographic) {
        var camera = controller._camera;
        var newLeft = -cartographic.height * 0.5;
        var newRight = -newLeft;

        var frustum = camera.frustum;
        if (newRight > newLeft) {
            var ratio = frustum.top / frustum.right;
            frustum.right = newRight;
            frustum.left = newLeft;
            frustum.top = frustum.right * ratio;
            frustum.bottom = -frustum.top;
        }

        //We use Cartesian2 instead of 3 here because Z must be constant in 2D mode.
        Cartesian2.clone(controller._projection.project(cartographic), camera.position);
        Cartesian3.negate(Cartesian3.UNIT_Z, camera.direction);
        Cartesian3.clone(Cartesian3.UNIT_Y, camera.up);
        Cartesian3.clone(Cartesian3.UNIT_X, camera.right);
    }

    function setPositionCartographicCV(controller, cartographic) {
        var camera = controller._camera;
        var projection = controller._projection;
        camera.position = projection.project(cartographic);
        Cartesian3.negate(Cartesian3.UNIT_Z, camera.direction);
        Cartesian3.clone(Cartesian3.UNIT_Y, camera.up);
        Cartesian3.clone(Cartesian3.UNIT_X, camera.right);
    }

    function setPositionCartographic3D(controller, cartographic) {
        var camera = controller._camera;
        var ellipsoid = controller._projection.getEllipsoid();

        ellipsoid.cartographicToCartesian(cartographic, camera.position);
        Cartesian3.negate(camera.position, camera.direction);
        Cartesian3.normalize(camera.direction, camera.direction);
        Cartesian3.cross(camera.direction, Cartesian3.UNIT_Z, camera.right);
        Cartesian3.cross(camera.right, camera.direction, camera.up);
        Cartesian3.cross(camera.direction, camera.up, camera.right);
    }

    /**
     * Moves the camera to the provided cartographic position.
     * @memberof CameraController
     *
     * @param {Cartographic} cartographic The new camera position.
     *
     * @exception {DeveloperError} cartographic is required.
     */
    CameraController.prototype.setPositionCartographic = function(cartographic) {
        if (!defined(cartographic)) {
            throw new DeveloperError('cartographic is required.');
        }

        if (this._mode === SceneMode.SCENE2D) {
            setPositionCartographic2D(this, cartographic);
        } else if (this._mode === SceneMode.COLUMBUS_VIEW) {
            setPositionCartographicCV(this, cartographic);
        } else if (this._mode === SceneMode.SCENE3D) {
            setPositionCartographic3D(this, cartographic);
        }
    };

    function getHeading2D(controller) {
        var camera = controller._camera;
        return Math.atan2(camera.right.y, camera.right.x);
    }

    var scratchHeadingCartesian4 = new Cartesian4();

    function getHeading3D(controller) {
        var camera = controller._camera;
        var z = Matrix4.multiplyByVector(camera.viewMatrix, Cartesian4.UNIT_Z, scratchHeadingCartesian4);
        return CesiumMath.PI_OVER_TWO - Math.atan2(z.y, z.x);
    }

    function setHeading2D(controller, angle) {
        var rightAngle = getHeading2D(controller);
        angle = rightAngle - angle;
        controller.look(Cartesian3.UNIT_Z, angle);
    }

    var scratchHeadingAxis = new Cartesian3();

    function setHeading3D(controller, angle) {
        var camera = controller._camera;

        var axis = Cartesian3.normalize(camera.position, scratchHeadingAxis);
        var upAngle = getHeading3D(controller);
        angle = upAngle - angle;
        controller.look(axis, angle);
    }

    function getTiltCV(controller) {
        var camera = controller._camera;

        // Math.acos(dot(camera.direction, Cartesian3.negate(Cartesian3.UNIT_Z))
        return CesiumMath.PI_OVER_TWO - Math.acos(-camera.direction.z);
    }

    var scratchTiltCartesian3 = new Cartesian3();

    function getTilt3D(controller) {
        var camera = controller._camera;

        var direction = Cartesian3.normalize(camera.position, scratchTiltCartesian3);
        Cartesian3.negate(direction, direction);

        return CesiumMath.PI_OVER_TWO - Math.acos(Cartesian3.dot(camera.direction, direction));
    }

    defineProperties(CameraController.prototype, {
        /**
         * The camera heading in radians.
         * @memberof CameraController
         *
         * @type {Number}
         */
        heading : {
            get : function () {
                if (this._mode === SceneMode.SCENE2D || this._mode === SceneMode.COLUMBUS_VIEW) {
                    return getHeading2D(this);
                } else if (this._mode === SceneMode.SCENE3D) {
                    return getHeading3D(this);
                }

                return undefined;
            },
            //TODO See https://github.com/AnalyticalGraphicsInc/cesium/issues/832
            //* @exception {DeveloperError} angle is required.
            set : function (angle) {
                if (!defined(angle)) {
                    throw new DeveloperError('angle is required.');
                }

                if (this._mode === SceneMode.SCENE2D || this._mode === SceneMode.COLUMBUS_VIEW) {
                    setHeading2D(this, angle);
                } else if (this._mode === SceneMode.SCENE3D) {
                    setHeading3D(this, angle);
                }
            }
        },

        /**
         * The the camera tilt in radians
         * @memberof CameraController
         *
         * @type {Number}
         */
        tilt : {
            get : function() {
                if (this._mode === SceneMode.COLUMBUS_VIEW) {
                    return getTiltCV(this);
                } else if (this._mode === SceneMode.SCENE3D) {
                    return getTilt3D(this);
                }

                return undefined;
            },
            //TODO See https://github.com/AnalyticalGraphicsInc/cesium/issues/832
            //* @exception {DeveloperError} angle is required.
            set : function(angle) {
                if (!defined(angle)) {
                    throw new DeveloperError('angle is required.');
                }

                if (this._mode === SceneMode.COLUMBUS_VIEW || this._mode === SceneMode.SCENE3D) {
                    var camera = this._camera;

                    angle = CesiumMath.clamp(angle, 0.0, CesiumMath.PI_OVER_TWO);
                    angle = angle - this.tilt;

                    this.look(camera.right, angle);
                }
            }
        }
    });

    /**
     * Sets the camera position and orientation with an eye position, target, and up vector.
     * This method is not supported in 2D mode because there is only one direction to look.
     *
     * @memberof CameraController
     *
     * @param {Cartesian3} eye The position of the camera.
     * @param {Cartesian3} target The position to look at.
     * @param {Cartesian3} up The up vector.
     *
     * @exception {DeveloperError} eye is required.
     * @exception {DeveloperError} target is required.
     * @exception {DeveloperError} up is required.
     * @exception {DeveloperError} lookAt is not supported in 2D mode because there is only one direction to look.
     * @exception {DeveloperError} lookAt is not supported while morphing.
     */
    CameraController.prototype.lookAt = function(eye, target, up) {
        if (!defined(eye)) {
            throw new DeveloperError('eye is required');
        }
        if (!defined(target)) {
            throw new DeveloperError('target is required');
        }
        if (!defined(up)) {
            throw new DeveloperError('up is required');
        }
        if (this._mode === SceneMode.SCENE2D) {
            throw new DeveloperError('lookAt is not supported in 2D mode because there is only one direction to look.');
        }
        if (this._mode === SceneMode.MORPHING) {
            throw new DeveloperError('lookAt is not supported while morphing.');
        }

        var camera = this._camera;
        camera.position = Cartesian3.clone(eye, camera.position);
        camera.direction = Cartesian3.normalize(Cartesian3.subtract(target, eye, camera.direction), camera.direction);
        camera.right = Cartesian3.normalize(Cartesian3.cross(camera.direction, up, camera.right), camera.right);
        camera.up = Cartesian3.cross(camera.right, camera.direction, camera.up);
    };

    var viewExtent3DCartographic = new Cartographic();
    var viewExtent3DNorthEast = new Cartesian3();
    var viewExtent3DSouthWest = new Cartesian3();
    var viewExtent3DNorthWest = new Cartesian3();
    var viewExtent3DSouthEast = new Cartesian3();
    var viewExtent3DCenter = new Cartesian3();
    var defaultRF = {direction: new Cartesian3(), right: new Cartesian3(), up: new Cartesian3()};
    function extentCameraPosition3D (camera, extent, ellipsoid, result, positionOnly) {
        var cameraRF = camera;
        if (positionOnly) {
            cameraRF = defaultRF;
        }
        var north = extent.north;
        var south = extent.south;
        var east = extent.east;
        var west = extent.west;

        // If we go across the International Date Line
        if (west > east) {
            east += CesiumMath.TWO_PI;
        }

        var cart = viewExtent3DCartographic;
        cart.longitude = east;
        cart.latitude = north;
        var northEast = ellipsoid.cartographicToCartesian(cart, viewExtent3DNorthEast);
        cart.latitude = south;
        var southEast = ellipsoid.cartographicToCartesian(cart, viewExtent3DSouthEast);
        cart.longitude = west;
        var southWest = ellipsoid.cartographicToCartesian(cart, viewExtent3DSouthWest);
        cart.latitude = north;
        var northWest = ellipsoid.cartographicToCartesian(cart, viewExtent3DNorthWest);

        var center = Cartesian3.subtract(northEast, southWest, viewExtent3DCenter);
        Cartesian3.multiplyByScalar(center, 0.5, center);
        Cartesian3.add(southWest, center, center);

        Cartesian3.subtract(northWest, center, northWest);
        Cartesian3.subtract(southEast, center, southEast);
        Cartesian3.subtract(northEast, center, northEast);
        Cartesian3.subtract(southWest, center, southWest);

        var direction = ellipsoid.geodeticSurfaceNormal(center, cameraRF.direction);
        Cartesian3.negate(direction, direction);
        Cartesian3.normalize(direction, direction);
        var right = Cartesian3.cross(direction, Cartesian3.UNIT_Z, cameraRF.right);
        Cartesian3.normalize(right, right);
        var up = Cartesian3.cross(right, direction, cameraRF.up);

        var height = Math.max(
          Math.abs(Cartesian3.dot(up, northWest)),
          Math.abs(Cartesian3.dot(up, southEast)),
          Math.abs(Cartesian3.dot(up, northEast)),
          Math.abs(Cartesian3.dot(up, southWest))
        );
        var width = Math.max(
          Math.abs(Cartesian3.dot(right, northWest)),
          Math.abs(Cartesian3.dot(right, southEast)),
          Math.abs(Cartesian3.dot(right, northEast)),
          Math.abs(Cartesian3.dot(right, southWest))
        );

        var tanPhi = Math.tan(camera.frustum.fovy * 0.5);
        var tanTheta = camera.frustum.aspectRatio * tanPhi;
        var d = Math.max(width / tanTheta, height / tanPhi);

        var scalar = Cartesian3.magnitude(center) + d;
        Cartesian3.normalize(center, center);
        return Cartesian3.multiplyByScalar(center, scalar, result);
    }

    var viewExtentCVCartographic = new Cartographic();
    var viewExtentCVNorthEast = Cartesian4.clone(Cartesian4.UNIT_W);
    var viewExtentCVSouthWest = Cartesian4.clone(Cartesian4.UNIT_W);
    var viewExtentCVTransform = new Matrix4();
    function extentCameraPositionColumbusView(camera, extent, projection, result, positionOnly) {
        var north = extent.north;
        var south = extent.south;
        var east = extent.east;
        var west = extent.west;

        var transform = Matrix4.clone(camera.transform, viewExtentCVTransform);
        Matrix4.setColumn(transform, 3, Cartesian4.UNIT_W);
        var invTransform = camera.inverseTransform;

        var cart = viewExtentCVCartographic;
        cart.longitude = east;
        cart.latitude = north;
        var position = projection.project(cart);
        var northEast = Cartesian3.clone(position, viewExtentCVNorthEast);
        Matrix4.multiplyByVector(transform, northEast, northEast);
        Matrix4.multiplyByVector(invTransform, northEast, northEast);

        cart.longitude = west;
        cart.latitude = south;
        position = projection.project(cart);
        var southWest = Cartesian3.clone(position, viewExtentCVSouthWest);
        Matrix4.multiplyByVector(transform, southWest, southWest);
        Matrix4.multiplyByVector(invTransform, southWest, southWest);

        var tanPhi = Math.tan(camera.frustum.fovy * 0.5);
        var tanTheta = camera.frustum.aspectRatio * tanPhi;
        if (!defined(result)) {
            result = new Cartesian3();
        }

        result.x = (northEast.x - southWest.x) * 0.5 + southWest.x;
        result.y = (northEast.y - southWest.y) * 0.5 + southWest.y;
        result.z = Math.max((northEast.x - southWest.x) / tanTheta, (northEast.y - southWest.y) / tanPhi) * 0.5;

        if (!positionOnly) {
            var direction = Cartesian3.clone(Cartesian3.UNIT_Z, camera.direction);
            Cartesian3.negate(direction, direction);
            Cartesian3.clone(Cartesian3.UNIT_X, camera.right);
            Cartesian3.clone(Cartesian3.UNIT_Y, camera.up);
        }

        return result;
    }

    var viewExtent2DCartographic = new Cartographic();
    var viewExtent2DNorthEast = new Cartesian3();
    var viewExtent2DSouthWest = new Cartesian3();
    function extentCameraPosition2D (camera, extent, projection, result, positionOnly) {
        var north = extent.north;
        var south = extent.south;
        var east = extent.east;
        var west = extent.west;

        var cart = viewExtent2DCartographic;
        cart.longitude = east;
        cart.latitude = north;
        var northEast = projection.project(cart, viewExtent2DNorthEast);
        cart.longitude = west;
        cart.latitude = south;
        var southWest = projection.project(cart, viewExtent2DSouthWest);

        var width = Math.abs(northEast.x - southWest.x) * 0.5;
        var height = Math.abs(northEast.y - southWest.y) * 0.5;

        var right, top;
        var ratio = camera.frustum.right / camera.frustum.top;
        var heightRatio = height * ratio;
        if (width > heightRatio) {
            right = width;
            top = right / ratio;
        } else {
            top = height;
            right = heightRatio;
        }

        height = Math.max(2.0 * right, 2.0 * top);

        if (!defined(result)) {
            result = new Cartesian3();
        }
        result.x = (northEast.x - southWest.x) * 0.5 + southWest.x;
        result.y = (northEast.y - southWest.y) * 0.5 + southWest.y;

        if (positionOnly) {
            cart = projection.unproject(result, cart);
            cart.height = height;
            result = projection.project(cart, result);
        } else {
            var frustum = camera.frustum;
            frustum.right = right;
            frustum.left = -right;
            frustum.top = top;
            frustum.bottom = -top;

            var direction = Cartesian3.clone(Cartesian3.UNIT_Z, camera.direction);
            Cartesian3.negate(direction, direction);
            Cartesian3.clone(Cartesian3.UNIT_X, camera.right);
            Cartesian3.clone(Cartesian3.UNIT_Y, camera.up);
        }

        return result;
    }
    /**
     * Get the camera position needed to view an extent on an ellipsoid or map
     * @memberof CameraController
     *
     * @param {Extent} extent The extent to view.
     * @param {Cartesian3} [result] The camera position needed to view the extent
     *
     * @returns {Cartesian3} The camera position needed to view the extent
     *
     * @exception {DeveloperError} extent is required.
     */
    CameraController.prototype.getExtentCameraCoordinates = function(extent, result) {
        if (!defined(extent)) {
            throw new DeveloperError('extent is required');
        }

        if (this._mode === SceneMode.SCENE3D) {
            return extentCameraPosition3D(this._camera, extent, this._projection.getEllipsoid(), result, true);
        } else if (this._mode === SceneMode.COLUMBUS_VIEW) {
            return extentCameraPositionColumbusView(this._camera, extent, this._projection, result, true);
        } else if (this._mode === SceneMode.SCENE2D) {
            return extentCameraPosition2D(this._camera, extent, this._projection, result, true);
        }

        return undefined;
    };

    /**
     * View an extent on an ellipsoid or map.
     * @memberof CameraController
     *
     * @param {Extent} extent The extent to view.
     * @param {Ellipsoid} [ellipsoid=Ellipsoid.WGS84] The ellipsoid to view.
     *
     * @exception {DeveloperError} extent is required.
     */
    CameraController.prototype.viewExtent = function(extent, ellipsoid) {
        if (!defined(extent)) {
            throw new DeveloperError('extent is required.');
        }
        ellipsoid = defaultValue(ellipsoid, Ellipsoid.WGS84);

        if (this._mode === SceneMode.SCENE3D) {
            extentCameraPosition3D(this._camera, extent, ellipsoid, this._camera.position);
        } else if (this._mode === SceneMode.COLUMBUS_VIEW) {
            extentCameraPositionColumbusView(this._camera, extent, this._projection, this._camera.position);
        } else if (this._mode === SceneMode.SCENE2D) {
            extentCameraPosition2D(this._camera, extent, this._projection, this._camera.position);
        }
    };

    var pickEllipsoid3DRay = new Ray();
    function pickEllipsoid3D(controller, windowPosition, ellipsoid, result) {
        ellipsoid = defaultValue(ellipsoid, Ellipsoid.WGS84);
        var ray = controller.getPickRay(windowPosition, pickEllipsoid3DRay);
        var intersection = IntersectionTests.rayEllipsoid(ray, ellipsoid);
        if (!intersection) {
            return undefined;
        }

        return ray.getPoint(intersection.start, result);
    }

    var pickEllipsoid2DRay = new Ray();
    function pickMap2D(controller, windowPosition, projection, result) {
        var ray = controller.getPickRay(windowPosition, pickEllipsoid2DRay);
        var position = ray.origin;
        position.z = 0.0;
        var cart = projection.unproject(position);

        if (cart.latitude < -CesiumMath.PI_OVER_TWO || cart.latitude > CesiumMath.PI_OVER_TWO ||
                cart.longitude < - Math.PI || cart.longitude > Math.PI) {
            return undefined;
        }

        return projection.getEllipsoid().cartographicToCartesian(cart, result);
    }

    var pickEllipsoidCVRay = new Ray();
    function pickMapColumbusView(controller, windowPosition, projection, result) {
        var ray = controller.getPickRay(windowPosition, pickEllipsoidCVRay);
        var scalar = -ray.origin.x / ray.direction.x;
        ray.getPoint(scalar, result);

        var cart = projection.unproject(new Cartesian3(result.y, result.z, 0.0));

        if (cart.latitude < -CesiumMath.PI_OVER_TWO || cart.latitude > CesiumMath.PI_OVER_TWO ||
                cart.longitude < - Math.PI || cart.longitude > Math.PI) {
            return undefined;
        }

        return projection.getEllipsoid().cartographicToCartesian(cart, result);
    }

    /**
     * Pick an ellipsoid or map.
     * @memberof CameraController
     *
     * @param {Cartesian2} windowPosition The x and y coordinates of a pixel.
     * @param {Ellipsoid} [ellipsoid=Ellipsoid.WGS84] The ellipsoid to pick.
     * @param {Cartesian3} [result] The object onto which to store the result.
     *
     * @exception {DeveloperError} windowPosition is required.
     *
     * @returns {Cartesian3} If the ellipsoid or map was picked, returns the point on the surface of the ellipsoid or map
     * in world coordinates. If the ellipsoid or map was not picked, returns undefined.
     */
    CameraController.prototype.pickEllipsoid = function(windowPosition, ellipsoid, result) {
        if (!defined(windowPosition)) {
            throw new DeveloperError('windowPosition is required.');
        }

        if (!defined(result)) {
            result = new Cartesian3();
        }

        ellipsoid = defaultValue(ellipsoid, Ellipsoid.WGS84);

        if (this._mode === SceneMode.SCENE3D) {
            result = pickEllipsoid3D(this, windowPosition, ellipsoid, result);
        } else if (this._mode === SceneMode.SCENE2D) {
            result = pickMap2D(this, windowPosition, this._projection, result);
        } else if (this._mode === SceneMode.COLUMBUS_VIEW) {
            result = pickMapColumbusView(this, windowPosition, this._projection, result);
        }

        return result;
    };

    var pickPerspCenter = new Cartesian3();
    var pickPerspXDir = new Cartesian3();
    var pickPerspYDir = new Cartesian3();
    function getPickRayPerspective(camera, windowPosition, result) {
        var width = camera._context._canvas.clientWidth;
        var height = camera._context._canvas.clientHeight;

        var tanPhi = Math.tan(camera.frustum.fovy * 0.5);
        var tanTheta = camera.frustum.aspectRatio * tanPhi;
        var near = camera.frustum.near;

        var x = (2.0 / width) * windowPosition.x - 1.0;
        var y = (2.0 / height) * (height - windowPosition.y) - 1.0;

        var position = camera.positionWC;
        Cartesian3.clone(position, result.origin);

        var nearCenter = Cartesian3.multiplyByScalar(camera.directionWC, near, pickPerspCenter);
        Cartesian3.add(position, nearCenter, nearCenter);
        var xDir = Cartesian3.multiplyByScalar(camera.rightWC, x * near * tanTheta, pickPerspXDir);
        var yDir = Cartesian3.multiplyByScalar(camera.upWC, y * near * tanPhi, pickPerspYDir);
        var direction = Cartesian3.add(nearCenter, xDir, result.direction);
        Cartesian3.add(direction, yDir, direction);
        Cartesian3.subtract(direction, position, direction);
        Cartesian3.normalize(direction, direction);

        return result;
    }

    function getPickRayOrthographic(camera, windowPosition, result) {
        var width = camera._context._canvas.clientWidth;
        var height = camera._context._canvas.clientHeight;

        var x = (2.0 / width) * windowPosition.x - 1.0;
        x *= (camera.frustum.right - camera.frustum.left) * 0.5;
        var y = (2.0 / height) * (height - windowPosition.y) - 1.0;
        y *= (camera.frustum.top - camera.frustum.bottom) * 0.5;

        var origin = result.origin;
        Cartesian3.clone(camera.position, origin);
        origin.x += x;
        origin.y += y;

        Cartesian3.clone(camera.directionWC, result.direction);

        return result;
    }

    /**
     * Create a ray from the camera position through the pixel at <code>windowPosition</code>
     * in world coordinates.
     *
     * @memberof CameraController
     *
     * @param {Cartesian2} windowPosition The x and y coordinates of a pixel.
     * @param {Ray} [result] The object onto which to store the result.
     *
     * @exception {DeveloperError} windowPosition is required.
     *
     * @returns {Object} Returns the {@link Cartesian3} position and direction of the ray.
     */
    CameraController.prototype.getPickRay = function(windowPosition, result) {
        if (!defined(windowPosition)) {
            throw new DeveloperError('windowPosition is required.');
        }

        if (!defined(result)) {
            result = new Ray();
        }

        var camera = this._camera;
        var frustum = camera.frustum;
        if (defined(frustum.aspectRatio) && defined(frustum.fovy) && defined(frustum.near)) {
            return getPickRayPerspective(camera, windowPosition, result);
        }

        return getPickRayOrthographic(camera, windowPosition, result);
    };

    function createAnimation2D(controller, duration) {
        var camera = controller._camera;

        var position = camera.position;
        var translateX = position.x < -controller._maxCoord.x || position.x > controller._maxCoord.x;
        var translateY = position.y < -controller._maxCoord.y || position.y > controller._maxCoord.y;
        var animatePosition = translateX || translateY;

        var frustum = camera.frustum;
        var top = frustum.top;
        var bottom = frustum.bottom;
        var right = frustum.right;
        var left = frustum.left;
        var startFrustum = controller._frustum;
        var animateFrustum = right > controller._frustum.right;

        if (animatePosition || animateFrustum) {
            var translatedPosition = Cartesian3.clone(position);

            if (translatedPosition.x > controller._maxCoord.x) {
                translatedPosition.x = controller._maxCoord.x;
            } else if (translatedPosition.x < -controller._maxCoord.x) {
                translatedPosition.x = -controller._maxCoord.x;
            }

            if (translatedPosition.y > controller._maxCoord.y) {
                translatedPosition.y = controller._maxCoord.y;
            } else if (translatedPosition.y < -controller._maxCoord.y) {
                translatedPosition.y = -controller._maxCoord.y;
            }

            var update2D = function(value) {
                if (animatePosition) {
                    camera.position = Cartesian3.lerp(position, translatedPosition, value.time);
                }
                if (animateFrustum) {
                    camera.frustum.top = CesiumMath.lerp(top, startFrustum.top, value.time);
                    camera.frustum.bottom = CesiumMath.lerp(bottom, startFrustum.bottom, value.time);
                    camera.frustum.right = CesiumMath.lerp(right, startFrustum.right, value.time);
                    camera.frustum.left = CesiumMath.lerp(left, startFrustum.left, value.time);
                }
            };

            return {
                easingFunction : Tween.Easing.Exponential.Out,
                startValue : {
                    time : 0.0
                },
                stopValue : {
                    time : 1.0
                },
                duration : duration,
                onUpdate : update2D
            };
        }

        return undefined;
    }

    function createAnimationTemplateCV(controller, position, center, maxX, maxY, duration) {
        var newPosition = Cartesian3.clone(position);

        if (center.y > maxX) {
            newPosition.y -= center.y - maxX;
        } else if (center.y < -maxX) {
            newPosition.y += -maxX - center.y;
        }

        if (center.z > maxY) {
            newPosition.z -= center.z - maxY;
        } else if (center.z < -maxY) {
            newPosition.z += -maxY - center.z;
        }

        var camera = controller._camera;
        var updateCV = function(value) {
            var interp = Cartesian3.lerp(position, newPosition, value.time);
            var pos = new Cartesian4(interp.x, interp.y, interp.z, 1.0);
            camera.position = Cartesian3.fromCartesian4(Matrix4.multiplyByVector(camera.inverseTransform, pos));
        };

        return {
            easingFunction : Tween.Easing.Exponential.Out,
            startValue : {
                time : 0.0
            },
            stopValue : {
                time : 1.0
            },
            duration : duration,
            onUpdate : updateCV
        };
    }

    function createAnimationCV(controller, duration) {
        var camera = controller._camera;
        var position = camera.position;
        var direction = camera.direction;

<<<<<<< HEAD
        var normal = Cartesian3.fromCartesian4(Matrix4.multiplyByVector(camera.inverseTransform, Cartesian4.UNIT_X));
        var scalar = -normal.dot(position) / normal.dot(direction);
        var center = position.add(direction.multiplyByScalar(scalar));
=======
        var normal = Cartesian3.fromCartesian4(camera.inverseTransform.multiplyByVector(Cartesian4.UNIT_X));
        var scalar = -Cartesian3.dot(normal, position) / Cartesian3.dot(normal, direction);
        var center = Cartesian3.add(position, Cartesian3.multiplyByScalar(direction, scalar));
>>>>>>> 4cd40e8c
        center = new Cartesian4(center.x, center.y, center.z, 1.0);
        var centerWC = Matrix4.multiplyByVector(camera.transform, center);

        var cameraPosition = new Cartesian4(camera.position.x, camera.position.y, camera.position.z, 1.0);
        var positionWC = Matrix4.multiplyByVector(camera.transform, cameraPosition);

        var tanPhi = Math.tan(controller._camera.frustum.fovy * 0.5);
        var tanTheta = controller._camera.frustum.aspectRatio * tanPhi;
        var distToC = Cartesian3.magnitude(Cartesian3.subtract(positionWC, centerWC));
        var dWidth = tanTheta * distToC;
        var dHeight = tanPhi * distToC;

        var mapWidth = controller._maxCoord.x;
        var mapHeight = controller._maxCoord.y;

        var maxX = Math.max(dWidth - mapWidth, mapWidth);
        var maxY = Math.max(dHeight - mapHeight, mapHeight);

        if (positionWC.z < -maxX || positionWC.z > maxX || positionWC.y < -maxY || positionWC.y > maxY) {
            var translateX = centerWC.y < -maxX || centerWC.y > maxX;
            var translateY = centerWC.z < -maxY || centerWC.z > maxY;
            if (translateX || translateY) {
                return createAnimationTemplateCV(controller, Cartesian3.fromCartesian4(positionWC), Cartesian3.fromCartesian4(centerWC), maxX, maxY, duration);
            }
        }

        return undefined;
    }

    /**
     * Create an animation to move the map into view. This method is only valid for 2D and Columbus modes.
     * @memberof CameraController
     * @param {Number} duration The duration, in milliseconds, of the animation.
     * @exception {DeveloperException} duration is required.
     * @returns {Object} The animation or undefined if the scene mode is 3D or the map is already ion view.
     */
    CameraController.prototype.createCorrectPositionAnimation = function(duration) {
        if (!defined(duration)) {
            throw new DeveloperError('duration is required.');
        }

        if (this._mode === SceneMode.SCENE2D) {
            return createAnimation2D(this, duration);
        } else if (this._mode === SceneMode.COLUMBUS_VIEW) {
            return createAnimationCV(this, duration);
        }

        return undefined;
    };

    return CameraController;
});<|MERGE_RESOLUTION|>--- conflicted
+++ resolved
@@ -1390,15 +1390,9 @@
         var position = camera.position;
         var direction = camera.direction;
 
-<<<<<<< HEAD
         var normal = Cartesian3.fromCartesian4(Matrix4.multiplyByVector(camera.inverseTransform, Cartesian4.UNIT_X));
-        var scalar = -normal.dot(position) / normal.dot(direction);
-        var center = position.add(direction.multiplyByScalar(scalar));
-=======
-        var normal = Cartesian3.fromCartesian4(camera.inverseTransform.multiplyByVector(Cartesian4.UNIT_X));
         var scalar = -Cartesian3.dot(normal, position) / Cartesian3.dot(normal, direction);
         var center = Cartesian3.add(position, Cartesian3.multiplyByScalar(direction, scalar));
->>>>>>> 4cd40e8c
         center = new Cartesian4(center.x, center.y, center.z, 1.0);
         var centerWC = Matrix4.multiplyByVector(camera.transform, center);
 
