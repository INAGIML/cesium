define([
        '../Core/defined',
        '../Core/Intersect',
        '../Core/ManagedArray',
        '../Core/Math',
        './Cesium3DTileOptimizationHint',
        './Cesium3DTileRefine'
    ], function(
        defined,
        Intersect,
        ManagedArray,
        CesiumMath,
        Cesium3DTileOptimizationHint,
        Cesium3DTileRefine) {
    'use strict';

    /**
     * @private
     */
    function Cesium3DTilesetTraversal() {
    }

    function isVisible(tile) {
        return tile._visible && tile._inRequestVolume;
    }

    var traversal = {
        stack : new ManagedArray(),
        stackMaximumLength : 0
    };

    var emptyTraversal = {
        stack : new ManagedArray(),
        stackMaximumLength : 0
    };

    var descendantTraversal = {
        stack : new ManagedArray(),
        stackMaximumLength : 0
    };

    var selectionTraversal = {
        stack : new ManagedArray(),
        stackMaximumLength : 0,
        ancestorStack : new ManagedArray(),
        ancestorStackMaximumLength : 0
    };

    var descendantSelectionDepth = 2;

    Cesium3DTilesetTraversal.selectTiles = function(tileset, frameState) {
        tileset._requestedTiles.length = 0;

        if (tileset.debugFreezeFrame) {
            return;
        }

        tileset._selectedTiles.length = 0;
        tileset._selectedTilesToStyle.length = 0;
        tileset._emptyTiles.length = 0;
        tileset._hasMixedContent = false;

        var root = tileset.root;
        updateTile(tileset, root, frameState);

        // The root tile is not visible
        if (!isVisible(root)) {
            return;
        }

        // The tileset doesn't meet the SSE requirement, therefore the tree does not need to be rendered
        if (root.getScreenSpaceError(frameState, true) <= tileset._maximumScreenSpaceError) {
            return;
        }
<<<<<<< HEAD

        tileset._heatmap.resetMinMax();

=======
>>>>>>> e19f1a8d
        if (!skipLevelOfDetail(tileset)) {
            executeBaseTraversal(tileset, root, frameState);
        } else if (tileset.immediatelyLoadDesiredLevelOfDetail) {
            executeSkipTraversal(tileset, root, frameState);
        } else {
            executeBaseAndSkipTraversal(tileset, root, frameState);
        }

        traversal.stack.trim(traversal.stackMaximumLength);
        emptyTraversal.stack.trim(emptyTraversal.stackMaximumLength);
        descendantTraversal.stack.trim(descendantTraversal.stackMaximumLength);
        selectionTraversal.stack.trim(selectionTraversal.stackMaximumLength);
        selectionTraversal.ancestorStack.trim(selectionTraversal.ancestorStackMaximumLength);

        return true;
    };

    function executeBaseTraversal(tileset, root, frameState) {
        var baseScreenSpaceError = tileset._maximumScreenSpaceError;
        var maximumScreenSpaceError = tileset._maximumScreenSpaceError;
        executeTraversal(tileset, root, baseScreenSpaceError, maximumScreenSpaceError, frameState);
    }

    function executeSkipTraversal(tileset, root, frameState) {
        var baseScreenSpaceError = Number.MAX_VALUE;
        var maximumScreenSpaceError = tileset._maximumScreenSpaceError;
        executeTraversal(tileset, root, baseScreenSpaceError, maximumScreenSpaceError, frameState);
        traverseAndSelect(tileset, root, frameState);
    }

    function executeBaseAndSkipTraversal(tileset, root, frameState) {
        var baseScreenSpaceError = Math.max(tileset.baseScreenSpaceError, tileset.maximumScreenSpaceError);
        var maximumScreenSpaceError = tileset.maximumScreenSpaceError;
        executeTraversal(tileset, root, baseScreenSpaceError, maximumScreenSpaceError, frameState);
        traverseAndSelect(tileset, root, frameState);
    }

    function skipLevelOfDetail(tileset) {
        return tileset._skipLevelOfDetail;
    }

    function addEmptyTile(tileset, tile) {
        tileset._emptyTiles.push(tile);
    }

    function selectTile(tileset, tile, frameState) {
        if (tile.contentVisibility(frameState) !== Intersect.OUTSIDE) {
            var tileContent = tile.content;
            if (tileContent.featurePropertiesDirty) {
                // A feature's property in this tile changed, the tile needs to be re-styled.
                tileContent.featurePropertiesDirty = false;
                tile.lastStyleTime = 0; // Force applying the style to this tile
                tileset._selectedTilesToStyle.push(tile);
            } else if ((tile._selectedFrame < frameState.frameNumber - 1)) {
                // Tile is newly selected; it is selected this frame, but was not selected last frame.
                tileset._selectedTilesToStyle.push(tile);
            }
            tile._selectedFrame = frameState.frameNumber;
            tileset._selectedTiles.push(tile);
        }
    }

    function selectDescendants(tileset, root, frameState) {
        var stack = descendantTraversal.stack;
        stack.push(root);
        while (stack.length > 0) {
            descendantTraversal.stackMaximumLength = Math.max(descendantTraversal.stackMaximumLength, stack.length);
            var tile = stack.pop();
            var children = tile.children;
            var childrenLength = children.length;
            for (var i = 0; i < childrenLength; ++i) {
                var child = children[i];
                if (isVisible(child)) {
                    if (child.contentAvailable) {
                        updateTile(tileset, child, frameState);
                        touchTile(tileset, child, frameState);
                        selectTile(tileset, child, frameState);
                    } else if (child._depth - root._depth < descendantSelectionDepth) {
                        // Continue traversing, but not too far
                        stack.push(child);
                    }
                }
            }
        }
    }

    function selectDesiredTile(tileset, tile, frameState) {
        if (!skipLevelOfDetail(tileset)) {
            if (tile.contentAvailable) {
                // The tile can be selected right away and does not require traverseAndSelect
                selectTile(tileset, tile, frameState);
            }
            return;
        }

        // If this tile is not loaded attempt to select its ancestor instead
        var loadedTile = tile.contentAvailable ? tile : tile._ancestorWithContentAvailable;
        if (defined(loadedTile)) {
            // Tiles will actually be selected in traverseAndSelect
            loadedTile._shouldSelect = true;
        } else {
            // If no ancestors are ready traverse down and select tiles to minimize empty regions.
            // This happens often for immediatelyLoadDesiredLevelOfDetail where parent tiles are not necessarily loaded before zooming out.
            selectDescendants(tileset, tile, frameState);
        }
    }

    function visitTile(tileset, tile, frameState) {
        ++tileset._statistics.visited;
        tile._visitedFrame = frameState.frameNumber;
    }

    function touchTile(tileset, tile, frameState) {
        if (tile._touchedFrame === frameState.frameNumber) {
            // Prevents another pass from touching the frame again
            return;
        }
        tileset._cache.touch(tile);
        tile._touchedFrame = frameState.frameNumber;
    }

    function getPriority(tileset, tile) {
        // If skipLevelOfDetail is off try to load child tiles as soon as possible so that their parent can refine sooner.
        // Additive tiles are prioritized by distance because it subjectively looks better.
        // Replacement tiles are prioritized by screen space error.
        // A tileset that has both additive and replacement tiles may not prioritize tiles as effectively since SSE and distance
        // are different types of values. Maybe all priorities need to be normalized to 0-1 range.
        // if (tile.refine === Cesium3DTileRefine.ADD) {
        //     return tile._distanceToCamera;
        // }
        var boundingSphere = tile._boundingVolume.boundingSphere;
        // var tileCenter = boundingSphere.center;
        // var toCenter = Cartesian3.subtract(tileCenter, frameState.camera.positionWC, scratchHeyHo);
        //
        // // ABS VAL FOR DISTANCE
        // // var camSpaceDepth = Math.abs(Cartesian3.dot(frameState.camera.directionWC, toCenter));
        // // var distanceFromCenterPlane = Math.abs(Cartesian3.dot(toCenter, frameState.camera.rightWC));
        //
        // // THINGS BEHIND SET NEGATIVE (handled by tile._priority)
        // var camSpaceDepth = Cartesian3.dot(frameState.camera.directionWC, toCenter);
        // var sign = camSpaceDepth < 0 ? -1 : 1;
        // var distanceFromCenterPlane = sign * Math.abs(Cartesian3.dot(toCenter, frameState.camera.rightWC));
        // var toCenterLength = Cartesian3.magnitude(toCenter) * sign;
        //
        // // Center Line Distance
        // var cameraSpaceDepthVec = Cartesian3.multiplyByScalar(frameState.camera.directionWC, camSpaceDepth, scratchHeyHo);
        // var cameraCenterDepthPoint = Cartesian3.add(frameState.camera.positionWC, cameraSpaceDepthVec, scratchHeyHo);
        // var centerLineToBoundCenter = Cartesian3.subtract(tileCenter, cameraCenterDepthPoint, scratchHeyHo);
        // var distanceFromCenterLine = Cartesian3.magnitude(centerLineToBoundCenter);
        // // return distanceFromCenterLine;
        //
        // var topdownViewPriority = distanceFromCenterLine;
        // var horizonViewPriority = distanceFromCenterPlane + camSpaceDepth;        // Center Plane is better metric than center line (and cheaper)
        // // return horizonViewPriority;
        // // return topdownViewPriority;
        // var interpValue = Math.abs(frameState.camera.directionWC.y);
        // // return interpValue * topdownViewPriority + (1 - interpValue) * horizonViewPriority;
        // // return horizonViewPriority;
        // // return tile._depth;
        // // return distanceFromCenterPlane;
        // // return camSpaceDepth;
        //
        // // ALREADY CALCULATED:
        // // this._distanceToCamera = this.distanceToTile(frameState);// dist to closest point on the aabb??
        // // this._centerZDepth = this.distanceToTileCenter(frameState); // camera space depth

        // BEST SO FAR:
        var priority = CesiumMath.clamp(tile._centerZDepth - boundingSphere.radius, 0, tile._centerZDepth); // Any negative z depth will get clamped to 0. If inside sphere then clamped to 0. Maybe we want to deferr negatives? we really only want closest positive? closest to 0?
        return priority;

        // if (tile._centerZDepth >= 0) {
        //     return CesiumMath.clamp(tile._centerZDepth - boundingSphere.radius, 0, tile._centerZDepth);
        // } else {
        //     return CesiumMath.clamp(tile._centerZDepth + boundingSphere.radius, tile._centerZDepth, 0);
        // }
        // return CesiumMath.clamp(toCenterLength - boundingSphere.radius, 0, toCenterLength);
        // return toCenterLength;
        // return tile._centerZDepth;
        // return tile._distanceToCamera;


        // TODO: For multi-dimensional priorities, you need some way of treating the priority like a digit
        // in a traditional number system. Higher priorities will be a higher digit than lower priorities.
        // Since each priority dimension will have a different range of values I think trying to monitor the ranges
        // of each priority so that they can be better tone mapped into 0-1 then shifted into its priority range
        // ex: if you had 3 priorities you want to sort by each with a more important priority than the other
        // then you would 0-1 tone map each then the low would stay the same at 0-1, the next highest would be 1-2
        // and the next hightest would be 2-3. If there isn't a clear boundary of importance amongst the priorities then maybe you would
        // let the boundaries bleed into one another: lowest-ish priority would be 0-2, next would be 1-3 and next would be 2-4 or something like that
        // Maybe 0-10, 10-99, 100-999 is better for the distinct levels case.


        // var parent = tile.parent;
        // var useParentScreenSpaceError = defined(parent) && (!skipLevelOfDetail(tileset) || (tile._screenSpaceError === 0.0) || parent.hasTilesetContent);
        // var screenSpaceError = useParentScreenSpaceError ? parent._screenSpaceError : tile._screenSpaceError;
        // var rootScreenSpaceError = tileset.root._screenSpaceError;
        // return rootScreenSpaceError - screenSpaceError; // Map higher SSE to lower values (e.g. root tile is highest priority)


    }


    function updateMinMaxPriority(tileset, tile) {
        tileset._maxPriority.distance = Math.max(tile._priorityDistanceHolder._priorityDistance, tileset._maxPriority.distance);
        if (tile._priorityDistance < tileset._minPriority.distance) {
            tileset._minPriority.distance = tile._priorityDistance;
            tileset._minPriority.minDistanceTile = tile;
        }
        if (tile._priorityDistanceHolder._priorityDistance <= tileset._minPriority.distance) {
            tileset._minPriority.minPriorityHolder = tile;
        }
        tileset._maxPriority.level = Math.max(tile._depth, tileset._maxPriority.level);
        tileset._minPriority.level = Math.min(tile._depth, tileset._minPriority.level);
    }

    function loadTile(tileset, tile, frameState) {
        if (hasUnloadedContent(tile) || tile.contentExpired) {
            tile._requestedFrame = frameState.frameNumber;
            updateMinMaxPriority(tileset, tile);
            tileset._requestedTiles.push(tile);
        }
    }

    function updateVisibility(tileset, tile, frameState) {
        if (tile._updatedVisibilityFrame === tileset._updatedVisibilityFrame) {
            // Return early if visibility has already been checked during the traversal.
            // The visibility may have already been checked if the cullWithChildrenBounds optimization is used.
            return;
        }

        tile.updateVisibility(frameState);
        tile._updatedVisibilityFrame = tileset._updatedVisibilityFrame;
    }

    function anyChildrenVisible(tileset, tile, frameState) {
        var anyVisible = false;
        var children = tile.children;
        var length = children.length;
        for (var i = 0; i < length; ++i) {
            var child = children[i];
            updateVisibility(tileset, child, frameState);
            anyVisible = anyVisible || isVisible(child);
        }
        return anyVisible;
    }

    function meetsScreenSpaceErrorEarly(tileset, tile, frameState) {
        var parent = tile.parent;
        if (!defined(parent) || parent.hasTilesetContent || (parent.refine !== Cesium3DTileRefine.ADD)) {
            return false;
        }

        // Use parent's geometric error with child's box to see if the tile already meet the SSE
        return tile.getScreenSpaceError(frameState, true) <= tileset._maximumScreenSpaceError;
    }

    function updateTileVisibility(tileset, tile, frameState) {
        updateVisibility(tileset, tile, frameState);

        if (!isVisible(tile)) {
            return;
        }

        var hasChildren = tile.children.length > 0;
        if (tile.hasTilesetContent && hasChildren) {
            // Use the root tile's visibility instead of this tile's visibility.
            // The root tile may be culled by the children bounds optimization in which
            // case this tile should also be culled.
            var child = tile.children[0];
            updateTileVisibility(tileset, child, frameState);
            tile._visible = child._visible;
            return;
        }

        if (meetsScreenSpaceErrorEarly(tileset, tile, frameState)) {
            tile._visible = false;
            return;
        }

        // Optimization - if none of the tile's children are visible then this tile isn't visible
        var replace = tile.refine === Cesium3DTileRefine.REPLACE;
        var useOptimization = tile._optimChildrenWithinParent === Cesium3DTileOptimizationHint.USE_OPTIMIZATION;
        if (replace && useOptimization && hasChildren) {
            if (!anyChildrenVisible(tileset, tile, frameState)) {
                ++tileset._statistics.numberOfTilesCulledWithChildrenUnion;
                tile._visible = false;
                return;
            }
        }
    }

    function updateTile(tileset, tile, frameState) {
        // Reset some of the tile's flags to neutral and re-evaluate visability, and ancestor content pointers
        tile.updateVisibility(frameState);
        tile._priorityDistance = getPriority(tileset, tile, frameState); // updateAndPushChildren() needs this value for the priority chaining so it must be determined here and not loadTile
        tile._priorityDistanceHolder = tile;
        // updateMinMaxPriority(tileset, tile);
        tile.updateExpiration();

        // Alpha blending
        tile._decendantsThatHaveFadedIn = 0;
        tile._decendantsThatHaveFadedInLastFrame = 0;
        tile._decendantsCount = 0;

        // Priority scheme
        tile._wasMinChild = false;

        // SkipLOD
        tile._shouldSelect = false;
        tile._finalResolution = true;
    }

    function updateTileAncestorContentLinks(tile, frameState) {
        tile._ancestorWithContent = undefined;
        tile._ancestorWithContentAvailable = undefined;

        var parent = tile.parent;
        if (defined(parent)) {
            var hasContent = !hasUnloadedContent(parent) || (parent._requestedFrame === frameState.frameNumber);
            tile._ancestorWithContent = hasContent ? parent : parent._ancestorWithContent;
            tile._ancestorWithContentAvailable = parent.contentAvailable ? parent : parent._ancestorWithContentAvailable; // Links a decendent up to its contentAvailable ancestor as the traversal progresses.
        }
    }


    // function updateTile(tileset, tile, frameState) {
    //     updateTileVisibility(tileset, tile, frameState);
    //     tile.updateExpiration();
    //
    //     tile._shouldSelect = false;
    //     tile._finalResolution = true;
    //     tile._ancestorWithContent = undefined;
    //     tile._ancestorWithContentAvailable = undefined;
    //
    //     var parent = tile.parent;
    //     if (defined(parent)) {
    //         // ancestorWithContent is an ancestor that has content or has the potential to have
    //         // content. Used in conjunction with tileset.skipLevels to know when to skip a tile.
    //         // ancestorWithContentAvailable is an ancestor that is rendered if a desired tile is not loaded.
    //         var hasContent = !hasUnloadedContent(parent) || (parent._requestedFrame === frameState.frameNumber);
    //         tile._ancestorWithContent = hasContent ? parent : parent._ancestorWithContent;
    //         tile._ancestorWithContentAvailable = parent.contentAvailable ? parent : parent._ancestorWithContentAvailable;
    //     }
    // }

    function hasEmptyContent(tile) {
        return tile.hasEmptyContent || tile.hasTilesetContent;
    }

    function hasUnloadedContent(tile) {
        return !hasEmptyContent(tile) && tile.contentUnloaded;
    }

    function reachedSkippingThreshold(tileset, tile) {
        var ancestor = tile._ancestorWithContent;
        return !tileset.immediatelyLoadDesiredLevelOfDetail &&
               defined(ancestor) &&
               (tile._screenSpaceError < (ancestor._screenSpaceError / tileset.skipScreenSpaceErrorFactor)) &&
               (tile._depth > (ancestor._depth + tileset.skipLevels));
    }

    function sortChildrenByDistanceToCamera(a, b) {
        // Sort by farthest child first since this is going on a stack
        if (b._distanceToCamera === 0 && a._distanceToCamera === 0) {
            return b._centerZDepth - a._centerZDepth;
        }

        return b._distanceToCamera - a._distanceToCamera;
    }

    function updateAndPushChildren(tileset, tile, stack, frameState) {
        var i;
        var replace = tile.refine === Cesium3DTileRefine.REPLACE;
        var children = tile.children;
        var length = children.length;

        for (i = 0; i < length; ++i) {
            updateTile(tileset, children[i], frameState);
        }

        // Sort by distance to take advantage of early Z and reduce artifacts for skipLevelOfDetail
        children.sort(sortChildrenByDistanceToCamera);

        // For traditional replacement refinement only refine if all children are loaded.
        // Empty tiles are exempt since it looks better if children stream in as they are loaded to fill the empty space.
        var checkRefines = !skipLevelOfDetail(tileset) && replace && !hasEmptyContent(tile);
        var refines = true;
        var anyChildrenVisible = false;

        // _wasMinChild
        var minIndex = -1;
        var minDistancePriority = Number.MAX_VALUE;

        for (i = 0; i < length; ++i) {
            var child = children[i];
            if (isVisible(child)) {
                stack.push(child);
                if (child._priorityDistance < minDistancePriority) {
                    minIndex = i;
                    minDistancePriority = child._priorityDistance;
                }
                anyChildrenVisible = true;
            } else if (checkRefines || tileset.loadSiblings) {
                // Keep non-visible children loaded since they are still needed before the parent can refine.
                // Or loadSiblings is true so always load tiles regardless of visibility.
                if (child._priorityDistance < minDistancePriority) {
                    minIndex = i;
                    minDistancePriority = child._priorityDistance;
                }
                loadTile(tileset, child, frameState);
                touchTile(tileset, child, frameState);
            }
            if (checkRefines) {
                var childRefines;
                if (!child._inRequestVolume) {
                    childRefines = false;
                } else if (hasEmptyContent(child)) {
                    childRefines = executeEmptyTraversal(tileset, child, frameState);
                } else {
                    childRefines = child.contentAvailable;
                }
                refines = refines && childRefines;
            }
        }

        if (!anyChildrenVisible) {
            refines = false;
        }

        // For the priority scheme, priorites are inherited up the tree as needed.       
        // Only link up if the tile hasn't already been linked to something else (this will be the case if the tile is the root or the closest child tile amongst its siblings in a previous updateAndPushChildren)
        // Need siblings to link their minPriority their siblings to help refinement along, otherwise it will get held up the renfinement dependencies will be out of sync priority wise (important for non-skipLOD in general and important for skipLOD to remove higher lod artifacts as fast as possible (giant triangles cutting through the near parts of the scene) helps alpha blending look nicer)
        if (minIndex !== -1) {
            var minPriorityChild = children[minIndex];
            minPriorityChild._wasMinChild = true;
            var priorityHolder = tile._wasMinChild || tile === tileset.root ? tile._priorityDistanceHolder : tile; // This is where priority dependencies chains are wired up and existing one or started anew.
            priorityHolder._priorityDistance = minPriorityChild._priorityDistance;

            for (i = 0; i < length; ++i) {
                var child = children[i];
                child._priorityDistanceHolder = priorityHolder;
            }
        }

        return refines;
    }

    function inBaseTraversal(tileset, tile, baseScreenSpaceError) {
        if (!skipLevelOfDetail(tileset)) {
            return true;
        }
        if (tileset.immediatelyLoadDesiredLevelOfDetail) {
            return false;
        }
        if (!defined(tile._ancestorWithContent)) {
            // Include root or near-root tiles in the base traversal so there is something to select up to
            return true;
        }
        if (tile._screenSpaceError === 0.0) {
            // If a leaf, use parent's SSE
            return tile.parent._screenSpaceError > baseScreenSpaceError;
        }
        return tile._screenSpaceError > baseScreenSpaceError;
    }

    function canTraverse(tileset, tile) {
        if (tile.children.length === 0) {
            return false;
        }
        if (tile.hasTilesetContent) {
            // Traverse external tileset to visit its root tile
            // Don't traverse if the subtree is expired because it will be destroyed
            return !tile.contentExpired;
        }
        return tile._screenSpaceError > tileset._maximumScreenSpaceError;
    }

    function executeTraversal(tileset, root, baseScreenSpaceError, maximumScreenSpaceError, frameState) {
        // Depth-first traversal that traverses all visible tiles and marks tiles for selection.
        // If skipLevelOfDetail is off then a tile does not refine until all children are loaded.
        // This is the traditional replacement refinement approach and is called the base traversal.
        // Tiles that have a greater screen space error than the base screen space error are part of the base traversal,
        // all other tiles are part of the skip traversal. The skip traversal allows for skipping levels of the tree
        // and rendering children and parent tiles simultaneously.
        var stack = traversal.stack;
        stack.push(root);

        while (stack.length > 0) {
            traversal.stackMaximumLength = Math.max(traversal.stackMaximumLength, stack.length);

            var tile = stack.pop();

            updateTileAncestorContentLinks(tile, frameState);
            var baseTraversal = inBaseTraversal(tileset, tile, baseScreenSpaceError);
            var add = tile.refine === Cesium3DTileRefine.ADD;
            var replace = tile.refine === Cesium3DTileRefine.REPLACE;
            var parent = tile.parent;
            var parentRefines = !defined(parent) || parent._refines;
            var refines = false;

            if (canTraverse(tileset, tile)) {
                refines = updateAndPushChildren(tileset, tile, stack, frameState) && parentRefines;
            }

            var stoppedRefining = !refines && parentRefines;

            if (hasEmptyContent(tile)) {
                // Add empty tile just to show its debug bounding volume
                // If the tile has tileset content load the external tileset
                // If the tile cannot refine further select its nearest loaded ancestor
                addEmptyTile(tileset, tile, frameState);
                loadTile(tileset, tile, frameState);
                if (stoppedRefining) {
                    selectDesiredTile(tileset, tile, frameState);
                }
            } else if (add) {
                // Additive tiles are always loaded and selected
                selectDesiredTile(tileset, tile, frameState);
                loadTile(tileset, tile, frameState);
            } else if (replace) {
                if (baseTraversal) {
                    // Always load tiles in the base traversal
                    // Select tiles that can't refine further
                    loadTile(tileset, tile, frameState);
                    if (stoppedRefining) {
                        selectDesiredTile(tileset, tile, frameState);
                    }
                } else if (stoppedRefining) {
                    // In skip traversal, load and select tiles that can't refine further
                    selectDesiredTile(tileset, tile, frameState);
                    loadTile(tileset, tile, frameState);
                } else if (reachedSkippingThreshold(tileset, tile)) {
                    // In skip traversal, load tiles that aren't skipped. In practice roughly half the tiles stay unloaded.
                    loadTile(tileset, tile, frameState);
                }
            }

            visitTile(tileset, tile, frameState);
            touchTile(tileset, tile, frameState);
            tile._refines = refines;
        }
    }

    function executeEmptyTraversal(tileset, root, frameState) {
        // Depth-first traversal that checks if all nearest descendants with content are loaded. Ignores visibility.
        var allDescendantsLoaded = true;
        var stack = emptyTraversal.stack;
        stack.push(root);

        while (stack.length > 0) {
            emptyTraversal.stackMaximumLength = Math.max(emptyTraversal.stackMaximumLength, stack.length);

            var tile = stack.pop();
            var children = tile.children;
            var childrenLength = children.length;

            // Only traverse if the tile is empty - traversal stop at descendants with content
            var traverse = hasEmptyContent(tile) && canTraverse(tileset, tile);

            // Traversal stops but the tile does not have content yet.
            // There will be holes if the parent tries to refine to its children, so don't refine.
            if (!traverse && !tile.contentAvailable) {
                allDescendantsLoaded = false;
            }

            updateTile(tileset, tile, frameState);
            if (!isVisible(tile)) {
                // Load tiles that aren't visible since they are still needed for the parent to refine
                loadTile(tileset, tile, frameState);
                touchTile(tileset, tile, frameState);
            }

            if (traverse) {
                for (var i = 0; i < childrenLength; ++i) {
                    var child = children[i];
                    stack.push(child);
                }
            }
        }

        return allDescendantsLoaded;
    }

    /**
     * Traverse the tree and check if their selected frame is the current frame. If so, add it to a selection queue.
     * This is a preorder traversal so children tiles are selected before ancestor tiles.
     *
     * The reason for the preorder traversal is so that tiles can easily be marked with their
     * selection depth. A tile's _selectionDepth is its depth in the tree where all non-selected tiles are removed.
     * This property is important for use in the stencil test because we want to render deeper tiles on top of their
     * ancestors. If a tileset is very deep, the depth is unlikely to fit into the stencil buffer.
     *
     * We want to select children before their ancestors because there is no guarantee on the relationship between
     * the children's z-depth and the ancestor's z-depth. We cannot rely on Z because we want the child to appear on top
     * of ancestor regardless of true depth. The stencil tests used require children to be drawn first.
     *
     * NOTE: 3D Tiles uses 3 bits from the stencil buffer meaning this will not work when there is a chain of
     * selected tiles that is deeper than 7. This is not very likely.
     */
    function traverseAndSelect(tileset, root, frameState) {
        var stack = selectionTraversal.stack;
        var ancestorStack = selectionTraversal.ancestorStack;
        var lastAncestor;

        stack.push(root);

        while (stack.length > 0 || ancestorStack.length > 0) {
            selectionTraversal.stackMaximumLength = Math.max(selectionTraversal.stackMaximumLength, stack.length);
            selectionTraversal.ancestorStackMaximumLength = Math.max(selectionTraversal.ancestorStackMaximumLength, ancestorStack.length);

            if (ancestorStack.length > 0) {
                var waitingTile = ancestorStack.peek();
                if (waitingTile._stackLength === stack.length) {
                    ancestorStack.pop();
                    if (waitingTile !== lastAncestor) {
                        waitingTile._finalResolution = false;
                    }
                    selectTile(tileset, waitingTile, frameState);
                    continue;
                }
            }

            var tile = stack.pop();
            if (!defined(tile)) {
                // stack is empty but ancestorStack isn't
                continue;
            }

            var add = tile.refine === Cesium3DTileRefine.ADD;
            var shouldSelect = tile._shouldSelect;
            var children = tile.children;
            var childrenLength = children.length;
            var traverse = canTraverse(tileset, tile);

            if (shouldSelect) {
                if (add) {
                    selectTile(tileset, tile, frameState);
                } else {
                    tile._selectionDepth = ancestorStack.length;
                    if (tile._selectionDepth > 0) {
                        tileset._hasMixedContent = true;
                    }
                    lastAncestor = tile;
                    if (!traverse) {
                        selectTile(tileset, tile, frameState);
                        continue;
                    }
                    ancestorStack.push(tile);
                    tile._stackLength = stack.length;
                }
            }

            if (traverse) {
                for (var i = 0; i < childrenLength; ++i) {
                    var child = children[i];
                    if (isVisible(child)) {
                        stack.push(child);
                    }
                }
            }
        }
    }

    return Cesium3DTilesetTraversal;
});<|MERGE_RESOLUTION|>--- conflicted
+++ resolved
@@ -72,12 +72,9 @@
         if (root.getScreenSpaceError(frameState, true) <= tileset._maximumScreenSpaceError) {
             return;
         }
-<<<<<<< HEAD
 
         tileset._heatmap.resetMinMax();
 
-=======
->>>>>>> e19f1a8d
         if (!skipLevelOfDetail(tileset)) {
             executeBaseTraversal(tileset, root, frameState);
         } else if (tileset.immediatelyLoadDesiredLevelOfDetail) {
