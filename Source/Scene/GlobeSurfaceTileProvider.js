import BoundingSphere from '../Core/BoundingSphere.js';
import BoxOutlineGeometry from '../Core/BoxOutlineGeometry.js';
import Cartesian2 from '../Core/Cartesian2.js';
import Cartesian3 from '../Core/Cartesian3.js';
import Cartesian4 from '../Core/Cartesian4.js';
import Cartographic from '../Core/Cartographic.js';
import clone from '../Core/clone.js';
import Color from '../Core/Color.js';
import ColorGeometryInstanceAttribute from '../Core/ColorGeometryInstanceAttribute.js';
import combine from '../Core/combine.js';
import defaultValue from '../Core/defaultValue.js';
import defined from '../Core/defined.js';
import defineProperties from '../Core/defineProperties.js';
import destroyObject from '../Core/destroyObject.js';
import DeveloperError from '../Core/DeveloperError.js';
import Event from '../Core/Event.js';
import GeometryInstance from '../Core/GeometryInstance.js';
import GeometryPipeline from '../Core/GeometryPipeline.js';
import IndexDatatype from '../Core/IndexDatatype.js';
import Intersect from '../Core/Intersect.js';
import CesiumMath from '../Core/Math.js';
import Matrix4 from '../Core/Matrix4.js';
import OrientedBoundingBox from '../Core/OrientedBoundingBox.js';
import OrthographicFrustum from '../Core/OrthographicFrustum.js';
import PrimitiveType from '../Core/PrimitiveType.js';
import Rectangle from '../Core/Rectangle.js';
import SphereOutlineGeometry from '../Core/SphereOutlineGeometry.js';
import TerrainQuantization from '../Core/TerrainQuantization.js';
import Visibility from '../Core/Visibility.js';
import WebMercatorProjection from '../Core/WebMercatorProjection.js';
import Buffer from '../Renderer/Buffer.js';
import BufferUsage from '../Renderer/BufferUsage.js';
import ContextLimits from '../Renderer/ContextLimits.js';
import DrawCommand from '../Renderer/DrawCommand.js';
import Pass from '../Renderer/Pass.js';
import RenderState from '../Renderer/RenderState.js';
import VertexArray from '../Renderer/VertexArray.js';
import BlendingState from './BlendingState.js';
import ClippingPlaneCollection from './ClippingPlaneCollection.js';
import DepthFunction from './DepthFunction.js';
import GlobeSurfaceTile from './GlobeSurfaceTile.js';
import ImageryLayer from './ImageryLayer.js';
import ImageryState from './ImageryState.js';
import PerInstanceColorAppearance from './PerInstanceColorAppearance.js';
import Primitive from './Primitive.js';
import QuadtreeTileLoadState from './QuadtreeTileLoadState.js';
import SceneMode from './SceneMode.js';
import ShadowMode from './ShadowMode.js';
import TerrainFillMesh from './TerrainFillMesh.js';
import TerrainState from './TerrainState.js';
import TileBoundingRegion from './TileBoundingRegion.js';
import TileSelectionResult from './TileSelectionResult.js';

    /**
     * Provides quadtree tiles representing the surface of the globe.  This type is intended to be used
     * with {@link QuadtreePrimitive}.
     *
     * @alias GlobeSurfaceTileProvider
     * @constructor
     *
     * @param {TerrainProvider} options.terrainProvider The terrain provider that describes the surface geometry.
     * @param {ImageryLayerCollection} option.imageryLayers The collection of imagery layers describing the shading of the surface.
     * @param {GlobeSurfaceShaderSet} options.surfaceShaderSet The set of shaders used to render the surface.
     *
     * @private
     */
    function GlobeSurfaceTileProvider(options) {
        //>>includeStart('debug', pragmas.debug);
        if (!defined(options)) {
            throw new DeveloperError('options is required.');
        }
        if (!defined(options.terrainProvider)) {
            throw new DeveloperError('options.terrainProvider is required.');
        } else if (!defined(options.imageryLayers)) {
            throw new DeveloperError('options.imageryLayers is required.');
        } else if (!defined(options.surfaceShaderSet)) {
            throw new DeveloperError('options.surfaceShaderSet is required.');
        }
        //>>includeEnd('debug');

        this.lightingFadeOutDistance = 6500000.0;
        this.lightingFadeInDistance = 9000000.0;
        this.hasWaterMask = false;
        this.oceanNormalMap = undefined;
        this.zoomedOutOceanSpecularIntensity = 0.5;
        this.enableLighting = false;
        this.showGroundAtmosphere = false;
        this.shadows = ShadowMode.RECEIVE_ONLY;

        /**
         * The color to use to highlight terrain fill tiles. If undefined, fill tiles are not
         * highlighted at all. The alpha value is used to alpha blend with the tile's
         * actual color. Because terrain fill tiles do not represent the actual terrain surface,
         * it may be useful in some applications to indicate visually that they are not to be trusted.
         * @type {Color}
         * @default undefined
         */
        this.fillHighlightColor = undefined;

        this.hueShift = 0.0;
        this.saturationShift = 0.0;
        this.brightnessShift = 0.0;

<<<<<<< HEAD
        this.showSkirts = true;
=======
        this.backFaceCulling = true;
>>>>>>> db26f0c7

        this._quadtree = undefined;
        this._terrainProvider = options.terrainProvider;
        this._imageryLayers = options.imageryLayers;
        this._surfaceShaderSet = options.surfaceShaderSet;

        this._renderState = undefined;
        this._blendRenderState = undefined;
        this._disableCullingRenderState = undefined;
        this._disableCullingBlendRenderState = undefined;

        this._errorEvent = new Event();

        this._imageryLayers.layerAdded.addEventListener(GlobeSurfaceTileProvider.prototype._onLayerAdded, this);
        this._imageryLayers.layerRemoved.addEventListener(GlobeSurfaceTileProvider.prototype._onLayerRemoved, this);
        this._imageryLayers.layerMoved.addEventListener(GlobeSurfaceTileProvider.prototype._onLayerMoved, this);
        this._imageryLayers.layerShownOrHidden.addEventListener(GlobeSurfaceTileProvider.prototype._onLayerShownOrHidden, this);
        this._imageryLayersUpdatedEvent = new Event();

        this._layerOrderChanged = false;

        this._tilesToRenderByTextureCount = [];
        this._drawCommands = [];
        this._uniformMaps = [];
        this._usedDrawCommands = 0;

        this._vertexArraysToDestroy = [];

        this._debug = {
            wireframe : false,
            boundingSphereTile : undefined
        };

        this._baseColor = undefined;
        this._firstPassInitialColor = undefined;
        this.baseColor = new Color(0.0, 0.0, 0.5, 1.0);

        /**
         * A property specifying a {@link ClippingPlaneCollection} used to selectively disable rendering on the outside of each plane.
         * @type {ClippingPlaneCollection}
         * @private
         */
        this._clippingPlanes = undefined;

        /**
         * A property specifying a {@link Rectangle} used to selectively limit terrain and imagery rendering.
         * @type {Rectangle}
         */
        this.cartographicLimitRectangle = Rectangle.clone(Rectangle.MAX_VALUE);

        this._hasLoadedTilesThisFrame = false;
        this._hasFillTilesThisFrame = false;
    }

    defineProperties(GlobeSurfaceTileProvider.prototype, {
        /**
         * Gets or sets the color of the globe when no imagery is available.
         * @memberof GlobeSurfaceTileProvider.prototype
         * @type {Color}
         */
        baseColor : {
            get : function() {
                return this._baseColor;
            },
            set : function(value) {
                //>>includeStart('debug', pragmas.debug);
                if (!defined(value)) {
                    throw new DeveloperError('value is required.');
                }
                //>>includeEnd('debug');

                this._baseColor = value;
                this._firstPassInitialColor = Cartesian4.fromColor(value, this._firstPassInitialColor);
            }
        },
        /**
         * Gets or sets the {@link QuadtreePrimitive} for which this provider is
         * providing tiles.  This property may be undefined if the provider is not yet associated
         * with a {@link QuadtreePrimitive}.
         * @memberof GlobeSurfaceTileProvider.prototype
         * @type {QuadtreePrimitive}
         */
        quadtree : {
            get : function() {
                return this._quadtree;
            },
            set : function(value) {
                //>>includeStart('debug', pragmas.debug);
                if (!defined(value)) {
                    throw new DeveloperError('value is required.');
                }
                //>>includeEnd('debug');

                this._quadtree = value;
            }
        },

        /**
         * Gets a value indicating whether or not the provider is ready for use.
         * @memberof GlobeSurfaceTileProvider.prototype
         * @type {Boolean}
         */
        ready : {
            get : function() {
                return this._terrainProvider.ready && (this._imageryLayers.length === 0 || this._imageryLayers.get(0).imageryProvider.ready);
            }
        },

        /**
         * Gets the tiling scheme used by the provider.  This property should
         * not be accessed before {@link GlobeSurfaceTileProvider#ready} returns true.
         * @memberof GlobeSurfaceTileProvider.prototype
         * @type {TilingScheme}
         */
        tilingScheme : {
            get : function() {
                return this._terrainProvider.tilingScheme;
            }
        },

        /**
         * Gets an event that is raised when the geometry provider encounters an asynchronous error.  By subscribing
         * to the event, you will be notified of the error and can potentially recover from it.  Event listeners
         * are passed an instance of {@link TileProviderError}.
         * @memberof GlobeSurfaceTileProvider.prototype
         * @type {Event}
         */
        errorEvent : {
            get : function() {
                return this._errorEvent;
            }
        },

        /**
         * Gets an event that is raised when an imagery layer is added, shown, hidden, moved, or removed.
         * @memberof GlobeSurfaceTileProvider.prototype
         * @type {Event}
         */
        imageryLayersUpdatedEvent : {
            get : function() {
                return this._imageryLayersUpdatedEvent;
            }
        },

        /**
         * Gets or sets the terrain provider that describes the surface geometry.
         * @memberof GlobeSurfaceTileProvider.prototype
         * @type {TerrainProvider}
         */
        terrainProvider : {
            get : function() {
                return this._terrainProvider;
            },
            set : function(terrainProvider) {
                if (this._terrainProvider === terrainProvider) {
                    return;
                }

                //>>includeStart('debug', pragmas.debug);
                if (!defined(terrainProvider)) {
                    throw new DeveloperError('terrainProvider is required.');
                }
                //>>includeEnd('debug');

                this._terrainProvider = terrainProvider;

                if (defined(this._quadtree)) {
                    this._quadtree.invalidateAllTiles();
                }
            }
        },
        /**
         * The {@link ClippingPlaneCollection} used to selectively disable rendering the tileset.
         *
         * @type {ClippingPlaneCollection}
         *
         * @private
         */
        clippingPlanes : {
            get : function() {
                return this._clippingPlanes;
            },
            set : function(value) {
                ClippingPlaneCollection.setOwner(value, this, '_clippingPlanes');
            }
        }
    });

    function sortTileImageryByLayerIndex(a, b) {
        var aImagery = a.loadingImagery;
        if (!defined(aImagery)) {
            aImagery = a.readyImagery;
        }

        var bImagery = b.loadingImagery;
        if (!defined(bImagery)) {
            bImagery = b.readyImagery;
        }

        return aImagery.imageryLayer._layerIndex - bImagery.imageryLayer._layerIndex;
    }

     /**
     * Make updates to the tile provider that are not involved in rendering. Called before the render update cycle.
     */
    GlobeSurfaceTileProvider.prototype.update = function(frameState) {
        // update collection: imagery indices, base layers, raise layer show/hide event
        this._imageryLayers._update();
    };

    function updateCredits(surface, frameState) {
        var creditDisplay = frameState.creditDisplay;
        if (surface._terrainProvider.ready && defined(surface._terrainProvider.credit)) {
            creditDisplay.addCredit(surface._terrainProvider.credit);
        }

        var imageryLayers = surface._imageryLayers;
        for (var i = 0, len = imageryLayers.length; i < len; ++i) {
            var imageryProvider = imageryLayers.get(i).imageryProvider;
            if (imageryProvider.ready && defined(imageryProvider.credit)) {
                creditDisplay.addCredit(imageryProvider.credit);
            }
        }
    }

    /**
     * Called at the beginning of each render frame, before {@link QuadtreeTileProvider#showTileThisFrame}
     * @param {FrameState} frameState The frame state.
     */
    GlobeSurfaceTileProvider.prototype.initialize = function(frameState) {
        // update each layer for texture reprojection.
        this._imageryLayers.queueReprojectionCommands(frameState);

        if (this._layerOrderChanged) {
            this._layerOrderChanged = false;

            // Sort the TileImagery instances in each tile by the layer index.
            this._quadtree.forEachLoadedTile(function(tile) {
                tile.data.imagery.sort(sortTileImageryByLayerIndex);
            });
        }

        // Add credits for terrain and imagery providers.
        updateCredits(this, frameState);

        var vertexArraysToDestroy = this._vertexArraysToDestroy;
        var length = vertexArraysToDestroy.length;
        for (var j = 0; j < length; ++j) {
            GlobeSurfaceTile._freeVertexArray(vertexArraysToDestroy[j]);
        }
        vertexArraysToDestroy.length = 0;
    };

    /**
     * Called at the beginning of the update cycle for each render frame, before {@link QuadtreeTileProvider#showTileThisFrame}
     * or any other functions.
     *
     * @param {FrameState} frameState The frame state.
     */
    GlobeSurfaceTileProvider.prototype.beginUpdate = function(frameState) {
        var tilesToRenderByTextureCount = this._tilesToRenderByTextureCount;
        for (var i = 0, len = tilesToRenderByTextureCount.length; i < len; ++i) {
            var tiles = tilesToRenderByTextureCount[i];
            if (defined(tiles)) {
                tiles.length = 0;
            }
        }
        // update clipping planes
        var clippingPlanes = this._clippingPlanes;
        if (defined(clippingPlanes) && clippingPlanes.enabled) {
            clippingPlanes.update(frameState);
        }
        this._usedDrawCommands = 0;

        this._hasLoadedTilesThisFrame = false;
        this._hasFillTilesThisFrame = false;
    };

    /**
     * Called at the end of the update cycle for each render frame, after {@link QuadtreeTileProvider#showTileThisFrame}
     * and any other functions.
     *
     * @param {FrameState} frameState The frame state.
     */
    GlobeSurfaceTileProvider.prototype.endUpdate = function(frameState) {
        if (!defined(this._renderState)) {
            this._renderState = RenderState.fromCache({ // Write color and depth
                cull : {
                    enabled : true
                },
                depthTest : {
                    enabled : true,
                    func : DepthFunction.LESS
                }
            });

            this._blendRenderState = RenderState.fromCache({ // Write color and depth
                cull : {
                    enabled : true
                },
                depthTest : {
                    enabled : true,
                    func : DepthFunction.LESS_OR_EQUAL
                },
                blending : BlendingState.ALPHA_BLEND
            });
        }

        if (!this.backFaceCulling && !defined(this._disableCullingRenderState)) {
            var rs = clone(this._renderState, true);
            rs.cull.enabled = false;
            this._disableCullingRenderState = RenderState.fromCache(rs);

            rs = clone(this._blendRenderState, true);
            rs.cull.enabled = false;
            this._disableCullingBlendRenderState = RenderState.fromCache(rs);
        }

        // If this frame has a mix of loaded and fill tiles, we need to propagate
        // loaded heights to the fill tiles.
        if (this._hasFillTilesThisFrame && this._hasLoadedTilesThisFrame) {
            TerrainFillMesh.updateFillTiles(this, this._quadtree._tilesToRender, frameState, this._vertexArraysToDestroy);
        }

        // Add the tile render commands to the command list, sorted by texture count.
        var tilesToRenderByTextureCount = this._tilesToRenderByTextureCount;
        for (var textureCountIndex = 0, textureCountLength = tilesToRenderByTextureCount.length; textureCountIndex < textureCountLength; ++textureCountIndex) {
            var tilesToRender = tilesToRenderByTextureCount[textureCountIndex];
            if (!defined(tilesToRender)) {
                continue;
            }

            for (var tileIndex = 0, tileLength = tilesToRender.length; tileIndex < tileLength; ++tileIndex) {
                var tile = tilesToRender[tileIndex];
                var tileBoundingRegion = tile.data.tileBoundingRegion;
                addDrawCommandsForTile(this, tile, frameState);
                frameState.minimumTerrainHeight = Math.min(frameState.minimumTerrainHeight, tileBoundingRegion.minimumHeight);
            }
        }
    };

    /**
     * Adds draw commands for tiles rendered in the previous frame for a pick pass.
     *
     * @param {FrameState} frameState The frame state.
     */
    GlobeSurfaceTileProvider.prototype.updateForPick = function(frameState) {
        // Add the tile pick commands from the tiles drawn last frame.
        var drawCommands = this._drawCommands;
        for (var i = 0, length = this._usedDrawCommands; i < length; ++i) {
            frameState.commandList.push(drawCommands[i]);
        }
    };

    /**
     * Cancels any imagery re-projections in the queue.
     */
    GlobeSurfaceTileProvider.prototype.cancelReprojections = function() {
        this._imageryLayers.cancelReprojections();
    };

    /**
     * Gets the maximum geometric error allowed in a tile at a given level, in meters.  This function should not be
     * called before {@link GlobeSurfaceTileProvider#ready} returns true.
     *
     * @param {Number} level The tile level for which to get the maximum geometric error.
     * @returns {Number} The maximum geometric error in meters.
     */
    GlobeSurfaceTileProvider.prototype.getLevelMaximumGeometricError = function(level) {
        return this._terrainProvider.getLevelMaximumGeometricError(level);
    };

    /**
     * Loads, or continues loading, a given tile.  This function will continue to be called
     * until {@link QuadtreeTile#state} is no longer {@link QuadtreeTileLoadState#LOADING}.  This function should
     * not be called before {@link GlobeSurfaceTileProvider#ready} returns true.
     *
     * @param {FrameState} frameState The frame state.
     * @param {QuadtreeTile} tile The tile to load.
     *
     * @exception {DeveloperError} <code>loadTile</code> must not be called before the tile provider is ready.
     */
    GlobeSurfaceTileProvider.prototype.loadTile = function(frameState, tile) {
        // We don't want to load imagery until we're certain that the terrain tiles are actually visible.
        // So if our bounding volume isn't accurate because it came from another tile, load terrain only
        // initially. If we load some terrain and suddenly have a more accurate bounding volume and the
        // tile is _still_ visible, give the tile a chance to load imagery immediately rather than
        // waiting for next frame.

        var surfaceTile = tile.data;
        var terrainOnly = true;
        var terrainStateBefore;
        if (defined(surfaceTile)) {
            terrainOnly = surfaceTile.boundingVolumeSourceTile !== tile || tile._lastSelectionResult === TileSelectionResult.CULLED_BUT_NEEDED;
            terrainStateBefore = surfaceTile.terrainState;
        }

        GlobeSurfaceTile.processStateMachine(tile, frameState, this.terrainProvider, this._imageryLayers, this._vertexArraysToDestroy, terrainOnly);

        surfaceTile = tile.data;
        if (terrainOnly && terrainStateBefore !== tile.data.terrainState) {
            // Terrain state changed. If:
            // a) The tile is visible, and
            // b) The bounding volume is accurate (updated as a side effect of computing visibility)
            // Then we'll load imagery, too.
            if (this.computeTileVisibility(tile, frameState, this.quadtree.occluders) && surfaceTile.boundingVolumeSourceTile === tile) {
                terrainOnly = false;
                GlobeSurfaceTile.processStateMachine(tile, frameState, this.terrainProvider, this._imageryLayers, this._vertexArraysToDestroy, terrainOnly);
            }
        }
    };

    var boundingSphereScratch = new BoundingSphere();
    var rectangleIntersectionScratch = new Rectangle();
    var splitCartographicLimitRectangleScratch = new Rectangle();
    var rectangleCenterScratch = new Cartographic();

    // cartographicLimitRectangle may span the IDL, but tiles never will.
    function clipRectangleAntimeridian(tileRectangle, cartographicLimitRectangle) {
        if (cartographicLimitRectangle.west < cartographicLimitRectangle.east) {
            return cartographicLimitRectangle;
        }
        var splitRectangle = Rectangle.clone(cartographicLimitRectangle, splitCartographicLimitRectangleScratch);
        var tileCenter = Rectangle.center(tileRectangle, rectangleCenterScratch);
        if (tileCenter.longitude > 0.0) {
            splitRectangle.east = CesiumMath.PI;
        } else {
            splitRectangle.west = -CesiumMath.PI;
        }
        return splitRectangle;
    }

    /**
     * Determines the visibility of a given tile.  The tile may be fully visible, partially visible, or not
     * visible at all.  Tiles that are renderable and are at least partially visible will be shown by a call
     * to {@link GlobeSurfaceTileProvider#showTileThisFrame}.
     *
     * @param {QuadtreeTile} tile The tile instance.
     * @param {FrameState} frameState The state information about the current frame.
     * @param {QuadtreeOccluders} occluders The objects that may occlude this tile.
     *
     * @returns {Visibility} The visibility of the tile.
     */
    GlobeSurfaceTileProvider.prototype.computeTileVisibility = function(tile, frameState, occluders) {
        var distance = this.computeDistanceToTile(tile, frameState);
        tile._distance = distance;

        if (frameState.fog.enabled) {
            if (CesiumMath.fog(distance, frameState.fog.density) >= 1.0) {
                // Tile is completely in fog so return that it is not visible.
                return Visibility.NONE;
            }
        }

        var surfaceTile = tile.data;
        var tileBoundingRegion = surfaceTile.tileBoundingRegion;

        if (surfaceTile.boundingVolumeSourceTile === undefined) {
            // We have no idea where this tile is, so let's just call it partially visible.
            return Visibility.PARTIAL;
        }

        var cullingVolume = frameState.cullingVolume;
        var boundingVolume = surfaceTile.orientedBoundingBox;

        if (!defined(boundingVolume) && defined(surfaceTile.renderedMesh)) {
            boundingVolume = surfaceTile.renderedMesh.boundingSphere3D;
        }

        // Check if the tile is outside the limit area in cartographic space
        surfaceTile.clippedByBoundaries = false;
        var clippedCartographicLimitRectangle = clipRectangleAntimeridian(tile.rectangle, this.cartographicLimitRectangle);
        var areaLimitIntersection = Rectangle.simpleIntersection(clippedCartographicLimitRectangle, tile.rectangle, rectangleIntersectionScratch);
        if (!defined(areaLimitIntersection)) {
            return Visibility.NONE;
        }
        if (!Rectangle.equals(areaLimitIntersection, tile.rectangle)) {
            surfaceTile.clippedByBoundaries = true;
        }

        if (frameState.mode !== SceneMode.SCENE3D) {
            boundingVolume = boundingSphereScratch;
            BoundingSphere.fromRectangleWithHeights2D(tile.rectangle, frameState.mapProjection, tileBoundingRegion.minimumHeight, tileBoundingRegion.maximumHeight, boundingVolume);
            Cartesian3.fromElements(boundingVolume.center.z, boundingVolume.center.x, boundingVolume.center.y, boundingVolume.center);

            if (frameState.mode === SceneMode.MORPHING && defined(surfaceTile.renderedMesh)) {
                boundingVolume = BoundingSphere.union(surfaceTile.renderedMesh.boundingSphere3D, boundingVolume, boundingVolume);
            }
        }

        if (!defined(boundingVolume)) {
            return Intersect.INTERSECTING;
        }

        var clippingPlanes = this._clippingPlanes;
        if (defined(clippingPlanes) && clippingPlanes.enabled) {
            var planeIntersection = clippingPlanes.computeIntersectionWithBoundingVolume(boundingVolume);
            tile.isClipped = (planeIntersection !== Intersect.INSIDE);
            if (planeIntersection === Intersect.OUTSIDE) {
                return Visibility.NONE;
            }
        }

        var intersection = cullingVolume.computeVisibility(boundingVolume);
        if (intersection === Intersect.OUTSIDE) {
            return Visibility.NONE;
        }

        var ortho3D = frameState.mode === SceneMode.SCENE3D && frameState.camera.frustum instanceof OrthographicFrustum;
        if (frameState.mode === SceneMode.SCENE3D && !ortho3D && defined(occluders)) {
            var occludeePointInScaledSpace = surfaceTile.occludeePointInScaledSpace;
            if (!defined(occludeePointInScaledSpace)) {
                return intersection;
            }

            if (occluders.ellipsoid.isScaledSpacePointVisiblePossiblyUnderEllipsoid(occludeePointInScaledSpace, tileBoundingRegion.minimumHeight)) {
                return intersection;
            }

            return Visibility.NONE;
        }

        return intersection;
    };

    /**
     * Determines if the given tile can be refined
     * @param {QuadtreeTile} tile The tile to check.
     * @returns {boolean} True if the tile can be refined, false if it cannot.
     */
    GlobeSurfaceTileProvider.prototype.canRefine = function(tile) {
        // Only allow refinement it we know whether or not the children of this tile exist.
        // For a tileset with `availability`, we'll always be able to refine.
        // We can ask for availability of _any_ child tile because we only need to confirm
        // that we get a yes or no answer, it doesn't matter what the answer is.
        if (defined(tile.data.terrainData)) {
            return true;
        }
        var childAvailable = this.terrainProvider.getTileDataAvailable(tile.x * 2, tile.y * 2, tile.level + 1);
        return childAvailable !== undefined;
    };

    var readyImageryScratch = [];
    var canRenderTraversalStack = [];

    /**
     * Determines if the given not-fully-loaded tile can be rendered without losing detail that
     * was present last frame as a result of rendering descendant tiles. This method will only be
     * called if this tile's descendants were rendered last frame. If the tile is fully loaded,
     * it is assumed that this method will return true and it will not be called.
     * @param {QuadtreeTile} tile The tile to check.
     * @returns {boolean} True if the tile can be rendered without losing detail.
     */
    GlobeSurfaceTileProvider.prototype.canRenderWithoutLosingDetail = function(tile, frameState) {
        var surfaceTile = tile.data;

        var readyImagery = readyImageryScratch;
        readyImagery.length = this._imageryLayers.length;

        var terrainReady = false;
        var initialImageryState = false;
        var imagery;

        if (defined(surfaceTile)) {
            // We can render even with non-ready terrain as long as all our rendered descendants
            // are missing terrain geometry too. i.e. if we rendered fills for more detailed tiles
            // last frame, it's ok to render a fill for this tile this frame.
            terrainReady = surfaceTile.terrainState === TerrainState.READY;

            // Initially assume all imagery layers are ready, unless imagery hasn't been initialized at all.
            initialImageryState = true;

            imagery = surfaceTile.imagery;
        }

        var i;
        var len;

        for (i = 0, len = readyImagery.length; i < len; ++i) {
            readyImagery[i] = initialImageryState;
        }

        if (defined(imagery)) {
            for (i = 0, len = imagery.length; i < len; ++i) {
                var tileImagery = imagery[i];
                var loadingImagery = tileImagery.loadingImagery;
                var isReady = !defined(loadingImagery) || loadingImagery.state === ImageryState.FAILED || loadingImagery.state === ImageryState.INVALID;
                var layerIndex = (tileImagery.loadingImagery || tileImagery.readyImagery).imageryLayer._layerIndex;

                // For a layer to be ready, all tiles belonging to that layer must be ready.
                readyImagery[layerIndex] = isReady && readyImagery[layerIndex];
            }
        }

        var lastFrame = this.quadtree._lastSelectionFrameNumber;

        // Traverse the descendants looking for one with terrain or imagery that is not loaded on this tile.
        var stack = canRenderTraversalStack;
        stack.length = 0;
        stack.push(tile.southwestChild, tile.southeastChild, tile.northwestChild, tile.northeastChild);

        while (stack.length > 0) {
            var descendant = stack.pop();
            var lastFrameSelectionResult = descendant._lastSelectionResultFrame === lastFrame ? descendant._lastSelectionResult : TileSelectionResult.NONE;

            if (lastFrameSelectionResult === TileSelectionResult.RENDERED) {
                var descendantSurface = descendant.data;

                if (!defined(descendantSurface)) {
                    // Descendant has no data, so it can't block rendering.
                    continue;
                }

                if (!terrainReady && descendant.data.terrainState === TerrainState.READY) {
                    // Rendered descendant has real terrain, but we don't. Rendering is blocked.
                    return false;
                }

                var descendantImagery = descendant.data.imagery;
                for (i = 0, len = descendantImagery.length; i < len; ++i) {
                    var descendantTileImagery = descendantImagery[i];
                    var descendantLoadingImagery = descendantTileImagery.loadingImagery;
                    var descendantIsReady = !defined(descendantLoadingImagery) || descendantLoadingImagery.state === ImageryState.FAILED || descendantLoadingImagery.state === ImageryState.INVALID;
                    var descendantLayerIndex = (descendantTileImagery.loadingImagery || descendantTileImagery.readyImagery).imageryLayer._layerIndex;

                    // If this imagery tile of a descendant is ready but the layer isn't ready in this tile,
                    // then rendering is blocked.
                    if (descendantIsReady && !readyImagery[descendantLayerIndex]) {
                        return false;
                    }
                }
            } else if (lastFrameSelectionResult === TileSelectionResult.REFINED) {
                stack.push(descendant.southwestChild, descendant.southeastChild, descendant.northwestChild, descendant.northeastChild);
            }
        }

        return true;
    };

    var tileDirectionScratch = new Cartesian3();

    /**
     * Determines the priority for loading this tile. Lower priority values load sooner.
     * @param {QuadtreeTile} tile The tile.
     * @param {FrameState} frameState The frame state.
     * @returns {Number} The load priority value.
     */
    GlobeSurfaceTileProvider.prototype.computeTileLoadPriority = function(tile, frameState) {
        var surfaceTile = tile.data;
        if (surfaceTile === undefined) {
            return 0.0;
        }

        var obb = surfaceTile.orientedBoundingBox;
        if (obb === undefined) {
            return 0.0;
        }

        var cameraPosition = frameState.camera.positionWC;
        var cameraDirection = frameState.camera.directionWC;
        var tileDirection = Cartesian3.subtract(obb.center, cameraPosition, tileDirectionScratch);
        var magnitude = Cartesian3.magnitude(tileDirection);
        if (magnitude < CesiumMath.EPSILON5) {
            return 0.0;
        }
        Cartesian3.divideByScalar(tileDirection, magnitude, tileDirection);
        return (1.0 - Cartesian3.dot(tileDirection, cameraDirection)) * tile._distance;
    };

    var modifiedModelViewScratch = new Matrix4();
    var modifiedModelViewProjectionScratch = new Matrix4();
    var tileRectangleScratch = new Cartesian4();
    var localizedCartographicLimitRectangleScratch = new Cartesian4();
    var rtcScratch = new Cartesian3();
    var centerEyeScratch = new Cartesian3();
    var southwestScratch = new Cartesian3();
    var northeastScratch = new Cartesian3();

    /**
     * Shows a specified tile in this frame.  The provider can cause the tile to be shown by adding
     * render commands to the commandList, or use any other method as appropriate.  The tile is not
     * expected to be visible next frame as well, unless this method is called next frame, too.
     *
     * @param {QuadtreeTile} tile The tile instance.
     * @param {FrameState} frameState The state information of the current rendering frame.
     */
    GlobeSurfaceTileProvider.prototype.showTileThisFrame = function(tile, frameState) {
        var readyTextureCount = 0;
        var tileImageryCollection = tile.data.imagery;
        for (var i = 0, len = tileImageryCollection.length; i < len; ++i) {
            var tileImagery = tileImageryCollection[i];
            if (defined(tileImagery.readyImagery) && tileImagery.readyImagery.imageryLayer.alpha !== 0.0) {
                ++readyTextureCount;
            }
        }

        var tileSet = this._tilesToRenderByTextureCount[readyTextureCount];
        if (!defined(tileSet)) {
            tileSet = [];
            this._tilesToRenderByTextureCount[readyTextureCount] = tileSet;
        }

        tileSet.push(tile);

        var surfaceTile = tile.data;
        if (!defined(surfaceTile.vertexArray)) {
            this._hasFillTilesThisFrame = true;
        } else {
            this._hasLoadedTilesThisFrame = true;
        }

        var debug = this._debug;
        ++debug.tilesRendered;
        debug.texturesRendered += readyTextureCount;
    };

    var cornerPositionsScratch = [new Cartesian3(), new Cartesian3(), new Cartesian3(), new Cartesian3()];

    function computeOccludeePoint(tileProvider, center, rectangle, minimumHeight, maximumHeight, result) {
        var ellipsoidalOccluder = tileProvider.quadtree._occluders.ellipsoid;
        var ellipsoid = ellipsoidalOccluder.ellipsoid;

        var cornerPositions = cornerPositionsScratch;
        Cartesian3.fromRadians(rectangle.west, rectangle.south, maximumHeight, ellipsoid, cornerPositions[0]);
        Cartesian3.fromRadians(rectangle.east, rectangle.south, maximumHeight, ellipsoid, cornerPositions[1]);
        Cartesian3.fromRadians(rectangle.west, rectangle.north, maximumHeight, ellipsoid, cornerPositions[2]);
        Cartesian3.fromRadians(rectangle.east, rectangle.north, maximumHeight, ellipsoid, cornerPositions[3]);

        return ellipsoidalOccluder.computeHorizonCullingPointPossiblyUnderEllipsoid(center, cornerPositions, minimumHeight, result);
    }

    /**
     * Gets the distance from the camera to the closest point on the tile.  This is used for level-of-detail selection.
     *
     * @param {QuadtreeTile} tile The tile instance.
     * @param {FrameState} frameState The state information of the current rendering frame.
     *
     * @returns {Number} The distance from the camera to the closest point on the tile, in meters.
     */
    GlobeSurfaceTileProvider.prototype.computeDistanceToTile = function(tile, frameState) {
        // The distance should be:
        // 1. the actual distance to the tight-fitting bounding volume, or
        // 2. a distance that is equal to or greater than the actual distance to the tight-fitting bounding volume.
        //
        // When we don't know the min/max heights for a tile, but we do know the min/max of an ancestor tile, we can
        // build a tight-fitting bounding volume horizontally, but not vertically. The min/max heights from the
        // ancestor will likely form a volume that is much bigger than it needs to be. This means that the volume may
        // be deemed to be much closer to the camera than it really is, causing us to select tiles that are too detailed.
        // Loading too-detailed tiles is super expensive, so we don't want to do that. We don't know where the child
        // tile really lies within the parent range of heights, but we _do_ know the child tile can't be any closer than
        // the ancestor height surface (min or max) that is _farthest away_ from the camera. So if we compute distance
        // based that conservative metric, we may end up loading tiles that are not detailed enough, but that's much
        // better (faster) than loading tiles that are too detailed.

        var heightSource = updateTileBoundingRegion(tile, this.terrainProvider, frameState);
        var surfaceTile = tile.data;
        var tileBoundingRegion = surfaceTile.tileBoundingRegion;

        if (heightSource === undefined) {
            // Can't find any min/max heights anywhere? Ok, let's just say the
            // tile is really far away so we'll load and render it rather than
            // refining.
            return 9999999999.0;
        } else if (surfaceTile.boundingVolumeSourceTile !== heightSource) {
            // Heights are from a new source tile, so update the bounding volume.
            surfaceTile.boundingVolumeSourceTile = heightSource;

            var rectangle = tile.rectangle;
            if (defined(rectangle)) {
                surfaceTile.orientedBoundingBox = OrientedBoundingBox.fromRectangle(
                    tile.rectangle,
                    tileBoundingRegion.minimumHeight,
                    tileBoundingRegion.maximumHeight,
                    tile.tilingScheme.ellipsoid,
                    surfaceTile.orientedBoundingBox);

                surfaceTile.occludeePointInScaledSpace = computeOccludeePoint(this, surfaceTile.orientedBoundingBox.center, tile.rectangle, tileBoundingRegion.minimumHeight, tileBoundingRegion.maximumHeight, surfaceTile.occludeePointInScaledSpace);
            }
        }

        var min = tileBoundingRegion.minimumHeight;
        var max = tileBoundingRegion.maximumHeight;

        if (surfaceTile.boundingVolumeSourceTile !== tile) {
            var cameraHeight = frameState.camera.positionCartographic.height;
            var distanceToMin = Math.abs(cameraHeight - min);
            var distanceToMax = Math.abs(cameraHeight - max);
            if (distanceToMin > distanceToMax) {
                tileBoundingRegion.minimumHeight = min;
                tileBoundingRegion.maximumHeight = min;
            } else {
                tileBoundingRegion.minimumHeight = max;
                tileBoundingRegion.maximumHeight = max;
            }
        }

        var result = tileBoundingRegion.distanceToCamera(frameState);

        tileBoundingRegion.minimumHeight = min;
        tileBoundingRegion.maximumHeight = max;

        return result;
    };

    function updateTileBoundingRegion(tile, terrainProvider, frameState) {
        var surfaceTile = tile.data;
        if (surfaceTile === undefined) {
            surfaceTile = tile.data = new GlobeSurfaceTile();
        }

        if (surfaceTile.tileBoundingRegion === undefined) {
            surfaceTile.tileBoundingRegion = new TileBoundingRegion({
                computeBoundingVolumes : false,
                rectangle : tile.rectangle,
                ellipsoid : tile.tilingScheme.ellipsoid,
                minimumHeight : 0.0,
                maximumHeight : 0.0
            });
        }

        var terrainData = surfaceTile.terrainData;
        var mesh = surfaceTile.mesh;
        var tileBoundingRegion = surfaceTile.tileBoundingRegion;

        if (mesh !== undefined && mesh.minimumHeight !== undefined && mesh.maximumHeight !== undefined) {
            // We have tight-fitting min/max heights from the mesh.
            tileBoundingRegion.minimumHeight = mesh.minimumHeight;
            tileBoundingRegion.maximumHeight = mesh.maximumHeight;
            return tile;
        }

        if (terrainData !== undefined && terrainData._minimumHeight !== undefined && terrainData._maximumHeight !== undefined) {
            // We have tight-fitting min/max heights from the terrain data.
            tileBoundingRegion.minimumHeight = terrainData._minimumHeight * frameState.terrainExaggeration;
            tileBoundingRegion.maximumHeight = terrainData._maximumHeight * frameState.terrainExaggeration;
            return tile;
        }

        // No accurate min/max heights available, so we're stuck with min/max heights from an ancestor tile.
        tileBoundingRegion.minimumHeight = Number.NaN;
        tileBoundingRegion.maximumHeight = Number.NaN;

        var ancestor = tile.parent;
        while (ancestor !== undefined) {
            var ancestorSurfaceTile = ancestor.data;
            if (ancestorSurfaceTile !== undefined) {
                var ancestorMesh = ancestorSurfaceTile.mesh;
                if (ancestorMesh !== undefined && ancestorMesh.minimumHeight !== undefined && ancestorMesh.maximumHeight !== undefined) {
                    tileBoundingRegion.minimumHeight = ancestorMesh.minimumHeight;
                    tileBoundingRegion.maximumHeight = ancestorMesh.maximumHeight;
                    return ancestor;
                }

                var ancestorTerrainData = ancestorSurfaceTile.terrainData;
                if (ancestorTerrainData !== undefined && ancestorTerrainData._minimumHeight !== undefined && ancestorTerrainData._maximumHeight !== undefined) {
                    tileBoundingRegion.minimumHeight = ancestorTerrainData._minimumHeight * frameState.terrainExaggeration;
                    tileBoundingRegion.maximumHeight = ancestorTerrainData._maximumHeight * frameState.terrainExaggeration;
                    return ancestor;
                }
            }
            ancestor = ancestor.parent;
        }

        return undefined;
    }

    /**
     * Returns true if this object was destroyed; otherwise, false.
     * <br /><br />
     * If this object was destroyed, it should not be used; calling any function other than
     * <code>isDestroyed</code> will result in a {@link DeveloperError} exception.
     *
     * @returns {Boolean} True if this object was destroyed; otherwise, false.
     *
     * @see GlobeSurfaceTileProvider#destroy
     */
    GlobeSurfaceTileProvider.prototype.isDestroyed = function() {
        return false;
    };

    /**
     * Destroys the WebGL resources held by this object.  Destroying an object allows for deterministic
     * release of WebGL resources, instead of relying on the garbage collector to destroy this object.
     * <br /><br />
     * Once an object is destroyed, it should not be used; calling any function other than
     * <code>isDestroyed</code> will result in a {@link DeveloperError} exception.  Therefore,
     * assign the return value (<code>undefined</code>) to the object as done in the example.
     *
     * @exception {DeveloperError} This object was destroyed, i.e., destroy() was called.
     *
     *
     * @example
     * provider = provider && provider();
     *
     * @see GlobeSurfaceTileProvider#isDestroyed
     */
    GlobeSurfaceTileProvider.prototype.destroy = function() {
        this._tileProvider = this._tileProvider && this._tileProvider.destroy();
        this._clippingPlanes = this._clippingPlanes && this._clippingPlanes.destroy();

        return destroyObject(this);
    };

    function getTileReadyCallback(tileImageriesToFree, layer, terrainProvider) {
        return function(tile) {
            var tileImagery;
            var imagery;
            var startIndex = -1;
            var tileImageryCollection = tile.data.imagery;
            var length = tileImageryCollection.length;
            var i;
            for (i = 0; i < length; ++i) {
                tileImagery = tileImageryCollection[i];
                imagery = defaultValue(tileImagery.readyImagery, tileImagery.loadingImagery);
                if (imagery.imageryLayer === layer) {
                    startIndex = i;
                    break;
                }
            }

            if (startIndex !== -1) {
                var endIndex = startIndex + tileImageriesToFree;
                tileImagery = tileImageryCollection[endIndex];
                imagery = defined(tileImagery) ? defaultValue(tileImagery.readyImagery, tileImagery.loadingImagery) : undefined;
                if (!defined(imagery) || imagery.imageryLayer !== layer) {
                    // Return false to keep the callback if we have to wait on the skeletons
                    // Return true to remove the callback if something went wrong
                    return !(layer._createTileImagerySkeletons(tile, terrainProvider, endIndex));
                }

                for (i = startIndex; i < endIndex; ++i) {
                    tileImageryCollection[i].freeResources();
                }

                tileImageryCollection.splice(startIndex, tileImageriesToFree);
            }

            return true; // Everything is done, so remove the callback
        };
    }

    GlobeSurfaceTileProvider.prototype._onLayerAdded = function(layer, index) {
        if (layer.show) {
            var terrainProvider = this._terrainProvider;

            var that = this;
            var imageryProvider = layer.imageryProvider;
            var tileImageryUpdatedEvent = this._imageryLayersUpdatedEvent;
            imageryProvider._reload = function() {
                // Clear the layer's cache
                layer._imageryCache = {};

                that._quadtree.forEachLoadedTile(function(tile) {
                    // If this layer is still waiting to for the loaded callback, just return
                    if (defined(tile._loadedCallbacks[layer._layerIndex])) {
                        return;
                    }

                    var i;

                    // Figure out how many TileImageries we will need to remove and where to insert new ones
                    var tileImageryCollection = tile.data.imagery;
                    var length = tileImageryCollection.length;
                    var startIndex = -1;
                    var tileImageriesToFree = 0;
                    for (i = 0; i < length; ++i) {
                        var tileImagery = tileImageryCollection[i];
                        var imagery = defaultValue(tileImagery.readyImagery, tileImagery.loadingImagery);
                        if (imagery.imageryLayer === layer) {
                            if (startIndex === -1) {
                                startIndex = i;
                            }

                            ++tileImageriesToFree;
                        } else if (startIndex !== -1) {
                            // iterated past the section of TileImageries belonging to this layer, no need to continue.
                            break;
                        }
                    }

                    if (startIndex === -1) {
                        return;
                    }

                    // Insert immediately after existing TileImageries
                    var insertionPoint = startIndex + tileImageriesToFree;

                    // Create new TileImageries for all loaded tiles
                    if (layer._createTileImagerySkeletons(tile, terrainProvider, insertionPoint)) {
                        // Add callback to remove old TileImageries when the new TileImageries are ready
                        tile._loadedCallbacks[layer._layerIndex] = getTileReadyCallback(tileImageriesToFree, layer, terrainProvider);

                        tile.state = QuadtreeTileLoadState.LOADING;
                    }
                });
            };

            // create TileImageries for this layer for all previously loaded tiles
            this._quadtree.forEachLoadedTile(function(tile) {
                if (layer._createTileImagerySkeletons(tile, terrainProvider)) {
                    tile.state = QuadtreeTileLoadState.LOADING;

                    // Tiles that are not currently being rendered need to load the new layer before they're renderable.
                    // We don't mark the rendered tiles non-renderable, though, because that would make the globe disappear.
                    if (tile.level !== 0 && (tile._lastSelectionResultFrame !== that.quadtree._lastSelectionFrameNumber || tile._lastSelectionResult !== TileSelectionResult.RENDERED)) {
                        tile.renderable = false;
                    }
                }
            });

            this._layerOrderChanged = true;
            tileImageryUpdatedEvent.raiseEvent();
        }
    };

    GlobeSurfaceTileProvider.prototype._onLayerRemoved = function(layer, index) {
        // destroy TileImagerys for this layer for all previously loaded tiles
        this._quadtree.forEachLoadedTile(function(tile) {
            var tileImageryCollection = tile.data.imagery;

            var startIndex = -1;
            var numDestroyed = 0;
            for (var i = 0, len = tileImageryCollection.length; i < len; ++i) {
                var tileImagery = tileImageryCollection[i];
                var imagery = tileImagery.loadingImagery;
                if (!defined(imagery)) {
                    imagery = tileImagery.readyImagery;
                }
                if (imagery.imageryLayer === layer) {
                    if (startIndex === -1) {
                        startIndex = i;
                    }

                    tileImagery.freeResources();
                    ++numDestroyed;
                } else if (startIndex !== -1) {
                    // iterated past the section of TileImagerys belonging to this layer, no need to continue.
                    break;
                }
            }

            if (startIndex !== -1) {
                tileImageryCollection.splice(startIndex, numDestroyed);
            }
        });

        if (defined(layer.imageryProvider)) {
            layer.imageryProvider._reload = undefined;
        }

        this._imageryLayersUpdatedEvent.raiseEvent();
    };

    GlobeSurfaceTileProvider.prototype._onLayerMoved = function(layer, newIndex, oldIndex) {
        this._layerOrderChanged = true;
        this._imageryLayersUpdatedEvent.raiseEvent();
    };

    GlobeSurfaceTileProvider.prototype._onLayerShownOrHidden = function(layer, index, show) {
        if (show) {
            this._onLayerAdded(layer, index);
        } else {
            this._onLayerRemoved(layer, index);
        }
    };

    var scratchClippingPlaneMatrix = new Matrix4();
    function createTileUniformMap(frameState, globeSurfaceTileProvider) {
        var uniformMap = {
            u_initialColor : function() {
                return this.properties.initialColor;
            },
            u_fillHighlightColor : function() {
                return this.properties.fillHighlightColor;
            },
            u_zoomedOutOceanSpecularIntensity : function() {
                return this.properties.zoomedOutOceanSpecularIntensity;
            },
            u_oceanNormalMap : function() {
                return this.properties.oceanNormalMap;
            },
            u_lightingFadeDistance : function() {
                return this.properties.lightingFadeDistance;
            },
            u_nightFadeDistance : function() {
                return this.properties.nightFadeDistance;
            },
            u_center3D : function() {
                return this.properties.center3D;
            },
            u_tileRectangle : function() {
                return this.properties.tileRectangle;
            },
            u_modifiedModelView : function() {
                var viewMatrix = frameState.context.uniformState.view;
                var centerEye = Matrix4.multiplyByPoint(viewMatrix, this.properties.rtc, centerEyeScratch);
                Matrix4.setTranslation(viewMatrix, centerEye, modifiedModelViewScratch);
                return modifiedModelViewScratch;
            },
            u_modifiedModelViewProjection : function() {
                var viewMatrix = frameState.context.uniformState.view;
                var projectionMatrix = frameState.context.uniformState.projection;
                var centerEye = Matrix4.multiplyByPoint(viewMatrix, this.properties.rtc, centerEyeScratch);
                Matrix4.setTranslation(viewMatrix, centerEye, modifiedModelViewProjectionScratch);
                Matrix4.multiply(projectionMatrix, modifiedModelViewProjectionScratch, modifiedModelViewProjectionScratch);
                return modifiedModelViewProjectionScratch;
            },
            u_dayTextures : function() {
                return this.properties.dayTextures;
            },
            u_dayTextureTranslationAndScale : function() {
                return this.properties.dayTextureTranslationAndScale;
            },
            u_dayTextureTexCoordsRectangle : function() {
                return this.properties.dayTextureTexCoordsRectangle;
            },
            u_dayTextureUseWebMercatorT : function() {
                return this.properties.dayTextureUseWebMercatorT;
            },
            u_dayTextureAlpha : function() {
                return this.properties.dayTextureAlpha;
            },
            u_dayTextureBrightness : function() {
                return this.properties.dayTextureBrightness;
            },
            u_dayTextureContrast : function() {
                return this.properties.dayTextureContrast;
            },
            u_dayTextureHue : function() {
                return this.properties.dayTextureHue;
            },
            u_dayTextureSaturation : function() {
                return this.properties.dayTextureSaturation;
            },
            u_dayTextureOneOverGamma : function() {
                return this.properties.dayTextureOneOverGamma;
            },
            u_dayIntensity : function() {
                return this.properties.dayIntensity;
            },
            u_southAndNorthLatitude : function() {
                return this.properties.southAndNorthLatitude;
            },
            u_southMercatorYAndOneOverHeight : function() {
                return this.properties.southMercatorYAndOneOverHeight;
            },
            u_waterMask : function() {
                return this.properties.waterMask;
            },
            u_waterMaskTranslationAndScale : function() {
                return this.properties.waterMaskTranslationAndScale;
            },
            u_minMaxHeight : function() {
                return this.properties.minMaxHeight;
            },
            u_scaleAndBias : function() {
                return this.properties.scaleAndBias;
            },
            u_dayTextureSplit : function() {
                return this.properties.dayTextureSplit;
            },
            u_dayTextureCutoutRectangles : function() {
                return this.properties.dayTextureCutoutRectangles;
            },
            u_clippingPlanes : function() {
                var clippingPlanes = globeSurfaceTileProvider._clippingPlanes;
                if (defined(clippingPlanes) && defined(clippingPlanes.texture)) {
                    // Check in case clippingPlanes hasn't been updated yet.
                    return clippingPlanes.texture;
                }
                return frameState.context.defaultTexture;
            },
            u_cartographicLimitRectangle : function() {
                return this.properties.localizedCartographicLimitRectangle;
            },
            u_clippingPlanesMatrix : function() {
                var clippingPlanes = globeSurfaceTileProvider._clippingPlanes;
                return defined(clippingPlanes) ? Matrix4.multiply(frameState.context.uniformState.view, clippingPlanes.modelMatrix, scratchClippingPlaneMatrix) : Matrix4.IDENTITY;
            },
            u_clippingPlanesEdgeStyle : function() {
                var style = this.properties.clippingPlanesEdgeColor;
                style.alpha = this.properties.clippingPlanesEdgeWidth;
                return style;
            },
            u_minimumBrightness : function() {
                return frameState.fog.minimumBrightness;
            },
            u_hsbShift : function() {
                return this.properties.hsbShift;
            },
            u_colorsToAlpha : function() {
                return this.properties.colorsToAlpha;
            },

            // make a separate object so that changes to the properties are seen on
            // derived commands that combine another uniform map with this one.
            properties : {
                initialColor : new Cartesian4(0.0, 0.0, 0.5, 1.0),
                fillHighlightColor : new Color(0.0, 0.0, 0.0, 0.0),
                zoomedOutOceanSpecularIntensity : 0.5,
                oceanNormalMap : undefined,
                lightingFadeDistance : new Cartesian2(6500000.0, 9000000.0),
                nightFadeDistance : new Cartesian2(10000000.0, 40000000.0),
                hsbShift : new Cartesian3(),

                center3D : undefined,
                rtc : new Cartesian3(),
                modifiedModelView : new Matrix4(),
                tileRectangle : new Cartesian4(),

                dayTextures : [],
                dayTextureTranslationAndScale : [],
                dayTextureTexCoordsRectangle : [],
                dayTextureUseWebMercatorT : [],
                dayTextureAlpha : [],
                dayTextureBrightness : [],
                dayTextureContrast : [],
                dayTextureHue : [],
                dayTextureSaturation : [],
                dayTextureOneOverGamma : [],
                dayTextureSplit : [],
                dayTextureCutoutRectangles : [],
                dayIntensity : 0.0,
                colorsToAlpha : [],

                southAndNorthLatitude : new Cartesian2(),
                southMercatorYAndOneOverHeight : new Cartesian2(),

                waterMask : undefined,
                waterMaskTranslationAndScale : new Cartesian4(),

                minMaxHeight : new Cartesian2(),
                scaleAndBias : new Matrix4(),
                clippingPlanesEdgeColor : Color.clone(Color.WHITE),
                clippingPlanesEdgeWidth : 0.0,

                localizedCartographicLimitRectangle : new Cartesian4()
            }
        };

        return uniformMap;
    }

    function createWireframeVertexArrayIfNecessary(context, provider, tile) {
        var surfaceTile = tile.data;

        var mesh;
        var vertexArray;

        if (defined(surfaceTile.vertexArray)) {
            mesh = surfaceTile.mesh;
            vertexArray = surfaceTile.vertexArray;
        } else if (defined(surfaceTile.fill) && defined(surfaceTile.fill.vertexArray)) {
            mesh = surfaceTile.fill.mesh;
            vertexArray = surfaceTile.fill.vertexArray;
        }

        if (!defined(mesh) || !defined(vertexArray)) {
            return;
        }

        if (defined(surfaceTile.wireframeVertexArray)) {
            if (surfaceTile.wireframeVertexArray.mesh === mesh) {
                return;
            }

            surfaceTile.wireframeVertexArray.destroy();
            surfaceTile.wireframeVertexArray = undefined;
        }

        surfaceTile.wireframeVertexArray = createWireframeVertexArray(context, vertexArray, mesh);
        surfaceTile.wireframeVertexArray.mesh = mesh;
    }

    /**
     * Creates a vertex array for wireframe rendering of a terrain tile.
     *
     * @private
     *
     * @param {Context} context The context in which to create the vertex array.
     * @param {VertexArray} vertexArray The existing, non-wireframe vertex array.  The new vertex array
     *                      will share vertex buffers with this existing one.
     * @param {TerrainMesh} terrainMesh The terrain mesh containing non-wireframe indices.
     * @returns {VertexArray} The vertex array for wireframe rendering.
     */
    function createWireframeVertexArray(context, vertexArray, terrainMesh) {
        var indices = terrainMesh.indices;

        var geometry = {
            indices : indices,
            primitiveType : PrimitiveType.TRIANGLES
        };

        GeometryPipeline.toWireframe(geometry);

        var wireframeIndices = geometry.indices;
        var wireframeIndexBuffer = Buffer.createIndexBuffer({
            context : context,
            typedArray : wireframeIndices,
            usage : BufferUsage.STATIC_DRAW,
            indexDatatype : IndexDatatype.fromSizeInBytes(wireframeIndices.BYTES_PER_ELEMENT)
        });
        return new VertexArray({
            context : context,
            attributes : vertexArray._attributes,
            indexBuffer : wireframeIndexBuffer
        });
    }

    var getDebugOrientedBoundingBox;
    var getDebugBoundingSphere;
    var debugDestroyPrimitive;

    (function() {
        var instanceOBB = new GeometryInstance({
            geometry : BoxOutlineGeometry.fromDimensions({dimensions : new Cartesian3(2.0, 2.0, 2.0)})
        });
        var instanceSphere = new GeometryInstance({
            geometry : new SphereOutlineGeometry({radius : 1.0})
        });
        var modelMatrix = new Matrix4();
        var previousVolume;
        var primitive;

        function createDebugPrimitive(instance) {
            return new Primitive({
                geometryInstances : instance,
                appearance : new PerInstanceColorAppearance({
                    translucent : false,
                    flat : true
                }),
                asynchronous : false
            });
        }

        getDebugOrientedBoundingBox = function(obb, color) {
            if (obb === previousVolume) {
                return primitive;
            }
            debugDestroyPrimitive();

            previousVolume = obb;
            modelMatrix = Matrix4.fromRotationTranslation(obb.halfAxes, obb.center, modelMatrix);

            instanceOBB.modelMatrix = modelMatrix;
            instanceOBB.attributes.color = ColorGeometryInstanceAttribute.fromColor(color);

            primitive = createDebugPrimitive(instanceOBB);
            return primitive;
        };

        getDebugBoundingSphere = function(sphere, color) {
            if (sphere === previousVolume) {
                return primitive;
            }
            debugDestroyPrimitive();

            previousVolume = sphere;
            modelMatrix = Matrix4.fromTranslation(sphere.center, modelMatrix);
            modelMatrix = Matrix4.multiplyByUniformScale(modelMatrix, sphere.radius, modelMatrix);

            instanceSphere.modelMatrix = modelMatrix;
            instanceSphere.attributes.color = ColorGeometryInstanceAttribute.fromColor(color);

            primitive = createDebugPrimitive(instanceSphere);
            return primitive;
        };

        debugDestroyPrimitive = function() {
            if (defined(primitive)) {
                primitive.destroy();
                primitive = undefined;
                previousVolume = undefined;
            }
        };
    })();

    var otherPassesInitialColor = new Cartesian4(0.0, 0.0, 0.0, 0.0);
    var surfaceShaderSetOptionsScratch = {
        frameState : undefined,
        surfaceTile : undefined,
        numberOfDayTextures : undefined,
        applyBrightness : undefined,
        applyContrast : undefined,
        applyHue : undefined,
        applySaturation : undefined,
        applyGamma : undefined,
        applyAlpha : undefined,
        applySplit : undefined,
        showReflectiveOcean : undefined,
        showOceanWaves : undefined,
        enableLighting : undefined,
        showGroundAtmosphere : undefined,
        perFragmentGroundAtmosphere : undefined,
        hasVertexNormals : undefined,
        useWebMercatorProjection : undefined,
        enableFog : undefined,
        enableClippingPlanes : undefined,
        clippingPlanes : undefined,
        clippedByBoundaries : undefined,
        hasImageryLayerCutout : undefined,
        colorCorrect : undefined,
        colorToAlpha : undefined
    };

    function addDrawCommandsForTile(tileProvider, tile, frameState) {
        var surfaceTile = tile.data;

        if (!defined(surfaceTile.vertexArray)) {
            if (surfaceTile.fill === undefined) {
                // No fill was created for this tile, probably because this tile is not connected to
                // any renderable tiles. So create a simple tile in the middle of the tile's possible
                // height range.
                surfaceTile.fill = new TerrainFillMesh(tile);
            }
            surfaceTile.fill.update(tileProvider, frameState);
        }

        var creditDisplay = frameState.creditDisplay;

        var terrainData = surfaceTile.terrainData;
        if (defined(terrainData) && defined(terrainData.credits)) {
            var tileCredits = terrainData.credits;
            for (var tileCreditIndex = 0,
                     tileCreditLength = tileCredits.length; tileCreditIndex < tileCreditLength; ++tileCreditIndex) {
                creditDisplay.addCredit(tileCredits[tileCreditIndex]);
            }
        }

        var maxTextures = ContextLimits.maximumTextureImageUnits;

        var waterMaskTexture = surfaceTile.waterMaskTexture;
        var waterMaskTranslationAndScale = surfaceTile.waterMaskTranslationAndScale;
        if (!defined(waterMaskTexture) && defined(surfaceTile.fill)) {
            waterMaskTexture = surfaceTile.fill.waterMaskTexture;
            waterMaskTranslationAndScale = surfaceTile.fill.waterMaskTranslationAndScale;
        }

        var showReflectiveOcean = tileProvider.hasWaterMask && defined(waterMaskTexture);
        var oceanNormalMap = tileProvider.oceanNormalMap;
        var showOceanWaves = showReflectiveOcean && defined(oceanNormalMap);
        var hasVertexNormals = tileProvider.terrainProvider.ready && tileProvider.terrainProvider.hasVertexNormals;
        var enableFog = frameState.fog.enabled;
        var showGroundAtmosphere = tileProvider.showGroundAtmosphere;
        var castShadows = ShadowMode.castShadows(tileProvider.shadows);
        var receiveShadows = ShadowMode.receiveShadows(tileProvider.shadows);

        var hueShift = tileProvider.hueShift;
        var saturationShift = tileProvider.saturationShift;
        var brightnessShift = tileProvider.brightnessShift;

        var colorCorrect = !(CesiumMath.equalsEpsilon(hueShift, 0.0, CesiumMath.EPSILON7) &&
                             CesiumMath.equalsEpsilon(saturationShift, 0.0, CesiumMath.EPSILON7) &&
                             CesiumMath.equalsEpsilon(brightnessShift, 0.0, CesiumMath.EPSILON7));

        var perFragmentGroundAtmosphere = false;
        if (showGroundAtmosphere) {
            var mode = frameState.mode;
            var camera = frameState.camera;
            var cameraDistance;
            if (mode === SceneMode.SCENE2D || mode === SceneMode.COLUMBUS_VIEW) {
                cameraDistance = camera.positionCartographic.height;
            } else {
                cameraDistance = Cartesian3.magnitude(camera.positionWC);
            }
            var fadeOutDistance = tileProvider.nightFadeOutDistance;
            if (mode !== SceneMode.SCENE3D) {
                fadeOutDistance -= frameState.mapProjection.ellipsoid.maximumRadius;
            }
            perFragmentGroundAtmosphere = cameraDistance > fadeOutDistance;
        }

        if (showReflectiveOcean) {
            --maxTextures;
        }
        if (showOceanWaves) {
            --maxTextures;
        }

        if (defined(frameState.shadowState) && frameState.shadowState.shadowsEnabled) {
            --maxTextures;
        }
        if (defined(tileProvider.clippingPlanes) && tileProvider.clippingPlanes.enabled) {
            --maxTextures;
        }

        var mesh = surfaceTile.renderedMesh;
        var rtc = mesh.center;
        var encoding = mesh.encoding;

        // Not used in 3D.
        var tileRectangle = tileRectangleScratch;

        // Only used for Mercator projections.
        var southLatitude = 0.0;
        var northLatitude = 0.0;
        var southMercatorY = 0.0;
        var oneOverMercatorHeight = 0.0;

        var useWebMercatorProjection = false;

        if (frameState.mode !== SceneMode.SCENE3D) {
            var projection = frameState.mapProjection;
            var southwest = projection.project(Rectangle.southwest(tile.rectangle), southwestScratch);
            var northeast = projection.project(Rectangle.northeast(tile.rectangle), northeastScratch);

            tileRectangle.x = southwest.x;
            tileRectangle.y = southwest.y;
            tileRectangle.z = northeast.x;
            tileRectangle.w = northeast.y;

            // In 2D and Columbus View, use the center of the tile for RTC rendering.
            if (frameState.mode !== SceneMode.MORPHING) {
                rtc = rtcScratch;
                rtc.x = 0.0;
                rtc.y = (tileRectangle.z + tileRectangle.x) * 0.5;
                rtc.z = (tileRectangle.w + tileRectangle.y) * 0.5;
                tileRectangle.x -= rtc.y;
                tileRectangle.y -= rtc.z;
                tileRectangle.z -= rtc.y;
                tileRectangle.w -= rtc.z;
            }

            if (frameState.mode === SceneMode.SCENE2D && encoding.quantization === TerrainQuantization.BITS12) {
                // In 2D, the texture coordinates of the tile are interpolated over the rectangle to get the position in the vertex shader.
                // When the texture coordinates are quantized, error is introduced. This can be seen through the 1px wide cracking
                // between the quantized tiles in 2D. To compensate for the error, move the expand the rectangle in each direction by
                // half the error amount.
                var epsilon = (1.0 / (Math.pow(2.0, 12.0) - 1.0)) * 0.5;
                var widthEpsilon = (tileRectangle.z - tileRectangle.x) * epsilon;
                var heightEpsilon = (tileRectangle.w - tileRectangle.y) * epsilon;
                tileRectangle.x -= widthEpsilon;
                tileRectangle.y -= heightEpsilon;
                tileRectangle.z += widthEpsilon;
                tileRectangle.w += heightEpsilon;
            }

            if (projection instanceof WebMercatorProjection) {
                southLatitude = tile.rectangle.south;
                northLatitude = tile.rectangle.north;

                southMercatorY = WebMercatorProjection.geodeticLatitudeToMercatorAngle(southLatitude);

                oneOverMercatorHeight = 1.0 / (WebMercatorProjection.geodeticLatitudeToMercatorAngle(northLatitude) - southMercatorY);

                useWebMercatorProjection = true;
            }
        }

        var surfaceShaderSetOptions = surfaceShaderSetOptionsScratch;
        surfaceShaderSetOptions.frameState = frameState;
        surfaceShaderSetOptions.surfaceTile = surfaceTile;
        surfaceShaderSetOptions.showReflectiveOcean = showReflectiveOcean;
        surfaceShaderSetOptions.showOceanWaves = showOceanWaves;
        surfaceShaderSetOptions.enableLighting = tileProvider.enableLighting;
        surfaceShaderSetOptions.showGroundAtmosphere = showGroundAtmosphere;
        surfaceShaderSetOptions.perFragmentGroundAtmosphere = perFragmentGroundAtmosphere;
        surfaceShaderSetOptions.hasVertexNormals = hasVertexNormals;
        surfaceShaderSetOptions.useWebMercatorProjection = useWebMercatorProjection;
        surfaceShaderSetOptions.clippedByBoundaries = surfaceTile.clippedByBoundaries;

        var tileImageryCollection = surfaceTile.imagery;
        var imageryIndex = 0;
        var imageryLen = tileImageryCollection.length;

        var firstPassRenderState = tileProvider.backFaceCulling ? tileProvider._renderState : tileProvider._disableCullingRenderState;
        var otherPassesRenderState = tileProvider.backFaceCulling ? tileProvider._blendRenderState : tileProvider._disableCullingBlendRenderState;
        var renderState = firstPassRenderState;

        var initialColor = tileProvider._firstPassInitialColor;

        var context = frameState.context;

        if (!defined(tileProvider._debug.boundingSphereTile)) {
            debugDestroyPrimitive();
        }

        do {
            var numberOfDayTextures = 0;

            var command;
            var uniformMap;

            if (tileProvider._drawCommands.length <= tileProvider._usedDrawCommands) {
                command = new DrawCommand();
                command.owner = tile;
                command.cull = false;
                command.boundingVolume = new BoundingSphere();
                command.orientedBoundingBox = undefined;

                uniformMap = createTileUniformMap(frameState, tileProvider);

                tileProvider._drawCommands.push(command);
                tileProvider._uniformMaps.push(uniformMap);
            } else {
                command = tileProvider._drawCommands[tileProvider._usedDrawCommands];
                uniformMap = tileProvider._uniformMaps[tileProvider._usedDrawCommands];
            }

            command.owner = tile;

            ++tileProvider._usedDrawCommands;

            if (tile === tileProvider._debug.boundingSphereTile) {
                var obb = surfaceTile.orientedBoundingBox;
                // If a debug primitive already exists for this tile, it will not be
                // re-created, to avoid allocation every frame. If it were possible
                // to have more than one selected tile, this would have to change.
                if (defined(obb)) {
                    getDebugOrientedBoundingBox(obb, Color.RED).update(frameState);
                } else if (defined(mesh) && defined(mesh.boundingSphere3D)) {
                    getDebugBoundingSphere(mesh.boundingSphere3D, Color.RED).update(frameState);
                }
            }

            var uniformMapProperties = uniformMap.properties;
            Cartesian4.clone(initialColor, uniformMapProperties.initialColor);
            uniformMapProperties.oceanNormalMap = oceanNormalMap;
            uniformMapProperties.lightingFadeDistance.x = tileProvider.lightingFadeOutDistance;
            uniformMapProperties.lightingFadeDistance.y = tileProvider.lightingFadeInDistance;
            uniformMapProperties.nightFadeDistance.x = tileProvider.nightFadeOutDistance;
            uniformMapProperties.nightFadeDistance.y = tileProvider.nightFadeInDistance;
            uniformMapProperties.zoomedOutOceanSpecularIntensity = tileProvider.zoomedOutOceanSpecularIntensity;

            var highlightFillTile = !defined(surfaceTile.vertexArray) && defined(tileProvider.fillHighlightColor) && tileProvider.fillHighlightColor.alpha > 0.0;
            if (highlightFillTile) {
                Color.clone(tileProvider.fillHighlightColor, uniformMapProperties.fillHighlightColor);
            }

            uniformMapProperties.center3D = mesh.center;
            Cartesian3.clone(rtc, uniformMapProperties.rtc);

            Cartesian4.clone(tileRectangle, uniformMapProperties.tileRectangle);
            uniformMapProperties.southAndNorthLatitude.x = southLatitude;
            uniformMapProperties.southAndNorthLatitude.y = northLatitude;
            uniformMapProperties.southMercatorYAndOneOverHeight.x = southMercatorY;
            uniformMapProperties.southMercatorYAndOneOverHeight.y = oneOverMercatorHeight;

            // Convert tile limiter rectangle from cartographic to texture space using the tileRectangle.
            var localizedCartographicLimitRectangle = localizedCartographicLimitRectangleScratch;
            var cartographicLimitRectangle = clipRectangleAntimeridian(tile.rectangle, tileProvider.cartographicLimitRectangle);

            Cartesian3.fromElements(hueShift, saturationShift, brightnessShift, uniformMapProperties.hsbShift);

            var cartographicTileRectangle = tile.rectangle;
            var inverseTileWidth = 1.0 / cartographicTileRectangle.width;
            var inverseTileHeight = 1.0 / cartographicTileRectangle.height;
            localizedCartographicLimitRectangle.x = (cartographicLimitRectangle.west - cartographicTileRectangle.west) * inverseTileWidth;
            localizedCartographicLimitRectangle.y = (cartographicLimitRectangle.south - cartographicTileRectangle.south) * inverseTileHeight;
            localizedCartographicLimitRectangle.z = (cartographicLimitRectangle.east - cartographicTileRectangle.west) * inverseTileWidth;
            localizedCartographicLimitRectangle.w = (cartographicLimitRectangle.north - cartographicTileRectangle.south) * inverseTileHeight;

            Cartesian4.clone(localizedCartographicLimitRectangle, uniformMapProperties.localizedCartographicLimitRectangle);

            // For performance, use fog in the shader only when the tile is in fog.
            var applyFog = enableFog && CesiumMath.fog(tile._distance, frameState.fog.density) > CesiumMath.EPSILON3;
            colorCorrect = colorCorrect && (applyFog || showGroundAtmosphere);

            var applyBrightness = false;
            var applyContrast = false;
            var applyHue = false;
            var applySaturation = false;
            var applyGamma = false;
            var applyAlpha = false;
            var applySplit = false;
            var applyCutout = false;
            var applyColorToAlpha = false;

            while (numberOfDayTextures < maxTextures && imageryIndex < imageryLen) {
                var tileImagery = tileImageryCollection[imageryIndex];
                var imagery = tileImagery.readyImagery;
                ++imageryIndex;

                if (!defined(imagery) || imagery.imageryLayer.alpha === 0.0) {
                    continue;
                }

                var texture = tileImagery.useWebMercatorT ? imagery.textureWebMercator : imagery.texture;

                //>>includeStart('debug', pragmas.debug);
                if (!defined(texture)) {
                    // Our "ready" texture isn't actually ready.  This should never happen.
                    //
                    // Side note: It IS possible for it to not be in the READY ImageryState, though.
                    // This can happen when a single imagery tile is shared by two terrain tiles (common)
                    // and one of them (A) needs a geographic version of the tile because it is near the poles,
                    // and the other (B) does not.  B can and will transition the imagery tile to the READY state
                    // without reprojecting to geographic.  Then, later, A will deem that same tile not-ready-yet
                    // because it only has the Web Mercator texture, and flip it back to the TRANSITIONING state.
                    // The imagery tile won't be in the READY state anymore, but it's still READY enough for B's
                    // purposes.
                    throw new DeveloperError('readyImagery is not actually ready!');
                }
                //>>includeEnd('debug');

                var imageryLayer = imagery.imageryLayer;

                if (!defined(tileImagery.textureTranslationAndScale)) {
                    tileImagery.textureTranslationAndScale = imageryLayer._calculateTextureTranslationAndScale(tile, tileImagery);
                }

                uniformMapProperties.dayTextures[numberOfDayTextures] = texture;
                uniformMapProperties.dayTextureTranslationAndScale[numberOfDayTextures] = tileImagery.textureTranslationAndScale;
                uniformMapProperties.dayTextureTexCoordsRectangle[numberOfDayTextures] = tileImagery.textureCoordinateRectangle;
                uniformMapProperties.dayTextureUseWebMercatorT[numberOfDayTextures] = tileImagery.useWebMercatorT;

                uniformMapProperties.dayTextureAlpha[numberOfDayTextures] = imageryLayer.alpha;
                applyAlpha = applyAlpha || uniformMapProperties.dayTextureAlpha[numberOfDayTextures] !== 1.0;

                uniformMapProperties.dayTextureBrightness[numberOfDayTextures] = imageryLayer.brightness;
                applyBrightness = applyBrightness || uniformMapProperties.dayTextureBrightness[numberOfDayTextures] !== ImageryLayer.DEFAULT_BRIGHTNESS;

                uniformMapProperties.dayTextureContrast[numberOfDayTextures] = imageryLayer.contrast;
                applyContrast = applyContrast || uniformMapProperties.dayTextureContrast[numberOfDayTextures] !== ImageryLayer.DEFAULT_CONTRAST;

                uniformMapProperties.dayTextureHue[numberOfDayTextures] = imageryLayer.hue;
                applyHue = applyHue || uniformMapProperties.dayTextureHue[numberOfDayTextures] !== ImageryLayer.DEFAULT_HUE;

                uniformMapProperties.dayTextureSaturation[numberOfDayTextures] = imageryLayer.saturation;
                applySaturation = applySaturation || uniformMapProperties.dayTextureSaturation[numberOfDayTextures] !== ImageryLayer.DEFAULT_SATURATION;

                uniformMapProperties.dayTextureOneOverGamma[numberOfDayTextures] = 1.0 / imageryLayer.gamma;
                applyGamma = applyGamma || uniformMapProperties.dayTextureOneOverGamma[numberOfDayTextures] !== 1.0 / ImageryLayer.DEFAULT_GAMMA;

                uniformMapProperties.dayTextureSplit[numberOfDayTextures] = imageryLayer.splitDirection;
                applySplit = applySplit || uniformMapProperties.dayTextureSplit[numberOfDayTextures] !== 0.0;

                // Update cutout rectangle
                var dayTextureCutoutRectangle = uniformMapProperties.dayTextureCutoutRectangles[numberOfDayTextures];
                if (!defined(dayTextureCutoutRectangle)) {
                    dayTextureCutoutRectangle = uniformMapProperties.dayTextureCutoutRectangles[numberOfDayTextures] = new Cartesian4();
                }

                Cartesian4.clone(Cartesian4.ZERO, dayTextureCutoutRectangle);
                if (defined(imageryLayer.cutoutRectangle)) {
                    var cutoutRectangle = clipRectangleAntimeridian(cartographicTileRectangle, imageryLayer.cutoutRectangle);
                    var intersection = Rectangle.simpleIntersection(cutoutRectangle, cartographicTileRectangle, rectangleIntersectionScratch);
                    applyCutout = defined(intersection) || applyCutout;

                    dayTextureCutoutRectangle.x = (cutoutRectangle.west - cartographicTileRectangle.west) * inverseTileWidth;
                    dayTextureCutoutRectangle.y = (cutoutRectangle.south - cartographicTileRectangle.south) * inverseTileHeight;
                    dayTextureCutoutRectangle.z = (cutoutRectangle.east - cartographicTileRectangle.west) * inverseTileWidth;
                    dayTextureCutoutRectangle.w = (cutoutRectangle.north - cartographicTileRectangle.south) * inverseTileHeight;
                }

                // Update color to alpha
                var colorToAlpha = uniformMapProperties.colorsToAlpha[numberOfDayTextures];
                if (!defined(colorToAlpha)) {
                    colorToAlpha = uniformMapProperties.colorsToAlpha[numberOfDayTextures] = new Cartesian4();
                }

                var hasColorToAlpha = defined(imageryLayer.colorToAlpha) && imageryLayer.colorToAlphaThreshold > 0.0;
                applyColorToAlpha = applyColorToAlpha || hasColorToAlpha;

                if (hasColorToAlpha) {
                    var color = imageryLayer.colorToAlpha;
                    colorToAlpha.x = color.red;
                    colorToAlpha.y = color.green;
                    colorToAlpha.z = color.blue;
                    colorToAlpha.w = imageryLayer.colorToAlphaThreshold;
                } else {
                    colorToAlpha.w = -1.0;
                }

                if (defined(imagery.credits)) {
                    var credits = imagery.credits;
                    for (var creditIndex = 0, creditLength = credits.length; creditIndex < creditLength; ++creditIndex) {
                        creditDisplay.addCredit(credits[creditIndex]);
                    }
                }

                ++numberOfDayTextures;
            }

            // trim texture array to the used length so we don't end up using old textures
            // which might get destroyed eventually
            uniformMapProperties.dayTextures.length = numberOfDayTextures;
            uniformMapProperties.waterMask = waterMaskTexture;
            Cartesian4.clone(waterMaskTranslationAndScale, uniformMapProperties.waterMaskTranslationAndScale);

            uniformMapProperties.minMaxHeight.x = encoding.minimumHeight;
            uniformMapProperties.minMaxHeight.y = encoding.maximumHeight;
            Matrix4.clone(encoding.matrix, uniformMapProperties.scaleAndBias);

            // update clipping planes
            var clippingPlanes = tileProvider._clippingPlanes;
            var clippingPlanesEnabled = defined(clippingPlanes) && clippingPlanes.enabled && tile.isClipped;
            if (clippingPlanesEnabled) {
                uniformMapProperties.clippingPlanesEdgeColor = Color.clone(clippingPlanes.edgeColor, uniformMapProperties.clippingPlanesEdgeColor);
                uniformMapProperties.clippingPlanesEdgeWidth = clippingPlanes.edgeWidth;
            }

            if (defined(tileProvider.uniformMap)) {
                uniformMap = combine(uniformMap, tileProvider.uniformMap);
            }

            surfaceShaderSetOptions.numberOfDayTextures = numberOfDayTextures;
            surfaceShaderSetOptions.applyBrightness = applyBrightness;
            surfaceShaderSetOptions.applyContrast = applyContrast;
            surfaceShaderSetOptions.applyHue = applyHue;
            surfaceShaderSetOptions.applySaturation = applySaturation;
            surfaceShaderSetOptions.applyGamma = applyGamma;
            surfaceShaderSetOptions.applyAlpha = applyAlpha;
            surfaceShaderSetOptions.applySplit = applySplit;
            surfaceShaderSetOptions.enableFog = applyFog;
            surfaceShaderSetOptions.enableClippingPlanes = clippingPlanesEnabled;
            surfaceShaderSetOptions.clippingPlanes = clippingPlanes;
            surfaceShaderSetOptions.hasImageryLayerCutout = applyCutout;
            surfaceShaderSetOptions.colorCorrect = colorCorrect;
            surfaceShaderSetOptions.highlightFillTile = highlightFillTile;
            surfaceShaderSetOptions.colorToAlpha = applyColorToAlpha;

            var count;
            if (!tileProvider.showSkirts) {
                count = surfaceTile.indexCountWithoutSkirts;
            }

            command.shaderProgram = tileProvider._surfaceShaderSet.getShaderProgram(surfaceShaderSetOptions);
            command.castShadows = castShadows;
            command.receiveShadows = receiveShadows;
            command.renderState = renderState;
            command.primitiveType = PrimitiveType.TRIANGLES;
            command.vertexArray = surfaceTile.vertexArray || surfaceTile.fill.vertexArray;
            command.count = count;
            command.uniformMap = uniformMap;
            command.pass = Pass.GLOBE;

            if (tileProvider._debug.wireframe) {
                createWireframeVertexArrayIfNecessary(context, tileProvider, tile);
                if (defined(surfaceTile.wireframeVertexArray)) {
                    command.vertexArray = surfaceTile.wireframeVertexArray;
                    command.primitiveType = PrimitiveType.LINES;
                    command.count = defined(count) ? count * 2 : undefined;
                }
            }

            var boundingVolume = command.boundingVolume;
            var orientedBoundingBox = command.orientedBoundingBox;

            if (frameState.mode !== SceneMode.SCENE3D) {
                var tileBoundingRegion = surfaceTile.tileBoundingRegion;
                BoundingSphere.fromRectangleWithHeights2D(tile.rectangle, frameState.mapProjection, tileBoundingRegion.minimumHeight, tileBoundingRegion.maximumHeight, boundingVolume);
                Cartesian3.fromElements(boundingVolume.center.z, boundingVolume.center.x, boundingVolume.center.y, boundingVolume.center);

                if (frameState.mode === SceneMode.MORPHING) {
                    boundingVolume = BoundingSphere.union(mesh.boundingSphere3D, boundingVolume, boundingVolume);
                }
            } else {
                command.boundingVolume = BoundingSphere.clone(mesh.boundingSphere3D, boundingVolume);
                command.orientedBoundingBox = OrientedBoundingBox.clone(surfaceTile.orientedBoundingBox, orientedBoundingBox);
            }

            command.dirty = true;
            frameState.commandList.push(command);

            renderState = otherPassesRenderState;
            initialColor = otherPassesInitialColor;
        } while (imageryIndex < imageryLen);
    }
export default GlobeSurfaceTileProvider;<|MERGE_RESOLUTION|>--- conflicted
+++ resolved
@@ -101,11 +101,8 @@
         this.saturationShift = 0.0;
         this.brightnessShift = 0.0;
 
-<<<<<<< HEAD
         this.showSkirts = true;
-=======
         this.backFaceCulling = true;
->>>>>>> db26f0c7
 
         this._quadtree = undefined;
         this._terrainProvider = options.terrainProvider;
