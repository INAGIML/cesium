--- conflicted
+++ resolved
@@ -282,15 +282,10 @@
         return aImagery.imageryLayer._layerIndex - bImagery.imageryLayer._layerIndex;
     }
 
-<<<<<<< HEAD
-=======
     /**
      * Called at the beginning of each render frame, before {@link QuadtreeTileProvider#showTileThisFrame}
-     * or any other functions.
-     *
-     * @param {FrameState} frameState the frame state.
-     */
->>>>>>> 027e3b81
+     * @param {FrameState} frameState The frame state.
+     */
     GlobeSurfaceTileProvider.prototype.initialize = function(frameState) {
         this._imageryLayers._update();
 
