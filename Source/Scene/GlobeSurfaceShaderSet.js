--- conflicted
+++ resolved
@@ -97,14 +97,6 @@
             quantizationDefine = 'QUANTIZATION_BITS12';
         }
 
-<<<<<<< HEAD
-        var vertexLogDepth = 0;
-        var vertexLogDepthDefine = '';
-        if (!defined(surfaceTile.vertexArray) || !defined(surfaceTile.terrainData) || surfaceTile.terrainData._createdByUpsampling) {
-            vertexLogDepth = 1;
-            vertexLogDepthDefine = 'DISABLE_GL_POSITION_LOG_DEPTH';
-        }
-
         var positions2d = 0;
         var positions2dDefine = '';
         if (!frameState.mapProjection.isNormalCylindrical) {
@@ -112,8 +104,6 @@
             positions2dDefine = 'POSITIONS_2D';
         }
 
-=======
->>>>>>> 05380a6d
         var cartographicLimitRectangleFlag = 0;
         var cartographicLimitRectangleDefine = '';
         if (clippedByBoundaries) {
@@ -139,23 +129,6 @@
                     (showReflectiveOcean << 8) |
                     (showOceanWaves << 9) |
                     (enableLighting << 10) |
-<<<<<<< HEAD
-                    (showGroundAtmosphere << 11) |
-                    (perFragmentGroundAtmosphere << 12) |
-                    (hasVertexNormals << 13) |
-                    (useWebMercatorProjection << 14) |
-                    (enableFog << 15) |
-                    (quantization << 16) |
-                    (applySplit << 17) |
-                    (enableClippingPlanes << 18) |
-                    (vertexLogDepth << 19) |
-                    (cartographicLimitRectangleFlag << 20) |
-                    (imageryCutoutFlag << 21) |
-                    (colorCorrect << 22) |
-                    (highlightFillTile << 23) |
-                    (colorToAlpha << 24) |
-                    (positions2d << 25);
-=======
                     (dynamicAtmosphereLighting << 11) |
                     (dynamicAtmosphereLightingFromSun << 12) |
                     (showGroundAtmosphere << 13) |
@@ -170,8 +143,8 @@
                     (imageryCutoutFlag << 22) |
                     (colorCorrect << 23) |
                     (highlightFillTile << 24) |
-                    (colorToAlpha << 25);
->>>>>>> 05380a6d
+                    (colorToAlpha << 25) |
+                    (positions2d << 26);
 
         var currentClippingShaderState = 0;
         if (defined(clippingPlanes) && clippingPlanes.length > 0) {
@@ -203,11 +176,7 @@
                 fs.sources.unshift(getClippingFunction(clippingPlanes, frameState.context)); // Need to go before GlobeFS
             }
 
-<<<<<<< HEAD
-            vs.defines.push(quantizationDefine, vertexLogDepthDefine, positions2dDefine);
-=======
-            vs.defines.push(quantizationDefine);
->>>>>>> 05380a6d
+            vs.defines.push(quantizationDefine, positions2dDefine);
             fs.defines.push('TEXTURE_UNITS ' + numberOfDayTextures, cartographicLimitRectangleDefine, imageryCutoutDefine);
 
             if (applyBrightness) {
