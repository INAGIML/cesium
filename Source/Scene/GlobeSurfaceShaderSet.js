define([
        '../Core/defined',
        '../Core/destroyObject',
        '../Core/TerrainQuantization',
        '../Renderer/ShaderProgram',
        './getClippingFunction',
        './SceneMode'
    ], function(
        defined,
        destroyObject,
        TerrainQuantization,
        ShaderProgram,
        getClippingFunction,
        SceneMode) {
    'use strict';

    function GlobeSurfaceShader(numberOfDayTextures, flags, material, shaderProgram, clippingShaderState) {
        this.numberOfDayTextures = numberOfDayTextures;
        this.flags = flags;
        this.material = material;
        this.shaderProgram = shaderProgram;
        this.clippingShaderState = clippingShaderState;
    }

    /**
     * Manages the shaders used to shade the surface of a {@link Globe}.
     *
     * @alias GlobeSurfaceShaderSet
     * @private
     */
    function GlobeSurfaceShaderSet() {
        this.baseVertexShaderSource = undefined;
        this.baseFragmentShaderSource = undefined;

        this._shadersByTexturesFlags = [];

        this.material = undefined;
    }

    function getPositionMode(sceneMode) {
        var getPosition3DMode = 'vec4 getPosition(vec3 position, float height, vec2 textureCoordinates) { return getPosition3DMode(position, height, textureCoordinates); }';
        var getPositionColumbusViewAnd2DMode = 'vec4 getPosition(vec3 position, float height, vec2 textureCoordinates) { return getPositionColumbusViewMode(position, height, textureCoordinates); }';
        var getPositionMorphingMode = 'vec4 getPosition(vec3 position, float height, vec2 textureCoordinates) { return getPositionMorphingMode(position, height, textureCoordinates); }';

        var positionMode;

        switch (sceneMode) {
        case SceneMode.SCENE3D:
            positionMode = getPosition3DMode;
            break;
        case SceneMode.SCENE2D:
        case SceneMode.COLUMBUS_VIEW:
            positionMode = getPositionColumbusViewAnd2DMode;
            break;
        case SceneMode.MORPHING:
            positionMode = getPositionMorphingMode;
            break;
        }

        return positionMode;
    }

    function get2DYPositionFraction(useWebMercatorProjection) {
        var get2DYPositionFractionGeographicProjection = 'float get2DYPositionFraction(vec2 textureCoordinates) { return get2DGeographicYPositionFraction(textureCoordinates); }';
        var get2DYPositionFractionMercatorProjection = 'float get2DYPositionFraction(vec2 textureCoordinates) { return get2DMercatorYPositionFraction(textureCoordinates); }';
        return useWebMercatorProjection ? get2DYPositionFractionMercatorProjection : get2DYPositionFractionGeographicProjection;
    }

    GlobeSurfaceShaderSet.prototype.getShaderProgram = function(options) {
        var frameState = options.frameState;
        var surfaceTile = options.surfaceTile;
        var numberOfDayTextures = options.numberOfDayTextures;
        var applyBrightness = options.applyBrightness;
        var applyContrast = options.applyContrast;
        var applyHue = options.applyHue;
        var applySaturation = options.applySaturation;
        var applyGamma = options.applyGamma;
        var applyAlpha = options.applyAlpha;
        var applySplit = options.applySplit;
        var showReflectiveOcean = options.showReflectiveOcean;
        var showOceanWaves = options.showOceanWaves;
        var enableLighting = options.enableLighting;
        var showGroundAtmosphere = options.showGroundAtmosphere;
        var perFragmentGroundAtmosphere = options.perFragmentGroundAtmosphere;
        var hasVertexNormals = options.hasVertexNormals;
        var useWebMercatorProjection = options.useWebMercatorProjection;
        var enableFog = options.enableFog;
        var enableClippingPlanes = options.enableClippingPlanes;
        var clippingPlanes = options.clippingPlanes;
        var clippedByBoundaries = options.clippedByBoundaries;
        var hasImageryLayerCutout = options.hasImageryLayerCutout;
        var colorCorrect = options.colorCorrect;
        var highlightFillTile = options.highlightFillTile;
        var colorToAlpha = options.colorToAlpha;

        var quantization = 0;
        var quantizationDefine = '';

        var mesh = surfaceTile.renderedMesh;
        var terrainEncoding = mesh.encoding;
        var quantizationMode = terrainEncoding.quantization;
        if (quantizationMode === TerrainQuantization.BITS12) {
            quantization = 1;
            quantizationDefine = 'QUANTIZATION_BITS12';
        }

        var vertexLogDepth = 0;
        var vertexLogDepthDefine = '';
        if (!defined(surfaceTile.vertexArray) || !defined(surfaceTile.terrainData) || surfaceTile.terrainData._createdByUpsampling) {
            vertexLogDepth = 1;
            vertexLogDepthDefine = 'DISABLE_GL_POSITION_LOG_DEPTH';
        }

        var positions2d = 0;
        var positions2dDefine = '';
        if (!frameState.mapProjection.isNormalCylindrical) {
            positions2d = 1;
            positions2dDefine = 'POSITIONS_2D';
        }

        var cartographicLimitRectangleFlag = 0;
        var cartographicLimitRectangleDefine = '';
        if (clippedByBoundaries) {
            cartographicLimitRectangleFlag = 1;
            cartographicLimitRectangleDefine = 'TILE_LIMIT_RECTANGLE';
        }

        var imageryCutoutFlag = 0;
        var imageryCutoutDefine = '';
        if (hasImageryLayerCutout) {
            imageryCutoutFlag = 1;
            imageryCutoutDefine = 'APPLY_IMAGERY_CUTOUT';
        }

        var sceneMode = frameState.mode;
        var flags = sceneMode |
                    (applyBrightness << 2) |
                    (applyContrast << 3) |
                    (applyHue << 4) |
                    (applySaturation << 5) |
                    (applyGamma << 6) |
                    (applyAlpha << 7) |
                    (showReflectiveOcean << 8) |
                    (showOceanWaves << 9) |
                    (enableLighting << 10) |
                    (showGroundAtmosphere << 11) |
                    (perFragmentGroundAtmosphere << 12) |
                    (hasVertexNormals << 13) |
                    (useWebMercatorProjection << 14) |
                    (enableFog << 15) |
                    (quantization << 16) |
                    (applySplit << 17) |
                    (enableClippingPlanes << 18) |
                    (vertexLogDepth << 19) |
                    (cartographicLimitRectangleFlag << 20) |
                    (imageryCutoutFlag << 21) |
                    (colorCorrect << 22) |
                    (highlightFillTile << 23) |
<<<<<<< HEAD
                    (positions2d << 24);
=======
                    (colorToAlpha << 24);
>>>>>>> 4b92d28a

        var currentClippingShaderState = 0;
        if (defined(clippingPlanes) && clippingPlanes.length > 0) {
            currentClippingShaderState = enableClippingPlanes ? clippingPlanes.clippingPlanesState : 0;
        }
        var surfaceShader = surfaceTile.surfaceShader;
        if (defined(surfaceShader) &&
            surfaceShader.numberOfDayTextures === numberOfDayTextures &&
            surfaceShader.flags === flags &&
            surfaceShader.material === this.material &&
            surfaceShader.clippingShaderState === currentClippingShaderState) {

            return surfaceShader.shaderProgram;
        }

        // New tile, or tile changed number of textures, flags, or clipping planes
        var shadersByFlags = this._shadersByTexturesFlags[numberOfDayTextures];
        if (!defined(shadersByFlags)) {
            shadersByFlags = this._shadersByTexturesFlags[numberOfDayTextures] = [];
        }

        surfaceShader = shadersByFlags[flags];
        if (!defined(surfaceShader) || surfaceShader.material !== this.material || surfaceShader.clippingShaderState !== currentClippingShaderState) {
            // Cache miss - we've never seen this combination of numberOfDayTextures and flags before.
            var vs = this.baseVertexShaderSource.clone();
            var fs = this.baseFragmentShaderSource.clone();

            if (currentClippingShaderState !== 0) {
                fs.sources.unshift(getClippingFunction(clippingPlanes, frameState.context)); // Need to go before GlobeFS
            }

            vs.defines.push(quantizationDefine, vertexLogDepthDefine, positions2dDefine);
            fs.defines.push('TEXTURE_UNITS ' + numberOfDayTextures, cartographicLimitRectangleDefine, imageryCutoutDefine);

            if (applyBrightness) {
                fs.defines.push('APPLY_BRIGHTNESS');
            }
            if (applyContrast) {
                fs.defines.push('APPLY_CONTRAST');
            }
            if (applyHue) {
                fs.defines.push('APPLY_HUE');
            }
            if (applySaturation) {
                fs.defines.push('APPLY_SATURATION');
            }
            if (applyGamma) {
                fs.defines.push('APPLY_GAMMA');
            }
            if (applyAlpha) {
                fs.defines.push('APPLY_ALPHA');
            }
            if (showReflectiveOcean) {
                fs.defines.push('SHOW_REFLECTIVE_OCEAN');
                vs.defines.push('SHOW_REFLECTIVE_OCEAN');
            }
            if (showOceanWaves) {
                fs.defines.push('SHOW_OCEAN_WAVES');
            }
            if (colorToAlpha) {
                fs.defines.push('APPLY_COLOR_TO_ALPHA');
            }

            if (enableLighting) {
                if (hasVertexNormals) {
                    vs.defines.push('ENABLE_VERTEX_LIGHTING');
                    fs.defines.push('ENABLE_VERTEX_LIGHTING');
                } else {
                    vs.defines.push('ENABLE_DAYNIGHT_SHADING');
                    fs.defines.push('ENABLE_DAYNIGHT_SHADING');
                }
            }

            if (showGroundAtmosphere) {
                vs.defines.push('GROUND_ATMOSPHERE');
                fs.defines.push('GROUND_ATMOSPHERE');
                if (perFragmentGroundAtmosphere) {
                    fs.defines.push('PER_FRAGMENT_GROUND_ATMOSPHERE');
                }
            }

            vs.defines.push('INCLUDE_WEB_MERCATOR_Y');
            fs.defines.push('INCLUDE_WEB_MERCATOR_Y');

            if (enableFog) {
                vs.defines.push('FOG');
                fs.defines.push('FOG');
            }

            if (applySplit) {
                fs.defines.push('APPLY_SPLIT');
            }

            if (enableClippingPlanes) {
                fs.defines.push('ENABLE_CLIPPING_PLANES');
            }

            if (colorCorrect) {
                fs.defines.push('COLOR_CORRECT');
            }

            if (highlightFillTile) {
                fs.defines.push('HIGHLIGHT_FILL_TILE');
            }

            var computeDayColor = '\
    vec4 computeDayColor(vec4 initialColor, vec3 textureCoordinates)\n\
    {\n\
        vec4 color = initialColor;\n';

        if (hasImageryLayerCutout) {
            computeDayColor += '\
        vec4 cutoutAndColorResult;\n\
        bool texelUnclipped;\n';
        }

            for (var i = 0; i < numberOfDayTextures; ++i) {
                if (hasImageryLayerCutout) {
                    computeDayColor += '\
        cutoutAndColorResult = u_dayTextureCutoutRectangles[' + i + '];\n\
        texelUnclipped = v_textureCoordinates.x < cutoutAndColorResult.x || cutoutAndColorResult.z < v_textureCoordinates.x || v_textureCoordinates.y < cutoutAndColorResult.y || cutoutAndColorResult.w < v_textureCoordinates.y;\n\
        cutoutAndColorResult = sampleAndBlend(\n';
                } else {
                    computeDayColor += '\
        color = sampleAndBlend(\n';
                }
        computeDayColor += '\
            color,\n\
            u_dayTextures[' + i + '],\n\
            u_dayTextureUseWebMercatorT[' + i + '] ? textureCoordinates.xz : textureCoordinates.xy,\n\
            u_dayTextureTexCoordsRectangle[' + i + '],\n\
            u_dayTextureTranslationAndScale[' + i + '],\n\
            ' + (applyAlpha ? 'u_dayTextureAlpha[' + i + ']' : '1.0') + ',\n\
            ' + (applyBrightness ? 'u_dayTextureBrightness[' + i + ']' : '0.0') + ',\n\
            ' + (applyContrast ? 'u_dayTextureContrast[' + i + ']' : '0.0') + ',\n\
            ' + (applyHue ? 'u_dayTextureHue[' + i + ']' : '0.0') + ',\n\
            ' + (applySaturation ? 'u_dayTextureSaturation[' + i + ']' : '0.0') + ',\n\
            ' + (applyGamma ? 'u_dayTextureOneOverGamma[' + i + ']' : '0.0') + ',\n\
            ' + (applySplit ? 'u_dayTextureSplit[' + i + ']' : '0.0') + ',\n\
            ' + (colorToAlpha ? 'u_colorsToAlpha[' + i + ']' : 'vec4(0.0)') + '\n\
        );\n';
                if (hasImageryLayerCutout) {
                    computeDayColor += '\
        color = czm_branchFreeTernary(texelUnclipped, cutoutAndColorResult, color);\n';
                }
            }

            computeDayColor += '\
        return color;\n\
    }';

            fs.sources.push(computeDayColor);

            vs.sources.push(getPositionMode(sceneMode));
            vs.sources.push(get2DYPositionFraction(useWebMercatorProjection));

            var shader = ShaderProgram.fromCache({
                context : frameState.context,
                vertexShaderSource : vs,
                fragmentShaderSource : fs,
                attributeLocations : terrainEncoding.getAttributeLocations()
            });

            surfaceShader = shadersByFlags[flags] = new GlobeSurfaceShader(numberOfDayTextures, flags, this.material, shader, currentClippingShaderState);
        }

        surfaceTile.surfaceShader = surfaceShader;
        return surfaceShader.shaderProgram;
    };

    GlobeSurfaceShaderSet.prototype.destroy = function() {
        var flags;
        var shader;

        var shadersByTexturesFlags = this._shadersByTexturesFlags;
        for (var textureCount in shadersByTexturesFlags) {
            if (shadersByTexturesFlags.hasOwnProperty(textureCount)) {
                var shadersByFlags = shadersByTexturesFlags[textureCount];
                if (!defined(shadersByFlags)) {
                    continue;
                }

                for (flags in shadersByFlags) {
                    if (shadersByFlags.hasOwnProperty(flags)) {
                        shader = shadersByFlags[flags];
                        if (defined(shader)) {
                            shader.shaderProgram.destroy();
                        }
                    }
                }
            }
        }

        return destroyObject(this);
    };

    return GlobeSurfaceShaderSet;
});<|MERGE_RESOLUTION|>--- conflicted
+++ resolved
@@ -156,11 +156,8 @@
                     (imageryCutoutFlag << 21) |
                     (colorCorrect << 22) |
                     (highlightFillTile << 23) |
-<<<<<<< HEAD
-                    (positions2d << 24);
-=======
-                    (colorToAlpha << 24);
->>>>>>> 4b92d28a
+                    (colorToAlpha << 24) |
+                    (positions2d << 25);
 
         var currentClippingShaderState = 0;
         if (defined(clippingPlanes) && clippingPlanes.length > 0) {
