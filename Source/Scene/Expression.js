--- conflicted
+++ resolved
@@ -970,25 +970,20 @@
         return isFinite(this._left.evaluate(frameState, feature));
     };
 
-<<<<<<< HEAD
-    Node.prototype._evaluateIsClass = function(feature) {
-        return feature.isExactClass(this._left.evaluate(feature));
-    };
-
-    Node.prototype._evaluateIsDerived = function(feature) {
-        return feature.isClass(this._left.evaluate(feature));
-    };
-
-    Node.prototype._evaluateGetClassName = function(feature) {
-        return feature.getClassName(this._left.evaluate(feature));
-    };
-
-    Node.prototype._evaluateAbsoluteValue = function(feature) {
-        return Math.abs(this._left.evaluate(feature));
-=======
+    Node.prototype._evaluateIsClass = function(frameState, feature) {
+        return feature.isExactClass(this._left.evaluate(frameState, feature));
+    };
+
+    Node.prototype._evaluateIsDerived = function(frameState, feature) {
+        return feature.isClass(this._left.evaluate(frameState, feature));
+    };
+
+    Node.prototype._evaluateGetClassName = function(frameState, feature) {
+        return feature.getClassName(this._left.evaluate(frameState, feature));
+    };
+
     Node.prototype._evaluateAbsoluteValue = function(frameState, feature) {
         return Math.abs(this._left.evaluate(frameState, feature));
->>>>>>> 22eebfea
     };
 
     Node.prototype._evaluateCosine = function(frameState, feature) {
