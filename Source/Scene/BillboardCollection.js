/*global define*/
define([
        '../Core/AttributeCompression',
        '../Core/BoundingSphere',
        '../Core/Cartesian2',
        '../Core/Cartesian3',
        '../Core/Color',
        '../Core/ComponentDatatype',
        '../Core/defaultValue',
        '../Core/defined',
        '../Core/defineProperties',
        '../Core/destroyObject',
        '../Core/DeveloperError',
        '../Core/EncodedCartesian3',
        '../Core/IndexDatatype',
        '../Core/Math',
        '../Core/Matrix4',
        '../Core/WebGLConstants',
        '../Renderer/Buffer',
        '../Renderer/BufferUsage',
        '../Renderer/DrawCommand',
        '../Renderer/Pass',
        '../Renderer/RenderState',
        '../Renderer/ShaderProgram',
        '../Renderer/ShaderSource',
        '../Renderer/VertexArrayFacade',
        '../Shaders/BillboardCollectionFS',
        '../Shaders/BillboardCollectionVS',
        './Billboard',
        './BlendingState',
        './BlendOption',
        './HeightReference',
        './HorizontalOrigin',
        './SceneMode',
        './TextureAtlas',
        './VerticalOrigin'
    ], function(
        AttributeCompression,
        BoundingSphere,
        Cartesian2,
        Cartesian3,
        Color,
        ComponentDatatype,
        defaultValue,
        defined,
        defineProperties,
        destroyObject,
        DeveloperError,
        EncodedCartesian3,
        IndexDatatype,
        CesiumMath,
        Matrix4,
        WebGLConstants,
        Buffer,
        BufferUsage,
        DrawCommand,
        Pass,
        RenderState,
        ShaderProgram,
        ShaderSource,
        VertexArrayFacade,
        BillboardCollectionFS,
        BillboardCollectionVS,
        Billboard,
        BlendingState,
        BlendOption,
        HeightReference,
        HorizontalOrigin,
        SceneMode,
        TextureAtlas,
        VerticalOrigin) {
    'use strict';

    var SHOW_INDEX = Billboard.SHOW_INDEX;
    var POSITION_INDEX = Billboard.POSITION_INDEX;
    var PIXEL_OFFSET_INDEX = Billboard.PIXEL_OFFSET_INDEX;
    var EYE_OFFSET_INDEX = Billboard.EYE_OFFSET_INDEX;
    var HORIZONTAL_ORIGIN_INDEX = Billboard.HORIZONTAL_ORIGIN_INDEX;
    var VERTICAL_ORIGIN_INDEX = Billboard.VERTICAL_ORIGIN_INDEX;
    var SCALE_INDEX = Billboard.SCALE_INDEX;
    var IMAGE_INDEX_INDEX = Billboard.IMAGE_INDEX_INDEX;
    var COLOR_INDEX = Billboard.COLOR_INDEX;
    var ROTATION_INDEX = Billboard.ROTATION_INDEX;
    var ALIGNED_AXIS_INDEX = Billboard.ALIGNED_AXIS_INDEX;
    var SCALE_BY_DISTANCE_INDEX = Billboard.SCALE_BY_DISTANCE_INDEX;
    var TRANSLUCENCY_BY_DISTANCE_INDEX = Billboard.TRANSLUCENCY_BY_DISTANCE_INDEX;
    var PIXEL_OFFSET_SCALE_BY_DISTANCE_INDEX = Billboard.PIXEL_OFFSET_SCALE_BY_DISTANCE_INDEX;
    var DISTANCE_DISPLAY_CONDITION_INDEX = Billboard.DISTANCE_DISPLAY_CONDITION_INDEX;
    var DISABLE_DEPTH_DISTANCE = Billboard.DISABLE_DEPTH_DISTANCE;
    var NUMBER_OF_PROPERTIES = Billboard.NUMBER_OF_PROPERTIES;

    var attributeLocations;

    var attributeLocationsBatched = {
        positionHighAndScale : 0,
        positionLowAndRotation : 1,
        compressedAttribute0 : 2,        // pixel offset, translate, horizontal origin, vertical origin, show, direction, texture coordinates
        compressedAttribute1 : 3,        // aligned axis, translucency by distance, image width
        compressedAttribute2 : 4,        // image height, color, pick color, size in meters, valid aligned axis, 13 bits free
        eyeOffset : 5,                   // 4 bytes free
        scaleByDistance : 6,
        pixelOffsetScaleByDistance : 7,
        distanceDisplayConditionAndDisableDepth : 8,
        a_batchId : 9
    };

    var attributeLocationsInstanced = {
        direction : 0,
        positionHighAndScale : 1,
        positionLowAndRotation : 2,     // texture offset in w
        compressedAttribute0 : 3,
        compressedAttribute1 : 4,
        compressedAttribute2 : 5,
        eyeOffset : 6,                  // texture range in w
        scaleByDistance : 7,
        pixelOffsetScaleByDistance : 8,
        distanceDisplayConditionAndDisableDepth : 9,
        a_batchId : 10
    };

    /**
     * A renderable collection of billboards.  Billboards are viewport-aligned
     * images positioned in the 3D scene.
     * <br /><br />
     * <div align='center'>
     * <img src='images/Billboard.png' width='400' height='300' /><br />
     * Example billboards
     * </div>
     * <br /><br />
     * Billboards are added and removed from the collection using {@link BillboardCollection#add}
     * and {@link BillboardCollection#remove}.  Billboards in a collection automatically share textures
     * for images with the same identifier.
     *
     * @alias BillboardCollection
     * @constructor
     *
     * @param {Object} [options] Object with the following properties:
     * @param {Matrix4} [options.modelMatrix=Matrix4.IDENTITY] The 4x4 transformation matrix that transforms each billboard from model to world coordinates.
     * @param {Boolean} [options.debugShowBoundingVolume=false] For debugging only. Determines if this primitive's commands' bounding spheres are shown.
     * @param {Scene} [options.scene] Must be passed in for billboards that use the height reference property or will be depth tested against the globe.
     * @param {BlendOption} [options.blendOption=BlendOption.OPAQUE_AND_TRANSLUCENT] The billboard blending option. The default
     * is used for rendering both opaque and translucent billboards. However, if either all of the billboards are completely opaque or all are completely translucent,
     * setting the technique to BillboardRenderTechnique.OPAQUE or BillboardRenderTechnique.TRANSLUCENT can improve performance by up to 2x.
     *
     * @performance For best performance, prefer a few collections, each with many billboards, to
     * many collections with only a few billboards each.  Organize collections so that billboards
     * with the same update frequency are in the same collection, i.e., billboards that do not
     * change should be in one collection; billboards that change every frame should be in another
     * collection; and so on.
     *
     * @see BillboardCollection#add
     * @see BillboardCollection#remove
     * @see Billboard
     * @see LabelCollection
     *
     * @demo {@link http://cesiumjs.org/Cesium/Apps/Sandcastle/index.html?src=Billboards.html|Cesium Sandcastle Billboard Demo}
     *
     * @example
     * // Create a billboard collection with two billboards
     * var billboards = scene.primitives.add(new Cesium.BillboardCollection());
     * billboards.add({
     *   position : new Cesium.Cartesian3(1.0, 2.0, 3.0),
     *   image : 'url/to/image'
     * });
     * billboards.add({
     *   position : new Cesium.Cartesian3(4.0, 5.0, 6.0),
     *   image : 'url/to/another/image'
     * });
     */
    function BillboardCollection(options) {
        options = defaultValue(options, defaultValue.EMPTY_OBJECT);

        this._scene = options.scene;
        this._batchTable = options.batchTable;

        this._textureAtlas = undefined;
        this._textureAtlasGUID = undefined;
        this._destroyTextureAtlas = true;
        this._sp = undefined;
        this._spTranslucent = undefined;
        this._spPick = undefined;
        this._rsOpaque = undefined;
        this._rsTranslucent = undefined;
        this._vaf = undefined;

        this._billboards = [];
        this._billboardsToUpdate = [];
        this._billboardsToUpdateIndex = 0;
        this._billboardsRemoved = false;
        this._createVertexArray = false;

        this._shaderRotation = false;
        this._compiledShaderRotation = false;
        this._compiledShaderRotationPick = false;

        this._shaderAlignedAxis = false;
        this._compiledShaderAlignedAxis = false;
        this._compiledShaderAlignedAxisPick = false;

        this._shaderScaleByDistance = false;
        this._compiledShaderScaleByDistance = false;
        this._compiledShaderScaleByDistancePick = false;

        this._shaderTranslucencyByDistance = false;
        this._compiledShaderTranslucencyByDistance = false;
        this._compiledShaderTranslucencyByDistancePick = false;

        this._shaderPixelOffsetScaleByDistance = false;
        this._compiledShaderPixelOffsetScaleByDistance = false;
        this._compiledShaderPixelOffsetScaleByDistancePick = false;

        this._shaderDistanceDisplayCondition = false;
        this._compiledShaderDistanceDisplayCondition = false;
        this._compiledShaderDistanceDisplayConditionPick = false;

        this._shaderDisableDepthDistance = false;
        this._compiledShaderDisableDepthDistance = false;
        this._compiledShaderDisableDepthDistancePick = false;

        this._propertiesChanged = new Uint32Array(NUMBER_OF_PROPERTIES);

        this._maxSize = 0.0;
        this._maxEyeOffset = 0.0;
        this._maxScale = 1.0;
        this._maxPixelOffset = 0.0;
        this._allHorizontalCenter = true;
        this._allVerticalCenter = true;
        this._allSizedInMeters = true;

        this._baseVolume = new BoundingSphere();
        this._baseVolumeWC = new BoundingSphere();
        this._baseVolume2D = new BoundingSphere();
        this._boundingVolume = new BoundingSphere();
        this._boundingVolumeDirty = false;

        this._colorCommands = [];
        this._pickCommands = [];

        /**
         * The 4x4 transformation matrix that transforms each billboard in this collection from model to world coordinates.
         * When this is the identity matrix, the billboards are drawn in world coordinates, i.e., Earth's WGS84 coordinates.
         * Local reference frames can be used by providing a different transformation matrix, like that returned
         * by {@link Transforms.eastNorthUpToFixedFrame}.
         *
         * @type {Matrix4}
         * @default {@link Matrix4.IDENTITY}
         *
         *
         * @example
         * var center = Cesium.Cartesian3.fromDegrees(-75.59777, 40.03883);
         * billboards.modelMatrix = Cesium.Transforms.eastNorthUpToFixedFrame(center);
         * billboards.add({
         *   image : 'url/to/image',
         *   position : new Cesium.Cartesian3(0.0, 0.0, 0.0) // center
         * });
         * billboards.add({
         *   image : 'url/to/image',
         *   position : new Cesium.Cartesian3(1000000.0, 0.0, 0.0) // east
         * });
         * billboards.add({
         *   image : 'url/to/image',
         *   position : new Cesium.Cartesian3(0.0, 1000000.0, 0.0) // north
         * });
         * billboards.add({
         *   image : 'url/to/image',
         *   position : new Cesium.Cartesian3(0.0, 0.0, 1000000.0) // up
         * });
         *
         * @see Transforms.eastNorthUpToFixedFrame
         */
        this.modelMatrix = Matrix4.clone(defaultValue(options.modelMatrix, Matrix4.IDENTITY));
        this._modelMatrix = Matrix4.clone(Matrix4.IDENTITY);

        /**
         * This property is for debugging only; it is not for production use nor is it optimized.
         * <p>
         * Draws the bounding sphere for each draw command in the primitive.
         * </p>
         *
         * @type {Boolean}
         *
         * @default false
         */
        this.debugShowBoundingVolume = defaultValue(options.debugShowBoundingVolume, false);

        /**
         * The billboard blending option. The default is used for rendering both opaque and translucent billboards.
         * However, if either all of the billboards are completely opaque or all are completely translucent,
         * setting the technique to BillboardRenderTechnique.OPAQUE or BillboardRenderTechnique.TRANSLUCENT can improve
         * performance by up to 2x.
         * @type {BlendOption}
         * @default BlendOption.OPAQUE_AND_TRANSLUCENT
         */
        this.blendOption = defaultValue(options.blendOption, BlendOption.OPAQUE_AND_TRANSLUCENT);
        this._blendOption = undefined;

        this._mode = SceneMode.SCENE3D;

        // The buffer usage for each attribute is determined based on the usage of the attribute over time.
        this._buffersUsage = [
            BufferUsage.STATIC_DRAW, // SHOW_INDEX
            BufferUsage.STATIC_DRAW, // POSITION_INDEX
            BufferUsage.STATIC_DRAW, // PIXEL_OFFSET_INDEX
            BufferUsage.STATIC_DRAW, // EYE_OFFSET_INDEX
            BufferUsage.STATIC_DRAW, // HORIZONTAL_ORIGIN_INDEX
            BufferUsage.STATIC_DRAW, // VERTICAL_ORIGIN_INDEX
            BufferUsage.STATIC_DRAW, // SCALE_INDEX
            BufferUsage.STATIC_DRAW, // IMAGE_INDEX_INDEX
            BufferUsage.STATIC_DRAW, // COLOR_INDEX
            BufferUsage.STATIC_DRAW, // ROTATION_INDEX
            BufferUsage.STATIC_DRAW, // ALIGNED_AXIS_INDEX
            BufferUsage.STATIC_DRAW, // SCALE_BY_DISTANCE_INDEX
            BufferUsage.STATIC_DRAW, // TRANSLUCENCY_BY_DISTANCE_INDEX
            BufferUsage.STATIC_DRAW, // PIXEL_OFFSET_SCALE_BY_DISTANCE_INDEX
            BufferUsage.STATIC_DRAW  // DISTANCE_DISPLAY_CONDITION_INDEX
        ];

        var that = this;
        this._uniforms = {
            u_atlas : function() {
                return that._textureAtlas.texture;
            },
            tile_translucentCommand : function() { return false; }
        };

        var scene = this._scene;
        if (defined(scene)) {
            this._removeCallbackFunc = scene.terrainProviderChanged.addEventListener(function() {
                var billboards = this._billboards;
                var length = billboards.length;
                for (var i=0;i<length;++i) {
                    billboards[i]._updateClamping();
                }
            }, this);
        }
    }

    defineProperties(BillboardCollection.prototype, {
        /**
         * Returns the number of billboards in this collection.  This is commonly used with
         * {@link BillboardCollection#get} to iterate over all the billboards
         * in the collection.
         * @memberof BillboardCollection.prototype
         * @type {Number}
         */
        length : {
            get : function() {
                removeBillboards(this);
                return this._billboards.length;
            }
        },

        /**
         * Gets or sets the textureAtlas.
         * @memberof BillboardCollection.prototype
         * @type {TextureAtlas}
         * @private
         */
        textureAtlas : {
            get : function() {
                return this._textureAtlas;
            },
            set : function(value) {
                if (this._textureAtlas !== value) {
                    this._textureAtlas = this._destroyTextureAtlas && this._textureAtlas && this._textureAtlas.destroy();
                    this._textureAtlas = value;
                    this._createVertexArray = true; // New per-billboard texture coordinates
                }
            }
        },

        /**
         * Gets or sets a value which determines if the texture atlas is
         * destroyed when the collection is destroyed.
         *
         * If the texture atlas is used by more than one collection, set this to <code>false</code>,
         * and explicitly destroy the atlas to avoid attempting to destroy it multiple times.
         *
         * @memberof BillboardCollection.prototype
         * @type {Boolean}
         * @private
         *
         * @example
         * // Set destroyTextureAtlas
         * // Destroy a billboard collection but not its texture atlas.
         *
         * var atlas = new TextureAtlas({
         *   scene : scene,
         *   images : images
         * });
         * billboards.textureAtlas = atlas;
         * billboards.destroyTextureAtlas = false;
         * billboards = billboards.destroy();
         * console.log(atlas.isDestroyed()); // False
         */
        destroyTextureAtlas : {
            get : function() {
                return this._destroyTextureAtlas;
            },
            set : function(value) {
                this._destroyTextureAtlas = value;
            }
        }
    });

    function destroyBillboards(billboards) {
        var length = billboards.length;
        for (var i = 0; i < length; ++i) {
            if (billboards[i]) {
                billboards[i]._destroy();
            }
        }
    }

    /**
     * Creates and adds a billboard with the specified initial properties to the collection.
     * The added billboard is returned so it can be modified or removed from the collection later.
     *
     * @param {Object}[billboard] A template describing the billboard's properties as shown in Example 1.
     * @returns {Billboard} The billboard that was added to the collection.
     *
     * @performance Calling <code>add</code> is expected constant time.  However, the collection's vertex buffer
     * is rewritten - an <code>O(n)</code> operation that also incurs CPU to GPU overhead.  For
     * best performance, add as many billboards as possible before calling <code>update</code>.
     *
     * @exception {DeveloperError} This object was destroyed, i.e., destroy() was called.
     *
     *
     * @example
     * // Example 1:  Add a billboard, specifying all the default values.
     * var b = billboards.add({
     *   show : true,
     *   position : Cesium.Cartesian3.ZERO,
     *   pixelOffset : Cesium.Cartesian2.ZERO,
     *   eyeOffset : Cesium.Cartesian3.ZERO,
     *   heightReference : Cesium.HeightReference.NONE,
     *   horizontalOrigin : Cesium.HorizontalOrigin.CENTER,
     *   verticalOrigin : Cesium.VerticalOrigin.CENTER,
     *   scale : 1.0,
     *   image : 'url/to/image',
     *   imageSubRegion : undefined,
     *   color : Cesium.Color.WHITE,
     *   id : undefined,
     *   rotation : 0.0,
     *   alignedAxis : Cesium.Cartesian3.ZERO,
     *   width : undefined,
     *   height : undefined,
     *   scaleByDistance : undefined,
     *   translucencyByDistance : undefined,
     *   pixelOffsetScaleByDistance : undefined,
     *   sizeInMeters : false,
     *   distanceDisplayCondition : undefined
     * });
     *
     * @example
     * // Example 2:  Specify only the billboard's cartographic position.
     * var b = billboards.add({
     *   position : Cesium.Cartesian3.fromDegrees(longitude, latitude, height)
     * });
     *
     * @see BillboardCollection#remove
     * @see BillboardCollection#removeAll
     */
    BillboardCollection.prototype.add = function(billboard) {
        var b = new Billboard(billboard, this);
        b._index = this._billboards.length;

        this._billboards.push(b);
        this._createVertexArray = true;

        return b;
    };

    /**
     * Removes a billboard from the collection.
     *
     * @param {Billboard} billboard The billboard to remove.
     * @returns {Boolean} <code>true</code> if the billboard was removed; <code>false</code> if the billboard was not found in the collection.
     *
     * @performance Calling <code>remove</code> is expected constant time.  However, the collection's vertex buffer
     * is rewritten - an <code>O(n)</code> operation that also incurs CPU to GPU overhead.  For
     * best performance, remove as many billboards as possible before calling <code>update</code>.
     * If you intend to temporarily hide a billboard, it is usually more efficient to call
     * {@link Billboard#show} instead of removing and re-adding the billboard.
     *
     * @exception {DeveloperError} This object was destroyed, i.e., destroy() was called.
     *
     *
     * @example
     * var b = billboards.add(...);
     * billboards.remove(b);  // Returns true
     *
     * @see BillboardCollection#add
     * @see BillboardCollection#removeAll
     * @see Billboard#show
     */
    BillboardCollection.prototype.remove = function(billboard) {
        if (this.contains(billboard)) {
            this._billboards[billboard._index] = null; // Removed later
            this._billboardsRemoved = true;
            this._createVertexArray = true;
            billboard._destroy();
            return true;
        }

        return false;
    };

    /**
     * Removes all billboards from the collection.
     *
     * @performance <code>O(n)</code>.  It is more efficient to remove all the billboards
     * from a collection and then add new ones than to create a new collection entirely.
     *
     * @exception {DeveloperError} This object was destroyed, i.e., destroy() was called.
     *
     *
     * @example
     * billboards.add(...);
     * billboards.add(...);
     * billboards.removeAll();
     *
     * @see BillboardCollection#add
     * @see BillboardCollection#remove
     */
    BillboardCollection.prototype.removeAll = function() {
        destroyBillboards(this._billboards);
        this._billboards = [];
        this._billboardsToUpdate = [];
        this._billboardsToUpdateIndex = 0;
        this._billboardsRemoved = false;

        this._createVertexArray = true;
    };

    function removeBillboards(billboardCollection) {
        if (billboardCollection._billboardsRemoved) {
            billboardCollection._billboardsRemoved = false;

            var newBillboards = [];
            var billboards = billboardCollection._billboards;
            var length = billboards.length;
            for (var i = 0, j = 0; i < length; ++i) {
                var billboard = billboards[i];
                if (billboard) {
                    billboard._index = j++;
                    newBillboards.push(billboard);
                }
            }

            billboardCollection._billboards = newBillboards;
        }
    }

    BillboardCollection.prototype._updateBillboard = function(billboard, propertyChanged) {
        if (!billboard._dirty) {
            this._billboardsToUpdate[this._billboardsToUpdateIndex++] = billboard;
        }

        ++this._propertiesChanged[propertyChanged];
    };

    /**
     * Check whether this collection contains a given billboard.
     *
     * @param {Billboard} [billboard] The billboard to check for.
     * @returns {Boolean} true if this collection contains the billboard, false otherwise.
     *
     * @see BillboardCollection#get
     */
    BillboardCollection.prototype.contains = function(billboard) {
        return defined(billboard) && billboard._billboardCollection === this;
    };

    /**
     * Returns the billboard in the collection at the specified index.  Indices are zero-based
     * and increase as billboards are added.  Removing a billboard shifts all billboards after
     * it to the left, changing their indices.  This function is commonly used with
     * {@link BillboardCollection#length} to iterate over all the billboards
     * in the collection.
     *
     * @param {Number} index The zero-based index of the billboard.
     * @returns {Billboard} The billboard at the specified index.
     *
     * @performance Expected constant time.  If billboards were removed from the collection and
     * {@link BillboardCollection#update} was not called, an implicit <code>O(n)</code>
     * operation is performed.
     *
     * @exception {DeveloperError} This object was destroyed, i.e., destroy() was called.
     *
     *
     * @example
     * // Toggle the show property of every billboard in the collection
     * var len = billboards.length;
     * for (var i = 0; i < len; ++i) {
     *   var b = billboards.get(i);
     *   b.show = !b.show;
     * }
     *
     * @see BillboardCollection#length
     */
    BillboardCollection.prototype.get = function(index) {
        //>>includeStart('debug', pragmas.debug);
        if (!defined(index)) {
            throw new DeveloperError('index is required.');
        }
        //>>includeEnd('debug');

        removeBillboards(this);
        return this._billboards[index];
    };

    var getIndexBuffer;

    function getIndexBufferBatched(context) {
        var sixteenK = 16 * 1024;

        var indexBuffer = context.cache.billboardCollection_indexBufferBatched;
        if (defined(indexBuffer)) {
            return indexBuffer;
        }

        // Subtract 6 because the last index is reserverd for primitive restart.
        // https://www.khronos.org/registry/webgl/specs/latest/2.0/#5.18
        var length = sixteenK * 6 - 6;
        var indices = new Uint16Array(length);
        for (var i = 0, j = 0; i < length; i += 6, j += 4) {
            indices[i] = j;
            indices[i + 1] = j + 1;
            indices[i + 2] = j + 2;

            indices[i + 3] = j + 0;
            indices[i + 4] = j + 2;
            indices[i + 5] = j + 3;
        }

        // PERFORMANCE_IDEA:  Should we reference count billboard collections, and eventually delete this?
        // Is this too much memory to allocate up front?  Should we dynamically grow it?
        indexBuffer = Buffer.createIndexBuffer({
            context : context,
            typedArray : indices,
            usage : BufferUsage.STATIC_DRAW,
            indexDatatype : IndexDatatype.UNSIGNED_SHORT
        });
        indexBuffer.vertexArrayDestroyable = false;
        context.cache.billboardCollection_indexBufferBatched = indexBuffer;
        return indexBuffer;
    }

    function getIndexBufferInstanced(context) {
        var indexBuffer = context.cache.billboardCollection_indexBufferInstanced;
        if (defined(indexBuffer)) {
            return indexBuffer;
        }

        indexBuffer = Buffer.createIndexBuffer({
            context : context,
            typedArray : new Uint16Array([0, 1, 2, 0, 2, 3]),
            usage : BufferUsage.STATIC_DRAW,
            indexDatatype : IndexDatatype.UNSIGNED_SHORT
        });

        indexBuffer.vertexArrayDestroyable = false;
        context.cache.billboardCollection_indexBufferInstanced = indexBuffer;
        return indexBuffer;
    }

    function getVertexBufferInstanced(context) {
        var vertexBuffer = context.cache.billboardCollection_vertexBufferInstanced;
        if (defined(vertexBuffer)) {
            return vertexBuffer;
        }

        vertexBuffer = Buffer.createVertexBuffer({
            context : context,
            typedArray : new Float32Array([0.0, 0.0, 1.0, 0.0, 1.0, 1.0, 0.0, 1.0]),
            usage : BufferUsage.STATIC_DRAW
        });

        vertexBuffer.vertexArrayDestroyable = false;
        context.cache.billboardCollection_vertexBufferInstanced = vertexBuffer;
        return vertexBuffer;
    }

    BillboardCollection.prototype.computeNewBuffersUsage = function() {
        var buffersUsage = this._buffersUsage;
        var usageChanged = false;

        var properties = this._propertiesChanged;
        for ( var k = 0; k < NUMBER_OF_PROPERTIES; ++k) {
            var newUsage = (properties[k] === 0) ? BufferUsage.STATIC_DRAW : BufferUsage.STREAM_DRAW;
            usageChanged = usageChanged || (buffersUsage[k] !== newUsage);
            buffersUsage[k] = newUsage;
        }

        return usageChanged;
    };

    function createVAF(context, numberOfBillboards, buffersUsage, instanced, batchTable) {
        var attributes = [{
            index : attributeLocations.positionHighAndScale,
            componentsPerAttribute : 4,
            componentDatatype : ComponentDatatype.FLOAT,
            usage : buffersUsage[POSITION_INDEX]
        }, {
            index : attributeLocations.positionLowAndRotation,
            componentsPerAttribute : 4,
            componentDatatype : ComponentDatatype.FLOAT,
            usage : buffersUsage[POSITION_INDEX]
        }, {
            index : attributeLocations.compressedAttribute0,
            componentsPerAttribute : 4,
            componentDatatype : ComponentDatatype.FLOAT,
            usage : buffersUsage[PIXEL_OFFSET_INDEX]
        }, {
            index : attributeLocations.compressedAttribute1,
            componentsPerAttribute : 4,
            componentDatatype : ComponentDatatype.FLOAT,
            usage : buffersUsage[TRANSLUCENCY_BY_DISTANCE_INDEX]
        }, {
            index : attributeLocations.compressedAttribute2,
            componentsPerAttribute : 4,
            componentDatatype : ComponentDatatype.FLOAT,
            usage : buffersUsage[COLOR_INDEX]
        }, {
            index : attributeLocations.eyeOffset,
            componentsPerAttribute : 4,
            componentDatatype : ComponentDatatype.FLOAT,
            usage : buffersUsage[EYE_OFFSET_INDEX]
        }, {
            index : attributeLocations.scaleByDistance,
            componentsPerAttribute : 4,
            componentDatatype : ComponentDatatype.FLOAT,
            usage : buffersUsage[SCALE_BY_DISTANCE_INDEX]
        }, {
            index : attributeLocations.pixelOffsetScaleByDistance,
            componentsPerAttribute : 4,
            componentDatatype : ComponentDatatype.FLOAT,
            usage : buffersUsage[PIXEL_OFFSET_SCALE_BY_DISTANCE_INDEX]
        }, {
            index : attributeLocations.distanceDisplayConditionAndDisableDepth,
            componentsPerAttribute : 3,
            componentDatatype : ComponentDatatype.FLOAT,
            usage : buffersUsage[DISTANCE_DISPLAY_CONDITION_INDEX]
        }];

        // Instancing requires one non-instanced attribute.
        if (instanced) {
            attributes.push({
                index : attributeLocations.direction,
                componentsPerAttribute : 2,
                componentDatatype : ComponentDatatype.FLOAT,
                vertexBuffer : getVertexBufferInstanced(context)
            });
        }

        if (defined(batchTable)) {
            attributes.push({
                index : attributeLocations.a_batchId,
                componentsPerAttribute : 1,
                componentDatatyps : ComponentDatatype.FLOAT,
                bufferUsage : BufferUsage.STATIC_DRAW
            });
        }

        // When instancing is enabled, only one vertex is needed for each billboard.
        var sizeInVertices = instanced ? numberOfBillboards : 4 * numberOfBillboards;
        return new VertexArrayFacade(context, attributes, sizeInVertices, instanced);
    }

    ///////////////////////////////////////////////////////////////////////////

    // Four vertices per billboard.  Each has the same position, etc., but a different screen-space direction vector.

    // PERFORMANCE_IDEA:  Save memory if a property is the same for all billboards, use a latched attribute state,
    // instead of storing it in a vertex buffer.

    var writePositionScratch = new EncodedCartesian3();

    function writePositionScaleAndRotation(billboardCollection, context, textureAtlasCoordinates, vafWriters, billboard) {
        var i;
        var positionHighWriter = vafWriters[attributeLocations.positionHighAndScale];
        var positionLowWriter = vafWriters[attributeLocations.positionLowAndRotation];
        var position = billboard._getActualPosition();

        if (billboardCollection._mode === SceneMode.SCENE3D) {
            BoundingSphere.expand(billboardCollection._baseVolume, position, billboardCollection._baseVolume);
            billboardCollection._boundingVolumeDirty = true;
        }

        EncodedCartesian3.fromCartesian(position, writePositionScratch);
        var scale = billboard.scale;
        var rotation = billboard.rotation;

        if (rotation !== 0.0) {
            billboardCollection._shaderRotation = true;
        }

        billboardCollection._maxScale = Math.max(billboardCollection._maxScale, scale);

        var high = writePositionScratch.high;
        var low = writePositionScratch.low;

        if (billboardCollection._instanced) {
            i = billboard._index;
            positionHighWriter(i, high.x, high.y, high.z, scale);
            positionLowWriter(i, low.x, low.y, low.z, rotation);
        } else {
            i = billboard._index * 4;
            positionHighWriter(i + 0, high.x, high.y, high.z, scale);
            positionHighWriter(i + 1, high.x, high.y, high.z, scale);
            positionHighWriter(i + 2, high.x, high.y, high.z, scale);
            positionHighWriter(i + 3, high.x, high.y, high.z, scale);

            positionLowWriter(i + 0, low.x, low.y, low.z, rotation);
            positionLowWriter(i + 1, low.x, low.y, low.z, rotation);
            positionLowWriter(i + 2, low.x, low.y, low.z, rotation);
            positionLowWriter(i + 3, low.x, low.y, low.z, rotation);
        }
    }

    var scratchCartesian2 = new Cartesian2();

    var UPPER_BOUND = 32768.0;  // 2^15

    var LEFT_SHIFT16 = 65536.0; // 2^16
    var LEFT_SHIFT8 = 256.0;    // 2^8
    var LEFT_SHIFT7 = 128.0;
    var LEFT_SHIFT5 = 32.0;
    var LEFT_SHIFT3 = 8.0;
    var LEFT_SHIFT2 = 4.0;

    var RIGHT_SHIFT8 = 1.0 / 256.0;

    var LOWER_LEFT = 0.0;
    var LOWER_RIGHT = 2.0;
    var UPPER_RIGHT = 3.0;
    var UPPER_LEFT = 1.0;

    function writeCompressedAttrib0(billboardCollection, context, textureAtlasCoordinates, vafWriters, billboard) {
        var i;
        var writer = vafWriters[attributeLocations.compressedAttribute0];
        var pixelOffset = billboard.pixelOffset;
        var pixelOffsetX = pixelOffset.x;
        var pixelOffsetY = pixelOffset.y;

        var translate = billboard._translate;
        var translateX = translate.x;
        var translateY = translate.y;

        billboardCollection._maxPixelOffset = Math.max(billboardCollection._maxPixelOffset, Math.abs(pixelOffsetX + translateX), Math.abs(-pixelOffsetY + translateY));

        var horizontalOrigin = billboard.horizontalOrigin;
        var verticalOrigin = billboard._verticalOrigin;
        var show = billboard.show && billboard.clusterShow;

        // If the color alpha is zero, do not show this billboard.  This lets us avoid providing
        // color during the pick pass and also eliminates a discard in the fragment shader.
        if (billboard.color.alpha === 0.0) {
            show = false;
        }

        // Raw billboards don't distinguish between BASELINE and BOTTOM, only LabelCollection does that.
        if (verticalOrigin === VerticalOrigin.BASELINE) {
            verticalOrigin = VerticalOrigin.BOTTOM;
        }

        billboardCollection._allHorizontalCenter = billboardCollection._allHorizontalCenter && horizontalOrigin === HorizontalOrigin.CENTER;
        billboardCollection._allVerticalCenter = billboardCollection._allVerticalCenter && verticalOrigin === VerticalOrigin.CENTER;

        var bottomLeftX = 0;
        var bottomLeftY = 0;
        var width = 0;
        var height = 0;
        var index = billboard._imageIndex;
        if (index !== -1) {
            var imageRectangle = textureAtlasCoordinates[index];

            //>>includeStart('debug', pragmas.debug);
            if (!defined(imageRectangle)) {
                throw new DeveloperError('Invalid billboard image index: ' + index);
            }
            //>>includeEnd('debug');

            bottomLeftX = imageRectangle.x;
            bottomLeftY = imageRectangle.y;
            width = imageRectangle.width;
            height = imageRectangle.height;
        }
        var topRightX = bottomLeftX + width;
        var topRightY = bottomLeftY + height;

        var compressed0 = Math.floor(CesiumMath.clamp(pixelOffsetX, -UPPER_BOUND, UPPER_BOUND) + UPPER_BOUND) * LEFT_SHIFT7;
        compressed0 += (horizontalOrigin + 1.0) * LEFT_SHIFT5;
        compressed0 += (verticalOrigin + 1.0) * LEFT_SHIFT3;
        compressed0 += (show ? 1.0 : 0.0) * LEFT_SHIFT2;

        var compressed1 = Math.floor(CesiumMath.clamp(pixelOffsetY, -UPPER_BOUND, UPPER_BOUND) + UPPER_BOUND) * LEFT_SHIFT8;
        var compressed2 = Math.floor(CesiumMath.clamp(translateX, -UPPER_BOUND, UPPER_BOUND) + UPPER_BOUND) * LEFT_SHIFT8;

        var tempTanslateY = (CesiumMath.clamp(translateY, -UPPER_BOUND, UPPER_BOUND) + UPPER_BOUND) * RIGHT_SHIFT8;
        var upperTranslateY = Math.floor(tempTanslateY);
        var lowerTranslateY = Math.floor((tempTanslateY - upperTranslateY) * LEFT_SHIFT8);

        compressed1 += upperTranslateY;
        compressed2 += lowerTranslateY;

        scratchCartesian2.x = bottomLeftX;
        scratchCartesian2.y = bottomLeftY;
        var compressedTexCoordsLL = AttributeCompression.compressTextureCoordinates(scratchCartesian2);
        scratchCartesian2.x = topRightX;
        var compressedTexCoordsLR = AttributeCompression.compressTextureCoordinates(scratchCartesian2);
        scratchCartesian2.y = topRightY;
        var compressedTexCoordsUR = AttributeCompression.compressTextureCoordinates(scratchCartesian2);
        scratchCartesian2.x = bottomLeftX;
        var compressedTexCoordsUL = AttributeCompression.compressTextureCoordinates(scratchCartesian2);

        if (billboardCollection._instanced) {
            i = billboard._index;
            writer(i, compressed0, compressed1, compressed2, compressedTexCoordsLL);
        } else {
            i = billboard._index * 4;
            writer(i + 0, compressed0 + LOWER_LEFT, compressed1, compressed2, compressedTexCoordsLL);
            writer(i + 1, compressed0 + LOWER_RIGHT, compressed1, compressed2, compressedTexCoordsLR);
            writer(i + 2, compressed0 + UPPER_RIGHT, compressed1, compressed2, compressedTexCoordsUR);
            writer(i + 3, compressed0 + UPPER_LEFT, compressed1, compressed2, compressedTexCoordsUL);
        }
    }

    function writeCompressedAttrib1(billboardCollection, context, textureAtlasCoordinates, vafWriters, billboard) {
        var i;
        var writer = vafWriters[attributeLocations.compressedAttribute1];
        var alignedAxis = billboard.alignedAxis;
        if (!Cartesian3.equals(alignedAxis, Cartesian3.ZERO)) {
            billboardCollection._shaderAlignedAxis = true;
        }

        var near = 0.0;
        var nearValue = 1.0;
        var far = 1.0;
        var farValue = 1.0;

        var translucency = billboard.translucencyByDistance;
        if (defined(translucency)) {
            near = translucency.near;
            nearValue = translucency.nearValue;
            far = translucency.far;
            farValue = translucency.farValue;

            if (nearValue !== 1.0 || farValue !== 1.0) {
                // translucency by distance calculation in shader need not be enabled
                // until a billboard with near and far !== 1.0 is found
                billboardCollection._shaderTranslucencyByDistance = true;
            }
        }

        var width = 0;
        var index = billboard._imageIndex;
        if (index !== -1) {
            var imageRectangle = textureAtlasCoordinates[index];

            //>>includeStart('debug', pragmas.debug);
            if (!defined(imageRectangle)) {
                throw new DeveloperError('Invalid billboard image index: ' + index);
            }
            //>>includeEnd('debug');

            width = imageRectangle.width;
        }

        var textureWidth = billboardCollection._textureAtlas.texture.width;
        var imageWidth = Math.round(defaultValue(billboard.width, textureWidth * width));
        billboardCollection._maxSize = Math.max(billboardCollection._maxSize, imageWidth);

        var compressed0 = CesiumMath.clamp(imageWidth, 0.0, LEFT_SHIFT16);
        var compressed1 = 0.0;

        if (Math.abs(Cartesian3.magnitudeSquared(alignedAxis) - 1.0) < CesiumMath.EPSILON6) {
            compressed1 = AttributeCompression.octEncodeFloat(alignedAxis);
        }

        nearValue = CesiumMath.clamp(nearValue, 0.0, 1.0);
        nearValue = nearValue === 1.0 ? 255.0 : (nearValue * 255.0) | 0;
        compressed0 = compressed0 * LEFT_SHIFT8 + nearValue;

        farValue = CesiumMath.clamp(farValue, 0.0, 1.0);
        farValue = farValue === 1.0 ? 255.0 : (farValue * 255.0) | 0;
        compressed1 = compressed1 * LEFT_SHIFT8 + farValue;

        if (billboardCollection._instanced) {
            i = billboard._index;
            writer(i, compressed0, compressed1, near, far);
        } else {
            i = billboard._index * 4;
            writer(i + 0, compressed0, compressed1, near, far);
            writer(i + 1, compressed0, compressed1, near, far);
            writer(i + 2, compressed0, compressed1, near, far);
            writer(i + 3, compressed0, compressed1, near, far);
        }
    }

    function writeCompressedAttrib2(billboardCollection, context, textureAtlasCoordinates, vafWriters, billboard) {
        var i;
        var writer = vafWriters[attributeLocations.compressedAttribute2];
        var color = billboard.color;
        var pickColor = !defined(billboardCollection._batchTable) ? billboard.getPickId(context).color : Color.WHITE;
        var sizeInMeters = billboard.sizeInMeters ? 1.0 : 0.0;
        var validAlignedAxis = Math.abs(Cartesian3.magnitudeSquared(billboard.alignedAxis) - 1.0) < CesiumMath.EPSILON6 ? 1.0 : 0.0;

        billboardCollection._allSizedInMeters = billboardCollection._allSizedInMeters && sizeInMeters === 1.0;

        var height = 0;
        var index = billboard._imageIndex;
        if (index !== -1) {
            var imageRectangle = textureAtlasCoordinates[index];

            //>>includeStart('debug', pragmas.debug);
            if (!defined(imageRectangle)) {
                throw new DeveloperError('Invalid billboard image index: ' + index);
            }
            //>>includeEnd('debug');

            height = imageRectangle.height;
        }

        var dimensions = billboardCollection._textureAtlas.texture.dimensions;
        var imageHeight = Math.round(defaultValue(billboard.height, dimensions.y * height));
        billboardCollection._maxSize = Math.max(billboardCollection._maxSize, imageHeight);

        var red = Color.floatToByte(color.red);
        var green = Color.floatToByte(color.green);
        var blue = Color.floatToByte(color.blue);
        var compressed0 = red * LEFT_SHIFT16 + green * LEFT_SHIFT8 + blue;

        red = Color.floatToByte(pickColor.red);
        green = Color.floatToByte(pickColor.green);
        blue = Color.floatToByte(pickColor.blue);
        var compressed1 = red * LEFT_SHIFT16 + green * LEFT_SHIFT8 + blue;

        var compressed2 = Color.floatToByte(color.alpha) * LEFT_SHIFT16 + Color.floatToByte(pickColor.alpha) * LEFT_SHIFT8;
        compressed2 += sizeInMeters * 2.0 + validAlignedAxis;

        if (billboardCollection._instanced) {
            i = billboard._index;
            writer(i, compressed0, compressed1, compressed2, imageHeight);
        } else {
            i = billboard._index * 4;
            writer(i + 0, compressed0, compressed1, compressed2, imageHeight);
            writer(i + 1, compressed0, compressed1, compressed2, imageHeight);
            writer(i + 2, compressed0, compressed1, compressed2, imageHeight);
            writer(i + 3, compressed0, compressed1, compressed2, imageHeight);
        }
    }

    function writeEyeOffset(billboardCollection, context, textureAtlasCoordinates, vafWriters, billboard) {
        var i;
        var writer = vafWriters[attributeLocations.eyeOffset];
        var eyeOffset = billboard.eyeOffset;

        // For billboards that are clamped to ground, move it slightly closer to the camera
        var eyeOffsetZ = eyeOffset.z;
        if (billboard._heightReference !== HeightReference.NONE) {
            eyeOffsetZ *= 1.005;
        }
        billboardCollection._maxEyeOffset = Math.max(billboardCollection._maxEyeOffset, Math.abs(eyeOffset.x), Math.abs(eyeOffset.y), Math.abs(eyeOffsetZ));

        if (billboardCollection._instanced) {
            var width = 0;
            var height = 0;
            var index = billboard._imageIndex;
            if (index !== -1) {
                var imageRectangle = textureAtlasCoordinates[index];

                //>>includeStart('debug', pragmas.debug);
                if (!defined(imageRectangle)) {
                    throw new DeveloperError('Invalid billboard image index: ' + index);
                }
                //>>includeEnd('debug');

                width = imageRectangle.width;
                height = imageRectangle.height;
            }

            scratchCartesian2.x = width;
            scratchCartesian2.y = height;
            var compressedTexCoordsRange = AttributeCompression.compressTextureCoordinates(scratchCartesian2);

            i = billboard._index;
            writer(i, eyeOffset.x, eyeOffset.y, eyeOffsetZ, compressedTexCoordsRange);
        } else {
            i = billboard._index * 4;
            writer(i + 0, eyeOffset.x, eyeOffset.y, eyeOffsetZ, 0.0);
            writer(i + 1, eyeOffset.x, eyeOffset.y, eyeOffsetZ, 0.0);
            writer(i + 2, eyeOffset.x, eyeOffset.y, eyeOffsetZ, 0.0);
            writer(i + 3, eyeOffset.x, eyeOffset.y, eyeOffsetZ, 0.0);
        }
    }

    function writeScaleByDistance(billboardCollection, context, textureAtlasCoordinates, vafWriters, billboard) {
        var i;
        var writer = vafWriters[attributeLocations.scaleByDistance];
        var near = 0.0;
        var nearValue = 1.0;
        var far = 1.0;
        var farValue = 1.0;

        var scale = billboard.scaleByDistance;
        if (defined(scale)) {
            near = scale.near;
            nearValue = scale.nearValue;
            far = scale.far;
            farValue = scale.farValue;

            if (nearValue !== 1.0 || farValue !== 1.0) {
                // scale by distance calculation in shader need not be enabled
                // until a billboard with near and far !== 1.0 is found
                billboardCollection._shaderScaleByDistance = true;
            }
        }

        if (billboardCollection._instanced) {
            i = billboard._index;
            writer(i, near, nearValue, far, farValue);
        } else {
            i = billboard._index * 4;
            writer(i + 0, near, nearValue, far, farValue);
            writer(i + 1, near, nearValue, far, farValue);
            writer(i + 2, near, nearValue, far, farValue);
            writer(i + 3, near, nearValue, far, farValue);
        }
    }

    function writePixelOffsetScaleByDistance(billboardCollection, context, textureAtlasCoordinates, vafWriters, billboard) {
        var i;
        var writer = vafWriters[attributeLocations.pixelOffsetScaleByDistance];
        var near = 0.0;
        var nearValue = 1.0;
        var far = 1.0;
        var farValue = 1.0;

        var pixelOffsetScale = billboard.pixelOffsetScaleByDistance;
        if (defined(pixelOffsetScale)) {
            near = pixelOffsetScale.near;
            nearValue = pixelOffsetScale.nearValue;
            far = pixelOffsetScale.far;
            farValue = pixelOffsetScale.farValue;

            if (nearValue !== 1.0 || farValue !== 1.0) {
                // pixelOffsetScale by distance calculation in shader need not be enabled
                // until a billboard with near and far !== 1.0 is found
                billboardCollection._shaderPixelOffsetScaleByDistance = true;
            }
        }

        if (billboardCollection._instanced) {
            i = billboard._index;
            writer(i, near, nearValue, far, farValue);
        } else {
            i = billboard._index * 4;
            writer(i + 0, near, nearValue, far, farValue);
            writer(i + 1, near, nearValue, far, farValue);
            writer(i + 2, near, nearValue, far, farValue);
            writer(i + 3, near, nearValue, far, farValue);
        }
    }

    function writeDistanceDisplayConditionAndDepthDisable(billboardCollection, context, textureAtlasCoordinates, vafWriters, billboard) {
        var i;
        var writer = vafWriters[attributeLocations.distanceDisplayConditionAndDisableDepth];
        var near = 0.0;
        var far = Number.MAX_VALUE;

        var distanceDisplayCondition = billboard.distanceDisplayCondition;
        if (defined(distanceDisplayCondition)) {
            near = distanceDisplayCondition.near;
            far = distanceDisplayCondition.far;

            near *= near;
            far *= far;

            billboardCollection._shaderDistanceDisplayCondition = true;
        }

        var disableDepthTestDistance = billboard.disableDepthTestDistance;
        disableDepthTestDistance *= disableDepthTestDistance;
        if (disableDepthTestDistance > 0.0) {
            billboardCollection._shaderDisableDepthDistance = true;
            if (disableDepthTestDistance === Number.POSITIVE_INFINITY) {
                disableDepthTestDistance = -1.0;
            }
        }

        if (billboardCollection._instanced) {
            i = billboard._index;
            writer(i, near, far, disableDepthTestDistance);
        } else {
            i = billboard._index * 4;
            writer(i + 0, near, far, disableDepthTestDistance);
            writer(i + 1, near, far, disableDepthTestDistance);
            writer(i + 2, near, far, disableDepthTestDistance);
            writer(i + 3, near, far, disableDepthTestDistance);
        }
    }
    function writeBatchId(billboardCollection, context, textureAtlasCoordinates, vafWriters, billboard) {
        if (!defined(billboardCollection._batchTable)) {
            return;
        }

        var writer = vafWriters[attributeLocations.a_batchId];
        var id = billboard._batchIndex;

        var i;
        if (billboardCollection._instanced) {
            i = billboard._index;
            writer(i, id);
        } else {
            i = billboard._index * 4;
            writer(i + 0, id);
            writer(i + 1, id);
            writer(i + 2, id);
            writer(i + 3, id);
        }
    }

    function writeBatchId(billboardCollection, context, textureAtlasCoordinates, vafWriters, billboard) {
        if (!defined(billboardCollection._batchTable)) {
            return;
        }

        var writer = vafWriters[attributeLocations.a_batchId];
        var id = billboard._batchIndex;

        var i;
        if (billboardCollection._instanced) {
            i = billboard._index;
            writer(i, id);
        } else {
            i = billboard._index * 4;
            writer(i + 0, id);
            writer(i + 1, id);
            writer(i + 2, id);
            writer(i + 3, id);
        }
    }

    function writeBillboard(billboardCollection, context, textureAtlasCoordinates, vafWriters, billboard) {
        writePositionScaleAndRotation(billboardCollection, context, textureAtlasCoordinates, vafWriters, billboard);
        writeCompressedAttrib0(billboardCollection, context, textureAtlasCoordinates, vafWriters, billboard);
        writeCompressedAttrib1(billboardCollection, context, textureAtlasCoordinates, vafWriters, billboard);
        writeCompressedAttrib2(billboardCollection, context, textureAtlasCoordinates, vafWriters, billboard);
        writeEyeOffset(billboardCollection, context, textureAtlasCoordinates, vafWriters, billboard);
        writeScaleByDistance(billboardCollection, context, textureAtlasCoordinates, vafWriters, billboard);
        writePixelOffsetScaleByDistance(billboardCollection, context, textureAtlasCoordinates, vafWriters, billboard);
        writeDistanceDisplayConditionAndDepthDisable(billboardCollection, context, textureAtlasCoordinates, vafWriters, billboard);
        writeBatchId(billboardCollection, context, textureAtlasCoordinates, vafWriters, billboard);
    }

    function recomputeActualPositions(billboardCollection, billboards, length, frameState, modelMatrix, recomputeBoundingVolume) {
        var boundingVolume;
        if (frameState.mode === SceneMode.SCENE3D) {
            boundingVolume = billboardCollection._baseVolume;
            billboardCollection._boundingVolumeDirty = true;
        } else {
            boundingVolume = billboardCollection._baseVolume2D;
        }

        var positions = [];
        for ( var i = 0; i < length; ++i) {
            var billboard = billboards[i];
            var position = billboard.position;
            var actualPosition = Billboard._computeActualPosition(billboard, position, frameState, modelMatrix);
            if (defined(actualPosition)) {
                billboard._setActualPosition(actualPosition);

                if (recomputeBoundingVolume) {
                    positions.push(actualPosition);
                } else {
                    BoundingSphere.expand(boundingVolume, actualPosition, boundingVolume);
                }
            }
        }

        if (recomputeBoundingVolume) {
            BoundingSphere.fromPoints(positions, boundingVolume);
        }
    }

    function updateMode(billboardCollection, frameState) {
        var mode = frameState.mode;

        var billboards = billboardCollection._billboards;
        var billboardsToUpdate = billboardCollection._billboardsToUpdate;
        var modelMatrix = billboardCollection._modelMatrix;

        if (billboardCollection._createVertexArray ||
            billboardCollection._mode !== mode ||
            mode !== SceneMode.SCENE3D &&
            !Matrix4.equals(modelMatrix, billboardCollection.modelMatrix)) {

            billboardCollection._mode = mode;
            Matrix4.clone(billboardCollection.modelMatrix, modelMatrix);
            billboardCollection._createVertexArray = true;

            if (mode === SceneMode.SCENE3D || mode === SceneMode.SCENE2D || mode === SceneMode.COLUMBUS_VIEW) {
                recomputeActualPositions(billboardCollection, billboards, billboards.length, frameState, modelMatrix, true);
            }
        } else if (mode === SceneMode.MORPHING) {
            recomputeActualPositions(billboardCollection, billboards, billboards.length, frameState, modelMatrix, true);
        } else if (mode === SceneMode.SCENE2D || mode === SceneMode.COLUMBUS_VIEW) {
            recomputeActualPositions(billboardCollection, billboardsToUpdate, billboardCollection._billboardsToUpdateIndex, frameState, modelMatrix, false);
        }
    }

    function updateBoundingVolume(collection, frameState, boundingVolume) {
        var pixelScale = 1.0;
        if (!collection._allSizedInMeters || collection._maxPixelOffset !== 0.0) {
            pixelScale = frameState.camera.getPixelSize(boundingVolume, frameState.context.drawingBufferWidth, frameState.context.drawingBufferHeight);
        }

        var size = pixelScale * collection._maxScale * collection._maxSize * 2.0;
        if (collection._allHorizontalCenter && collection._allVerticalCenter ) {
            size *= 0.5;
        }

        var offset = pixelScale * collection._maxPixelOffset + collection._maxEyeOffset;
        boundingVolume.radius += size + offset;
    }

    var scratchWriterArray = [];

    /**
     * Called when {@link Viewer} or {@link CesiumWidget} render the scene to
     * get the draw commands needed to render this primitive.
     * <p>
     * Do not call this function directly.  This is documented just to
     * list the exceptions that may be propagated when the scene is rendered:
     * </p>
     *
     * @exception {RuntimeError} image with id must be in the atlas.
     */
    BillboardCollection.prototype.update = function(frameState) {
        removeBillboards(this);
        var billboards = this._billboards;
        var billboardsLength = billboards.length;

        var context = frameState.context;
        this._instanced = context.instancedArrays;
        attributeLocations = this._instanced ? attributeLocationsInstanced : attributeLocationsBatched;
        getIndexBuffer = this._instanced ? getIndexBufferInstanced : getIndexBufferBatched;

        var textureAtlas = this._textureAtlas;
        if (!defined(textureAtlas)) {
            textureAtlas = this._textureAtlas = new TextureAtlas({
                context : context
            });

            for (var ii = 0; ii < billboardsLength; ++ii) {
                billboards[ii]._loadImage();
            }
        }

        var textureAtlasCoordinates = textureAtlas.textureCoordinates;
        if (textureAtlasCoordinates.length === 0) {
            // Can't write billboard vertices until we have texture coordinates
            // provided by a texture atlas
            return;
        }

        updateMode(this, frameState);

        billboards = this._billboards;
        billboardsLength = billboards.length;
        var billboardsToUpdate = this._billboardsToUpdate;
        var billboardsToUpdateLength = this._billboardsToUpdateIndex;

        var properties = this._propertiesChanged;

        var textureAtlasGUID = textureAtlas.guid;
        var createVertexArray = this._createVertexArray || this._textureAtlasGUID !== textureAtlasGUID;
        this._textureAtlasGUID = textureAtlasGUID;

        var vafWriters;
        var pass = frameState.passes;
        var picking = pass.pick;

        // PERFORMANCE_IDEA: Round robin multiple buffers.
        if (createVertexArray || (!picking && this.computeNewBuffersUsage())) {
            this._createVertexArray = false;

            for (var k = 0; k < NUMBER_OF_PROPERTIES; ++k) {
                properties[k] = 0;
            }

            this._vaf = this._vaf && this._vaf.destroy();

            if (billboardsLength > 0) {
                // PERFORMANCE_IDEA:  Instead of creating a new one, resize like std::vector.
                this._vaf = createVAF(context, billboardsLength, this._buffersUsage, this._instanced, this._batchTable);
                vafWriters = this._vaf.writers;

                // Rewrite entire buffer if billboards were added or removed.
                for (var i = 0; i < billboardsLength; ++i) {
                    var billboard = this._billboards[i];
                    billboard._dirty = false; // In case it needed an update.
                    writeBillboard(this, context, textureAtlasCoordinates, vafWriters, billboard);
                }

                // Different billboard collections share the same index buffer.
                this._vaf.commit(getIndexBuffer(context));
            }

            this._billboardsToUpdateIndex = 0;
        } else {
            // Billboards were modified, but none were added or removed.
            if (billboardsToUpdateLength > 0) {
                var writers = scratchWriterArray;
                writers.length = 0;

                if (properties[POSITION_INDEX] || properties[ROTATION_INDEX] || properties[SCALE_INDEX]) {
                    writers.push(writePositionScaleAndRotation);
                }

                if (properties[IMAGE_INDEX_INDEX] || properties[PIXEL_OFFSET_INDEX] || properties[HORIZONTAL_ORIGIN_INDEX] || properties[VERTICAL_ORIGIN_INDEX] || properties[SHOW_INDEX]) {
                    writers.push(writeCompressedAttrib0);
                    if (this._instanced) {
                        writers.push(writeEyeOffset);
                    }
                }

                if (properties[IMAGE_INDEX_INDEX] || properties[ALIGNED_AXIS_INDEX] || properties[TRANSLUCENCY_BY_DISTANCE_INDEX]) {
                    writers.push(writeCompressedAttrib1);
                    writers.push(writeCompressedAttrib2);
                }

                if (properties[IMAGE_INDEX_INDEX] || properties[COLOR_INDEX]) {
                    writers.push(writeCompressedAttrib2);
                }

                if (properties[EYE_OFFSET_INDEX]) {
                    writers.push(writeEyeOffset);
                }

                if (properties[SCALE_BY_DISTANCE_INDEX]) {
                    writers.push(writeScaleByDistance);
                }

                if (properties[PIXEL_OFFSET_SCALE_BY_DISTANCE_INDEX]) {
                    writers.push(writePixelOffsetScaleByDistance);
                }

                if (properties[DISTANCE_DISPLAY_CONDITION_INDEX] || properties[DISABLE_DEPTH_DISTANCE]) {
                    writers.push(writeDistanceDisplayConditionAndDepthDisable);
                }

                var numWriters = writers.length;
                vafWriters = this._vaf.writers;

                if ((billboardsToUpdateLength / billboardsLength) > 0.1) {
                    // If more than 10% of billboard change, rewrite the entire buffer.

                    // PERFORMANCE_IDEA:  I totally made up 10% :).

                    for (var m = 0; m < billboardsToUpdateLength; ++m) {
                        var b = billboardsToUpdate[m];
                        b._dirty = false;

                        for ( var n = 0; n < numWriters; ++n) {
                            writers[n](this, context, textureAtlasCoordinates, vafWriters, b);
                        }
                    }
                    this._vaf.commit(getIndexBuffer(context));
                } else {
                    for (var h = 0; h < billboardsToUpdateLength; ++h) {
                        var bb = billboardsToUpdate[h];
                        bb._dirty = false;

                        for ( var o = 0; o < numWriters; ++o) {
                            writers[o](this, context, textureAtlasCoordinates, vafWriters, bb);
                        }

                        if (this._instanced) {
                            this._vaf.subCommit(bb._index, 1);
                        } else {
                            this._vaf.subCommit(bb._index * 4, 4);
                        }
                    }
                    this._vaf.endSubCommits();
                }

                this._billboardsToUpdateIndex = 0;
            }
        }

        // If the number of total billboards ever shrinks considerably
        // Truncate billboardsToUpdate so that we free memory that we're
        // not going to be using.
        if (billboardsToUpdateLength > billboardsLength * 1.5) {
            billboardsToUpdate.length = billboardsLength;
        }

        if (!defined(this._vaf) || !defined(this._vaf.va)) {
            return;
        }

        if (this._boundingVolumeDirty) {
            this._boundingVolumeDirty = false;
            BoundingSphere.transform(this._baseVolume, this.modelMatrix, this._baseVolumeWC);
        }

        var boundingVolume;
        var modelMatrix = Matrix4.IDENTITY;
        if (frameState.mode === SceneMode.SCENE3D) {
            modelMatrix = this.modelMatrix;
            boundingVolume = BoundingSphere.clone(this._baseVolumeWC, this._boundingVolume);
        } else {
            boundingVolume = BoundingSphere.clone(this._baseVolume2D, this._boundingVolume);
        }
        updateBoundingVolume(this, frameState, boundingVolume);

        var blendOptionChanged = this._blendOption !== this.blendOption;
        this._blendOption = this.blendOption;

        if (blendOptionChanged) {
            if (this._blendOption === BlendOption.OPAQUE || this._blendOption === BlendOption.OPAQUE_AND_TRANSLUCENT) {
                this._rsOpaque = RenderState.fromCache({
                    depthTest : {
                        enabled : true,
                        func : WebGLConstants.LESS
                    },
                    depthMask : true
                });
            } else {
                this._rsOpaque = undefined;
            }

            // If OPAQUE_AND_TRANSLUCENT is in use, only the opaque pass gets the benefit of the depth buffer,
            // not the translucent pass.  Otherwise, if the TRANSLUCENT pass is on its own, it turns on
            // a depthMask in lieu of full depth sorting (because it has opaque-ish fragments that look bad in OIT).
            // When the TRANSLUCENT depth mask is in use, label backgrounds require the depth func to be LEQUAL.
            var useTranslucentDepthMask = this._blendOption === BlendOption.TRANSLUCENT;

            if (this._blendOption === BlendOption.TRANSLUCENT || this._blendOption === BlendOption.OPAQUE_AND_TRANSLUCENT) {
                this._rsTranslucent = RenderState.fromCache({
                    depthTest : {
                        enabled : true,
                        func : (useTranslucentDepthMask ? WebGLConstants.LEQUAL : WebGLConstants.LESS)
                    },
                    depthMask : useTranslucentDepthMask,
                    blending : BlendingState.ALPHA_BLEND
                });
            } else {
                this._rsTranslucent = undefined;
            }
        }

        this._shaderDisableDepthDistance = this._shaderDisableDepthDistance || frameState.minimumDisableDepthTestDistance !== 0.0;

<<<<<<< HEAD
        var vs;
        var fs;
        var vsSource;
        var fsSource;
=======
        var vsSource;
        var fsSource;
        var vs;
        var fs;
>>>>>>> a300d83d

        if (blendOptionChanged ||
            (this._shaderRotation !== this._compiledShaderRotation) ||
            (this._shaderAlignedAxis !== this._compiledShaderAlignedAxis) ||
            (this._shaderScaleByDistance !== this._compiledShaderScaleByDistance) ||
            (this._shaderTranslucencyByDistance !== this._compiledShaderTranslucencyByDistance) ||
            (this._shaderPixelOffsetScaleByDistance !== this._compiledShaderPixelOffsetScaleByDistance) ||
            (this._shaderDistanceDisplayCondition !== this._compiledShaderDistanceDisplayCondition) ||
            (this._shaderDisableDepthDistance !== this._compiledShaderDisableDepthDistance)) {

            vsSource = BillboardCollectionVS;
            fsSource = BillboardCollectionFS;

            if (defined(this._batchTable)) {
                vsSource = this._batchTable.getVertexShaderCallback(false, 'a_batchId')(vsSource);
                fsSource = this._batchTable.getFragmentShaderCallback()(fsSource);
            }

            vs = new ShaderSource({
                sources : [vsSource]
            });
            if (this._instanced) {
                vs.defines.push('INSTANCED');
            }
            if (this._shaderRotation) {
                vs.defines.push('ROTATION');
            }
            if (this._shaderAlignedAxis) {
                vs.defines.push('ALIGNED_AXIS');
            }
            if (this._shaderScaleByDistance) {
                vs.defines.push('EYE_DISTANCE_SCALING');
            }
            if (this._shaderTranslucencyByDistance) {
                vs.defines.push('EYE_DISTANCE_TRANSLUCENCY');
            }
            if (this._shaderPixelOffsetScaleByDistance) {
                vs.defines.push('EYE_DISTANCE_PIXEL_OFFSET');
            }
            if (this._shaderDistanceDisplayCondition) {
                vs.defines.push('DISTANCE_DISPLAY_CONDITION');
            }
            if (this._shaderDisableDepthDistance) {
                vs.defines.push('DISABLE_DEPTH_DISTANCE');
            }

            if (this._blendOption === BlendOption.OPAQUE_AND_TRANSLUCENT) {
                fs = new ShaderSource({
                    defines : ['OPAQUE'],
                    sources : [fsSource]
                });
                this._sp = ShaderProgram.replaceCache({
                    context : context,
                    shaderProgram : this._sp,
                    vertexShaderSource : vs,
                    fragmentShaderSource : fs,
                    attributeLocations : attributeLocations
                });

                fs = new ShaderSource({
                    defines : ['TRANSLUCENT'],
                    sources : [fsSource]
                });
                this._spTranslucent = ShaderProgram.replaceCache({
                    context : context,
                    shaderProgram : this._spTranslucent,
                    vertexShaderSource : vs,
                    fragmentShaderSource : fs,
                    attributeLocations : attributeLocations
                });
            }

            if (this._blendOption === BlendOption.OPAQUE) {
                fs = new ShaderSource({
                    sources : [fsSource]
                });
                this._sp = ShaderProgram.replaceCache({
                    context : context,
                    shaderProgram : this._sp,
                    vertexShaderSource : vs,
                    fragmentShaderSource : fs,
                    attributeLocations : attributeLocations
                });
            }

            if (this._blendOption === BlendOption.TRANSLUCENT) {
                fs = new ShaderSource({
                    sources : [fsSource]
                });
                this._spTranslucent = ShaderProgram.replaceCache({
                    context : context,
                    shaderProgram : this._spTranslucent,
                    vertexShaderSource : vs,
                    fragmentShaderSource : fs,
                    attributeLocations : attributeLocations
                });
            }

            this._compiledShaderRotation = this._shaderRotation;
            this._compiledShaderAlignedAxis = this._shaderAlignedAxis;
            this._compiledShaderScaleByDistance = this._shaderScaleByDistance;
            this._compiledShaderTranslucencyByDistance = this._shaderTranslucencyByDistance;
            this._compiledShaderPixelOffsetScaleByDistance = this._shaderPixelOffsetScaleByDistance;
            this._compiledShaderDistanceDisplayCondition = this._shaderDistanceDisplayCondition;
            this._compiledShaderDisableDepthDistance = this._shaderDisableDepthDistance;
        }

        if (!defined(this._spPick) ||
            (this._shaderRotation !== this._compiledShaderRotationPick) ||
            (this._shaderAlignedAxis !== this._compiledShaderAlignedAxisPick) ||
            (this._shaderScaleByDistance !== this._compiledShaderScaleByDistancePick) ||
            (this._shaderTranslucencyByDistance !== this._compiledShaderTranslucencyByDistancePick) ||
            (this._shaderPixelOffsetScaleByDistance !== this._compiledShaderPixelOffsetScaleByDistancePick) ||
            (this._shaderDistanceDisplayCondition !== this._compiledShaderDistanceDisplayConditionPick) ||
            (this._shaderDisableDepthDistance !== this._compiledShaderDisableDepthDistancePick)) {

            vsSource = BillboardCollectionVS;
            fsSource = BillboardCollectionFS;

            if (defined(this._batchTable)) {
                vsSource = this._batchTable.getPickVertexShaderCallback('a_batchId')(vsSource);
                fsSource = this._batchTable.getPickFragmentShaderCallback()(fsSource);
            }

            var renderForPick = defined(this._batchTable) ? '' : 'RENDER_FOR_PICK';

            vs = new ShaderSource({
                defines : [renderForPick],
                sources : [vsSource]
            });

            if(this._instanced) {
                vs.defines.push('INSTANCED');
            }
            if (this._shaderRotation) {
                vs.defines.push('ROTATION');
            }
            if (this._shaderAlignedAxis) {
                vs.defines.push('ALIGNED_AXIS');
            }
            if (this._shaderScaleByDistance) {
                vs.defines.push('EYE_DISTANCE_SCALING');
            }
            if (this._shaderTranslucencyByDistance) {
                vs.defines.push('EYE_DISTANCE_TRANSLUCENCY');
            }
            if (this._shaderPixelOffsetScaleByDistance) {
                vs.defines.push('EYE_DISTANCE_PIXEL_OFFSET');
            }
            if (this._shaderDistanceDisplayCondition) {
                vs.defines.push('DISTANCE_DISPLAY_CONDITION');
            }
            if (this._shaderDisableDepthDistance) {
                vs.defines.push('DISABLE_DEPTH_DISTANCE');
            }

            fs = new ShaderSource({
                defines : [renderForPick],
                sources : [fsSource]
            });

            this._spPick = ShaderProgram.replaceCache({
                context : context,
                shaderProgram : this._spPick,
                vertexShaderSource : vs,
                fragmentShaderSource : fs,
                attributeLocations : attributeLocations
            });
            this._compiledShaderRotationPick = this._shaderRotation;
            this._compiledShaderAlignedAxisPick = this._shaderAlignedAxis;
            this._compiledShaderScaleByDistancePick = this._shaderScaleByDistance;
            this._compiledShaderTranslucencyByDistancePick = this._shaderTranslucencyByDistance;
            this._compiledShaderPixelOffsetScaleByDistancePick = this._shaderPixelOffsetScaleByDistance;
            this._compiledShaderDistanceDisplayConditionPick = this._shaderDistanceDisplayCondition;
            this._compiledShaderDisableDepthDistancePick = this._shaderDisableDepthDistance;
        }

        var va;
        var vaLength;
        var command;
        var uniforms;
        var j;

        var commandList = frameState.commandList;

        if (pass.render) {
            var colorList = this._colorCommands;

            var opaque = this._blendOption === BlendOption.OPAQUE;
            var opaqueAndTranslucent = this._blendOption === BlendOption.OPAQUE_AND_TRANSLUCENT;

            va = this._vaf.va;
            vaLength = va.length;

            uniforms = this._uniforms;
            if (defined(this._batchTable)) {
                uniforms = this._batchTable.getUniformMapCallback()(uniforms);
            }

            colorList.length = vaLength;
            var totalLength = opaqueAndTranslucent ? vaLength * 2 : vaLength;
            for (j = 0; j < totalLength; ++j) {
                command = colorList[j];
                if (!defined(command)) {
                    command = colorList[j] = new DrawCommand();
                }

                var opaqueCommand = opaque || (opaqueAndTranslucent && j % 2 === 0);

                command.pass = opaqueCommand || !opaqueAndTranslucent ? Pass.OPAQUE : Pass.TRANSLUCENT;
                command.owner = this;

                var index = opaqueAndTranslucent ? Math.floor(j / 2.0) : j;
                command.boundingVolume = boundingVolume;
                command.modelMatrix = modelMatrix;
                command.count = va[index].indicesCount;
                command.shaderProgram = opaqueCommand ? this._sp : this._spTranslucent;
                command.uniformMap = uniforms;
                command.vertexArray = va[index].va;
                command.renderState = opaqueCommand ? this._rsOpaque : this._rsTranslucent;
                command.debugShowBoundingVolume = this.debugShowBoundingVolume;

                if (this._instanced) {
                    command.count = 6;
                    command.instanceCount = billboardsLength;
                }

                commandList.push(command);
            }
        }

        if (picking) {
            var pickList = this._pickCommands;

            va = this._vaf.va;
            vaLength = va.length;

            uniforms = this._uniforms;
            if (defined(this._batchTable)) {
                uniforms = this._batchTable.getPickUniformMapCallback()(uniforms);
            }

            pickList.length = vaLength;
            for (j = 0; j < vaLength; ++j) {
                command = pickList[j];
                if (!defined(command)) {
                    command = pickList[j] = new DrawCommand({
                        pass : Pass.OPAQUE,
                        owner : this
                    });
                }

                command.boundingVolume = boundingVolume;
                command.modelMatrix = modelMatrix;
                command.count = va[j].indicesCount;
                command.shaderProgram = this._spPick;
                command.uniformMap = uniforms;
                command.vertexArray = va[j].va;
                command.renderState = this._rsOpaque;

                if (this._instanced) {
                    command.count = 6;
                    command.instanceCount = billboardsLength;
                }

                commandList.push(command);
            }
        }
    };

    /**
     * Returns true if this object was destroyed; otherwise, false.
     * <br /><br />
     * If this object was destroyed, it should not be used; calling any function other than
     * <code>isDestroyed</code> will result in a {@link DeveloperError} exception.
     *
     * @returns {Boolean} <code>true</code> if this object was destroyed; otherwise, <code>false</code>.
     *
     * @see BillboardCollection#destroy
     */
    BillboardCollection.prototype.isDestroyed = function() {
        return false;
    };

    /**
     * Destroys the WebGL resources held by this object.  Destroying an object allows for deterministic
     * release of WebGL resources, instead of relying on the garbage collector to destroy this object.
     * <br /><br />
     * Once an object is destroyed, it should not be used; calling any function other than
     * <code>isDestroyed</code> will result in a {@link DeveloperError} exception.  Therefore,
     * assign the return value (<code>undefined</code>) to the object as done in the example.
     *
     * @returns {undefined}
     *
     * @exception {DeveloperError} This object was destroyed, i.e., destroy() was called.
     *
     *
     * @example
     * billboards = billboards && billboards.destroy();
     *
     * @see BillboardCollection#isDestroyed
     */
    BillboardCollection.prototype.destroy = function() {
        if (defined(this._removeCallbackFunc)) {
            this._removeCallbackFunc();
            this._removeCallbackFunc = undefined;
        }

        this._textureAtlas = this._destroyTextureAtlas && this._textureAtlas && this._textureAtlas.destroy();
        this._sp = this._sp && this._sp.destroy();
        this._spTranslucent = this._spTranslucent && this._spTranslucent.destroy();
        this._spPick = this._spPick && this._spPick.destroy();
        this._vaf = this._vaf && this._vaf.destroy();
        destroyBillboards(this._billboards);

        return destroyObject(this);
    };

    return BillboardCollection;
});<|MERGE_RESOLUTION|>--- conflicted
+++ resolved
@@ -1201,26 +1201,6 @@
             writer(i + 3, near, far, disableDepthTestDistance);
         }
     }
-    function writeBatchId(billboardCollection, context, textureAtlasCoordinates, vafWriters, billboard) {
-        if (!defined(billboardCollection._batchTable)) {
-            return;
-        }
-
-        var writer = vafWriters[attributeLocations.a_batchId];
-        var id = billboard._batchIndex;
-
-        var i;
-        if (billboardCollection._instanced) {
-            i = billboard._index;
-            writer(i, id);
-        } else {
-            i = billboard._index * 4;
-            writer(i + 0, id);
-            writer(i + 1, id);
-            writer(i + 2, id);
-            writer(i + 3, id);
-        }
-    }
 
     function writeBatchId(billboardCollection, context, textureAtlasCoordinates, vafWriters, billboard) {
         if (!defined(billboardCollection._batchTable)) {
@@ -1555,17 +1535,10 @@
 
         this._shaderDisableDepthDistance = this._shaderDisableDepthDistance || frameState.minimumDisableDepthTestDistance !== 0.0;
 
-<<<<<<< HEAD
-        var vs;
-        var fs;
-        var vsSource;
-        var fsSource;
-=======
         var vsSource;
         var fsSource;
         var vs;
         var fs;
->>>>>>> a300d83d
 
         if (blendOptionChanged ||
             (this._shaderRotation !== this._compiledShaderRotation) ||
