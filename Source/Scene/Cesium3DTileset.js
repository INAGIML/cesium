/*global define*/
define([
        '../Core/Color',
        '../Core/defaultValue',
        '../Core/defined',
        '../Core/defineProperties',
        '../Core/destroyObject',
        '../Core/DeveloperError',
        '../Core/DoublyLinkedList',
        '../Core/Event',
        '../Core/getBaseUri',
        '../Core/getExtensionFromUri',
        '../Core/Intersect',
        '../Core/isDataUri',
        '../Core/joinUrls',
        '../Core/loadJson',
        '../Core/Math',
        '../Core/Matrix4',
        '../Core/Request',
        '../Core/RequestScheduler',
        '../Core/RequestType',
        '../ThirdParty/Uri',
        '../ThirdParty/when',
        './Cesium3DTile',
        './Cesium3DTileRefine',
        './Cesium3DTileStyleEngine',
        './CullingVolume',
        './DebugCameraPrimitive',
        './SceneMode',
        './ShadowMode'
    ], function(
        Color,
        defaultValue,
        defined,
        defineProperties,
        destroyObject,
        DeveloperError,
        DoublyLinkedList,
        Event,
        getBaseUri,
        getExtensionFromUri,
        Intersect,
        isDataUri,
        joinUrls,
        loadJson,
        CesiumMath,
        Matrix4,
        Request,
        RequestScheduler,
        RequestType,
        Uri,
        when,
        Cesium3DTile,
        Cesium3DTileRefine,
        Cesium3DTileStyleEngine,
        CullingVolume,
        DebugCameraPrimitive,
        SceneMode,
        ShadowMode) {
    'use strict';

    /**
     * A {@link https://github.com/AnalyticalGraphicsInc/3d-tiles/blob/master/README.md|3D Tiles tileset},
     * used for streaming massive heterogeneous 3D geospatial datasets.
     *
     * @alias Cesium3DTileset
     * @constructor
     *
     * @param {Object} options Object with the following properties:
     * @param {String} options.url The url to a tileset.json file or to a directory containing a tileset.json file.
     * @param {Boolean} [options.show=true] Determines if the tileset will be shown.
     * @param {Matrix4} [options.modelMatrix=Matrix4.IDENTITY] A 4x4 transformation matrix that transforms the tileset's root tile.
     * @param {Number} [options.maximumScreenSpaceError=16] The maximum screen-space error used to drive level-of-detail refinement.
     * @param {Boolean} [options.refineToVisible=false] Whether replacement refinement should refine when all visible children are ready. An experimental optimization.
     * @param {Boolean} [options.debugShowStatistics=false] For debugging only. Determines if rendering statistics are output to the console.
     * @param {Boolean} [options.debugShowPickStatistics=false] For debugging only. Determines if rendering statistics for picking are output to the console.
     * @param {Boolean} [options.debugFreezeFrame=false] For debugging only. Determines if only the tiles from last frame should be used for rendering.
     * @param {Boolean} [options.debugColorizeTiles=false] For debugging only. When true, assigns a random color to each tile.
     * @param {Boolean} [options.debugShowBoundingVolume=false] For debugging only. When true, renders the bounding volume for each tile.
     * @param {Boolean} [options.debugShowContentBoundingVolume=false] For debugging only. When true, renders the bounding volume for each tile's content.
     * @param {Boolean} [options.debugShowViewerRequestVolume=false] For debugging only. When true, renders the viewer request volume for each tile.
<<<<<<< HEAD
=======
     * @param {ShadowMode} [options.shadows=ShadowMode.ENABLED] Determines whether the tileset casts or receives shadows from each light source.
>>>>>>> 3b42f6d7
     *
     * @example
     * var tileset = scene.primitives.add(new Cesium.Cesium3DTileset({
     *      url : 'http://localhost:8002/tilesets/Seattle'
     * }));
     *
     * @see {@link https://github.com/AnalyticalGraphicsInc/3d-tiles/blob/master/README.md|3D Tiles specification}
     */
    function Cesium3DTileset(options) {
        options = defaultValue(options, defaultValue.EMPTY_OBJECT);

        var url = options.url;

        //>>includeStart('debug', pragmas.debug);
        if (!defined(url)) {
            throw new DeveloperError('options.url is required.');
        }
        //>>includeEnd('debug');

        var tilesetUrl;
        var baseUrl;

        if (getExtensionFromUri(url) === 'json') {
            tilesetUrl = url;
            baseUrl = getBaseUri(url);
        } else if (isDataUri(url)) {
            tilesetUrl = url;
            baseUrl = '';
        } else {
            baseUrl = url;
            tilesetUrl = joinUrls(baseUrl, 'tileset.json');
        }

        this._url = url;
        this._baseUrl = baseUrl;
        this._tilesetUrl = tilesetUrl;
        this._root = undefined;
        this._asset = undefined; // Metadata for the entire tileset
        this._properties = undefined; // Metadata for per-model/point/etc properties
        this._geometricError = undefined; // Geometric error when the tree is not rendered at all
        this._processingQueue = [];
        this._selectedTiles = [];
        this._selectedTilesToStyle = [];

        var replacementList = new DoublyLinkedList();

        // [head, sentinel) -> tiles that weren't selected this frame and may be replaced
        // (sentinel, tail] -> tiles that were selected this frame
        this._replacementList = replacementList; // Tiles with content loaded.  For cache management.
        this._replacementSentinel  = replacementList.add();
        this._trimTiles = false;

        this._refineToVisible = defaultValue(options.refineToVisible, false);

        /**
         * Determines whether the tileset casts or receives shadows from each light source.
         *  
         * @type {ShadowMode}
         * @default ShadowMode.ENABLED
         */
        this.shadows = defaultValue(options.shadows, ShadowMode.ENABLED);

        /**
         * Determines if the tileset will be shown.
         *
         * @type {Boolean}
         * @default true
         */
        this.show = defaultValue(options.show, true);

        this._maximumScreenSpaceError = defaultValue(options.maximumScreenSpaceError, 16);
        this._maximumNumberOfLoadedTiles = defaultValue(options.maximumNumberOfLoadedTiles, 256);
        this._styleEngine = new Cesium3DTileStyleEngine();

        this._modelMatrix = defined(options.modelMatrix) ? Matrix4.clone(options.modelMatrix) : Matrix4.clone(Matrix4.IDENTITY);

        /**
         * This property is for debugging only; it is not optimized for production use.
         * <p>
         * Determines if rendering statistics are output to the console.
         * </p>
         *
         * @type {Boolean}
         * @default false
         */
        this.debugShowStatistics = defaultValue(options.debugShowStatistics, false);
        this._debugShowStatistics = false;

        /**
         * This property is for debugging only; it is not optimized for production use.
         * <p>
         * Determines if rendering statistics for picking are output to the console.
         * </p>
         *
         * @type {Boolean}
         * @default false
         */
        this.debugShowPickStatistics = defaultValue(options.debugShowPickStatistics, false);
        this._debugShowPickStatistics = false;

        this._statistics = {
            // Rendering stats
            visited : 0,
            numberOfCommands : 0,
            // Loading stats
            numberOfPendingRequests : 0,
            numberProcessing : 0,
            numberContentReady : 0, // Number of tiles with content loaded, does not include empty tiles
            numberTotal : 0, // Number of tiles in tileset.json (and other tileset.json files as they are loaded)
            // Styling stats
            numberOfTilesStyled : 0,
            numberOfFeaturesStyled : 0,

            lastColor : new Cesium3DTilesetStatistics(),
            lastPick : new Cesium3DTilesetStatistics()
        };

        /**
         * This property is for debugging only; it is not optimized for production use.
         * <p>
         * Determines if only the tiles from last frame should be used for rendering.  This
         * effectively "freezes" the tileset to the previous frame so it is possible to zoom
         * out and see what was rendered.
         * </p>
         *
         * @type {Boolean}
         * @default false
         */
        this.debugFreezeFrame = defaultValue(options.debugFreezeFrame, false);
        this._debugFreezeFrame = this.debugFreezeFrame;
        this._debugCameraFrustum = undefined;

        /**
         * This property is for debugging only; it is not optimized for production use.
         * <p>
         * When true, assigns a random color to each tile.  This is useful for visualizing
         * what models belong to what tiles, espeically with additive refinement where models
         * from parent tiles may be interleaved with models from child tiles.
         * </p>
         *
         * @type {Boolean}
         * @default false
         */
        this.debugColorizeTiles = defaultValue(options.debugColorizeTiles, false);

        /**
         * This property is for debugging only; it is not optimized for production use.
         * <p>
         * When true, renders the bounding volume for each tile.  The bounding volume is
         * white if the tile's content has an explicit bounding volume; otherwise, it
         * is red.
         * </p>
         *
         * @type {Boolean}
         * @default false
         */
        this.debugShowBoundingVolume = defaultValue(options.debugShowBoundingVolume, false);

        /**
         * This property is for debugging only; it is not optimized for production use.
         * <p>
         * When true, renders a blue bounding volume for each tile's content.
         * </p>
         *
         * @type {Boolean}
         * @default false
         */
        this.debugShowContentBoundingVolume = defaultValue(options.debugShowContentBoundingVolume, false);

        /**
         * This property is for debugging only; it is not optimized for production use.
         * <p>
         * When true, renders the viewer request volume for each tile.
         * </p>
         *
         * @type {Boolean}
         * @default false
         */
        this.debugShowViewerRequestVolume = defaultValue(options.debugShowViewerRequestVolume, false);

        /**
         * The event fired to indicate progress of loading new tiles.  This event is fired when a new tile
         * is requested, when a requested tile is finished downloading, and when a downloaded tile has been
         * processed and is ready to render.
         * <p>
         * The number of pending tile requests, <code>numberOfPendingRequests</code>, and number of tiles
         * processing, <code>numberProcessing</code> are passed to the event listener.
         * </p>
         * <p>
         * This event is fired at the end of the frame after the scene is rendered.
         * </p>
         *
         * @type {Event}
         * @default new Event()
         *
         * @example
         * city.loadProgress.addEventListener(function(numberOfPendingRequests, numberProcessing) {
         *     if ((numberOfPendingRequests === 0) && (numberProcessing === 0)) {
         *         console.log('Stopped loading');
         *         return;
         *     }
         *
         *     console.log('Loading: requests: ' + numberOfPendingRequests + ', processing: ' + numberProcessing);
         * });
         */
        this.loadProgress = new Event();

        /**
         * The event fired to indicate that a tile's content was unloaded from the cache.
         * <p>
         * The unloaded {@link Cesium3DTile} is passed to the event listener.
         * </p>
         * <p>
         * This event is fired immediately before the tile's content is unloaded while the frame is being
         * rendered so that the event listener has access to the tile's content.  Do not create
         * or modify Cesium entities or primitives during the event listener.
         * </p>
         *
         * @type {Event}
         * @default new Event()
         *
         * @example
         * tileset.tileUnload.addEventListener(function(tile) {
         *     console.log('A tile was unloaded from the cache.');
         * });
         *
         * @see Cesium3DTileset#maximumNumberOfLoadedTiles
         * @see Cesium3DTileset#trimLoadedTiles
         */
        this.tileUnload = new Event();

        /**
         * This event fires once for each visible tile in a frame.  This can be used to manually
         * style a tileset.
         * <p>
         * The visible {@link Cesium3DTile} is passed to the event listener.
         * </p>
         * <p>
         * This event is fired during the tileset traversal while the frame is being rendered
         * so that updates to the tile take effect in the same frame.  Do not create or modify
         * Cesium entities or primitives during the event listener.
         * </p>
         *
         * @type {Event}
         * @default new Event()
         *
         * @example
         * tileset.tileVisible.addEventListener(function(tile) {
         *     if (tile.content instanceof Cesium.Batched3DModel3DTileContent) {
         *         console.log('A Batched 3D Model tile is visible.');
         *     }
         * });
         */
        this.tileVisible = new Event();

        this._readyPromise = when.defer();

        var that = this;

        this.loadTileset(tilesetUrl).then(function(data) {
            var tilesetJson = data.tilesetJson;
            that._asset = tilesetJson.asset;
            that._properties = tilesetJson.properties;
            that._geometricError = tilesetJson.geometricError;
            that._root = data.root;
            that._readyPromise.resolve(that);
        }).otherwise(function(error) {
            that._readyPromise.reject(error);
        });
    }

    function Cesium3DTilesetStatistics() {
        this.selected = -1;
        this.visited = -1;
        this.numberOfCommands = -1;
        this.numberOfPendingRequests = -1;
        this.numberProcessing = -1;
        this.numberContentReady = -1;
        this.numberTotal = -1;
        this.numberOfTilesStyled = -1;
        this.numberOfFeaturesStyled = -1;
    }

    defineProperties(Cesium3DTileset.prototype, {
        /**
         * Gets the tileset's asset object property, which contains metadata about the tileset.
         * <p>
         * See the {@link https://github.com/AnalyticalGraphicsInc/3d-tiles/blob/master/schema/asset.schema.json|asset schema}
         * in the 3D Tiles spec for the full set of properties.
         * </p>
         *
         * @memberof Cesium3DTileset.prototype
         *
         * @type {Object}
         * @readonly
         *
         * @exception {DeveloperError} The tileset is not loaded.  Use Cesium3DTileset.readyPromise or wait for Cesium3DTileset.ready to be true.
         *
         * @example
         * console.log('3D Tiles version: ' + tileset.asset.version);
         */
        asset : {
            get : function() {
                //>>includeStart('debug', pragmas.debug);
                if (!this.ready) {
                    throw new DeveloperError('The tileset is not loaded.  Use Cesium3DTileset.readyPromise or wait for Cesium3DTileset.ready to be true.');
                }
                //>>includeEnd('debug');

                return this._asset;
            }
        },

        /**
         * Gets the tileset's properties dictionary object, which contains metadata about per-feature properties.
         * <p>
         * See the {@link https://github.com/AnalyticalGraphicsInc/3d-tiles/blob/master/schema/properties.schema.json|properties schema}
         * in the 3D Tiles spec for the full set of properties.
         * </p>
         *
         * @memberof Cesium3DTileset.prototype
         *
         * @type {Object}
         * @readonly
         *
         * @exception {DeveloperError} The tileset is not loaded.  Use Cesium3DTileset.readyPromise or wait for Cesium3DTileset.ready to be true.
         *
         * @example
         * console.log('Maximum building height: ' + tileset.properties.height.maximum);
         * console.log('Minimum building height: ' + tileset.properties.height.minimum);
         *
         * @see {Cesium3DTileFeature#getProperty}
         * @see {Cesium3DTileFeature#setProperty}
         */
        properties : {
            get : function() {
                //>>includeStart('debug', pragmas.debug);
                if (!this.ready) {
                    throw new DeveloperError('The tileset is not loaded.  Use Cesium3DTileset.readyPromise or wait for Cesium3DTileset.ready to be true.');
                }
                //>>includeEnd('debug');

                return this._properties;
            }
        },

        /**
         * When <code>true</code>, the tileset's root tile is loaded and the tileset is ready to render.
         * This is set to <code>true</code> right before {@link Cesium3DTileset#readyPromise} is resolved.
         *
         * @memberof Cesium3DTileset.prototype
         *
         * @type {Boolean}
         * @readonly
         *
         * @default false
         */
        ready : {
            get : function() {
                return defined(this._root);
            }
        },

        /**
         * Gets the promise that will be resolved when the tileset's root tile is loaded and the tileset is ready to render.
         * <p>
         * This promise is resolved at the end of the frame before the first frame the tileset is rendered in.
         * </p>
         *
         * @memberof Cesium3DTileset.prototype
         *
         * @type {Promise.<Cesium3DTileset>}
         * @readonly
         *
         * @example
         * Cesium.when(tileset.readyPromise).then(function(tileset) {
         *     // tile.properties is not defined until readyPromise resolves.
         *     var properties = tileset.properties;
         *     if (Cesium.defined(properties)) {
         *         for (var name in properties) {
         *             console.log(properties[name]);
         *         }
         *     }
         * });
         */
        readyPromise : {
            get : function() {
                return this._readyPromise.promise;
            }
        },

        /**
         * The url to a tileset.json file or to a directory containing a tileset.json file.
         *
         * @memberof Cesium3DTileset.prototype
         *
         * @type {String}
         * @readonly
         */
        url : {
            get : function() {
                return this._url;
            }
        },

        /**
         * The base path that non-absolute paths in tileset.json are relative to.
         *
         * @memberof Cesium3DTileset.prototype
         *
         * @type {String}
         * @readonly
         */
        baseUrl : {
            get : function() {
                return this._baseUrl;
            }
        },

        /**
         * The style, defined using the
         * {@link https://github.com/AnalyticalGraphicsInc/3d-tiles/tree/master/Styling|3D Tiles Styling language},
         * applied to each feature in the tileset.
         * <p>
         * Assign <code>undefined</code> to remove the style, which will restore the visual
         * appearance of the tileset to its default when no style was applied.
         * </p>
         * <p>
         * The style is applied to a tile before the {@link Cesium3DTileset#tileVisible}
         * event is raised, so code in <code>tileVisible</code> can manually set a feature's
         * properties using {@link Cesium3DTileContent#getFeature}.  When
         * a new style is assigned any manually set properties are overwritten.
         * </p>
         *
         * @memberof Cesium3DTileset.prototype
         *
         * @type {Cesium3DTileStyle}
         *
         * @default undefined
         *
         * @example
         * tileset.style = new Cesium.Cesium3DTileStyle({
         *    color : {
         *        conditions : {
         *            '${Height} >= 100' : 'color("purple", 0.5)',
         *            '${Height} >= 50' : 'color("red")',
         *            'true' : 'color("blue")'
         *        }
         *    },
         *    show : '${Height} > 0',
         *    meta : {
         *        description : '"Building id ${id} has height ${Height}."'
         *    }
         * });
         *
         * @see {@link https://github.com/AnalyticalGraphicsInc/3d-tiles/tree/master/Styling|3D Tiles Styling language}
         */
        style : {
            get : function() {
                return this._styleEngine.style;
            },
            set : function(value) {
                this._styleEngine.style = value;
            }
        },

        /**
         * The maximum screen-space error used to drive level-of-detail refinement.  Higher
         * values will provide better performance but lower visual quality.
         *
         * @memberof Cesium3DTileset.prototype
         *
         * @type {Number}
         * @default 16
         *
         * @exception {DeveloperError} <code>maximumScreenSpaceError</code> must be greater than or equal to zero.
         */
        maximumScreenSpaceError : {
            get : function() {
                return this._maximumScreenSpaceError;
            },
            set : function(value) {
                //>>includeStart('debug', pragmas.debug);
                if (value < 0) {
                    throw new DeveloperError('maximumScreenSpaceError must be greater than or equal to zero');
                }
                //>>includeEnd('debug');

                this._maximumScreenSpaceError = value;
            }
        },

        /**
         * The maximum number of tiles to load.  Tiles not in view are unloaded to enforce this.
         * <p>
         * If decreasing this value results in unloading tiles, the tiles are unloaded the next frame.
         * </p>
         * <p>
         * If more tiles than <code>maximumNumberOfLoadedTiles</code> are needed
         * to meet the desired screen-space error, determined by {@link Cesium3DTileset#maximumScreenSpaceError},
         * for the current view than the number of tiles loaded will exceed
         * <code>maximumNumberOfLoadedTiles</code>.  For example, if the maximum is 128 tiles, but
         * 150 tiles are needed to meet the screen-space error, then 150 tiles may be loaded.  When
         * these tiles go out of view, they will be unloaded.
         * </p>
         *
         * @memberof Cesium3DTileset.prototype
         *
         * @type {Number}
         * @default 256
         *
         * @exception {DeveloperError} <code>maximumNumberOfLoadedTiles</code> must be greater than or equal to zero.
         */
        maximumNumberOfLoadedTiles : {
            get : function() {
                return this._maximumNumberOfLoadedTiles;
            },
            set : function(value) {
                //>>includeStart('debug', pragmas.debug);
                if (value < 0) {
                    throw new DeveloperError('maximumNumberOfLoadedTiles must be greater than or equal to zero');
                }
                //>>includeEnd('debug');

                this._maximumNumberOfLoadedTiles = value;
            }
        },

        /**
         * The tileset's bounding volume.
         *
         * @memberof Cesium3DTileset.prototype
         *
         * @type {TileBoundingVolume}
         * @readonly
         *
         * @exception {DeveloperError} The tileset is not loaded.  Use Cesium3DTileset.readyPromise or wait for Cesium3DTileset.ready to be true.
         */
        boundingVolume : {
            get : function() {
                //>>includeStart('debug', pragmas.debug);
                if (!this.ready) {
                    throw new DeveloperError('The tileset is not loaded.  Use Cesium3DTileset.readyPromise or wait for Cesium3DTileset.ready to be true.');
                }
                //>>includeEnd('debug');
                
                return this._root._boundingVolume;
            }
        },

        /**
         * The tileset's bounding sphere.
         *
         * @memberof Cesium3DTileset.prototype
         *
         * @type {BoundingSphere}
         * @readonly
         *
         * @exception {DeveloperError} The tileset is not loaded.  Use Cesium3DTileset.readyPromise or wait for Cesium3DTileset.ready to be true.
         */
        boundingSphere : {
            get : function() {
                //>>includeStart('debug', pragmas.debug);
                if (!this.ready) {
                    throw new DeveloperError('The tileset is not loaded.  Use Cesium3DTileset.readyPromise or wait for Cesium3DTileset.ready to be true.');
                }
                //>>includeEnd('debug');

                return this._root.boundingSphere;
            }
        },

        /**
         * A 4x4 transformation matrix that transforms the tileset's root tile.
         *
         * @type {Matrix4}
         * @default Matrix4.IDENTITY
         */
        modelMatrix : {
            get : function() {
                return this._modelMatrix;
            },
            set : function(value) {
                this._modelMatrix = Matrix4.clone(value, this._modelMatrix);
                if (defined(this._root)) {
                    // Update the root transform right away instead of waiting for the next update loop.
                    // Useful, for example, when setting the modelMatrix and then having the camera view the tileset.
                    this._root.updateTransform(this._modelMatrix);
                }
            }
        },

        /**
         * @private
         */
        styleEngine : {
            get : function() {
                return this._styleEngine;
            }
        }
    });

    /**
     * Marks the tileset's {@link Cesium3DTileset#style} as dirty, which forces all
     * features to re-evaluate the style in the next frame each is visible.  Call
     * this when a style changes.
     */
    Cesium3DTileset.prototype.makeStyleDirty = function() {
        this._styleEngine.makeDirty();
    };

    /**
     * Loads the main tileset.json or a tileset.json referenced from a tile.
     *
     * @private
     */
    Cesium3DTileset.prototype.loadTileset = function(tilesetUrl, parentTile) {
        var that = this;

        // We don't know the distance of the tileset until tiles.json is loaded, so use the default distance for now
        return RequestScheduler.request(tilesetUrl, loadJson, undefined, RequestType.TILES3D).then(function(tilesetJson) {
            if (that.isDestroyed()) {
                return when.reject('tileset is destroyed');
            }

            if (!defined(tilesetJson.asset) || (tilesetJson.asset.version !== '0.0')) {
                throw new DeveloperError('The tileset must be 3D Tiles version 0.0.  See https://github.com/AnalyticalGraphicsInc/3d-tiles#spec-status');
            }

            var stats = that._statistics;

            // Append the version to the baseUrl
            var versionQuery = '?v=' + defaultValue(tilesetJson.asset.tilesetVersion, '0.0');
            that._baseUrl = joinUrls(that._baseUrl, versionQuery);

            // A tileset.json referenced from a tile may exist in a different directory than the root tileset.
            // Get the baseUrl relative to the external tileset.
            var baseUrl = getBaseUri(tilesetUrl, true);
            baseUrl = joinUrls(baseUrl, versionQuery);
            var rootTile = new Cesium3DTile(that, baseUrl, tilesetJson.root, parentTile);

            var refiningTiles = [];

            // If there is a parentTile, add the root of the currently loading tileset
            // to parentTile's children, and increment its numberOfChildrenWithoutContent
            if (defined(parentTile)) {
                parentTile.children.push(rootTile);
                ++parentTile.numberOfChildrenWithoutContent;

                // When an external tileset is loaded, its ancestor needs to recheck its refinement
                var ancestor = getAncestorWithContent(parentTile);
                if (defined(ancestor) && (ancestor.refine === Cesium3DTileRefine.REPLACE)) {
                    refiningTiles.push(ancestor);
                }
            }

            ++stats.numberTotal;

            var stack = [];
            stack.push({
                header : tilesetJson.root,
                cesium3DTile : rootTile
            });

            while (stack.length > 0) {
                var t = stack.pop();
                var tile3D = t.cesium3DTile;
                var children = t.header.children;
                var hasEmptyChild = false;
                if (defined(children)) {
                    var length = children.length;
                    for (var k = 0; k < length; ++k) {
                        var childHeader = children[k];
                        var childTile = new Cesium3DTile(that, baseUrl, childHeader, tile3D);
                        tile3D.children.push(childTile);
                        ++stats.numberTotal;
                        stack.push({
                            header : childHeader,
                            cesium3DTile : childTile
                        });
                        if (!childTile.hasContent) {
                            hasEmptyChild = true;
                        }
                    }
                }
                if (tile3D.hasContent && hasEmptyChild && (tile3D.refine === Cesium3DTileRefine.REPLACE)) {
                    // Tiles that use replacement refinement and have empty child tiles need to keep track of
                    // descendants with content in order to refine correctly.
                    refiningTiles.push(tile3D);
                }
            }

            prepareRefiningTiles(refiningTiles);

            return {
                tilesetJson : tilesetJson,
                root : rootTile
            };
        });
    };

    function getAncestorWithContent(ancestor) {
        while(defined(ancestor) && !ancestor.hasContent) {
            ancestor = ancestor.parent;
        }
        return ancestor;
    }

    function prepareRefiningTiles(refiningTiles) {
        var stack = [];
        var length = refiningTiles.length;
        for (var i = 0; i < length; ++i) {
            var refiningTile = refiningTiles[i];
            refiningTile.descendantsWithContent = [];
            stack.push(refiningTile);
            while (stack.length > 0) {
                var tile = stack.pop();
                var children = tile.children;
                var childrenLength = children.length;
                for (var k = 0; k < childrenLength; ++k) {
                    var childTile = children[k];
                    if (childTile.hasContent) {
                        refiningTile.descendantsWithContent.push(childTile);
                    } else {
                        stack.push(childTile);
                    }
                }
            }
        }
    }

    function getScreenSpaceError(geometricError, tile, frameState) {
        // TODO: screenSpaceError2D like QuadtreePrimitive.js
        if (geometricError === 0.0) {
            // Leaf nodes do not have any error so save the computation
            return 0.0;
        }

        // Avoid divide by zero when viewer is inside the tile
        var distance = Math.max(tile.distanceToCamera, CesiumMath.EPSILON7);
        var height = frameState.context.drawingBufferHeight;
        var sseDenominator = frameState.camera.frustum.sseDenominator;

        return (geometricError * height) / (distance * sseDenominator);
    }

    function computeDistanceToCamera(children, frameState) {
        var length = children.length;
        for (var i = 0; i < length; ++i) {
            var child = children[i];
            child.distanceToCamera = child.distanceToTile(frameState);
        }
    }

    function updateTransforms(children, parentTransform) {
        var length = children.length;
        for (var i = 0; i < length; ++i) {
            var child = children[i];
            child.updateTransform(parentTransform);
        }
    }

    // PERFORMANCE_IDEA: is it worth exploiting frame-to-frame coherence in the sort, i.e., the
    // list of children are probably fully or mostly sorted unless the camera moved significantly?
    function sortChildrenByDistanceToCamera(a, b) {
        // Sort by farthest child first since this is going on a stack
        return b.distanceToCamera - a.distanceToCamera;
    }

    ///////////////////////////////////////////////////////////////////////////

    function isVisible(visibilityPlaneMask) {
        return visibilityPlaneMask !== CullingVolume.MASK_OUTSIDE;
    }

    function requestContent(tileset, tile, outOfCore) {
        if (!outOfCore) {
            return;
        }
        if (!tile.canRequestContent()) {
            return;
        }

        tile.requestContent();

        if (!tile.contentUnloaded) {
            var stats = tileset._statistics;
            ++stats.numberOfPendingRequests;

            var removeFunction = removeFromProcessingQueue(tileset, tile);
            tile.content.contentReadyToProcessPromise.then(addToProcessingQueue(tileset, tile)).otherwise(removeFunction);
            tile.content.readyPromise.then(removeFunction).otherwise(removeFunction);
        }
    }

    function selectTile(tileset, tile, fullyVisible, frameState) {
        // There may also be a tight box around just the tile's contents, e.g., for a city, we may be
        // zoomed into a neighborhood and can cull the skyscrapers in the root node.
        if (tile.contentReady && (fullyVisible || (tile.contentsVisibility(frameState.cullingVolume) !== Intersect.OUTSIDE))) {
            tileset._selectedTiles.push(tile);
            tile.selected = true;

            var tileContent = tile.content;
            if (tileContent.featurePropertiesDirty) {
                // A feature's property in this tile changed, the tile needs to be re-styled.
                tileContent.featurePropertiesDirty = false;
                tile.lastStyleTime = 0; // Force applying the style to this tile
                tileset._selectedTilesToStyle.push(tile);
            }  else if ((tile.lastSelectedFrameNumber !== frameState.frameNumber - 1)) {
                // Tile is newly selected; it is selected this frame, but was not selected last frame.
                tileset._selectedTilesToStyle.push(tile);
            }
            tile.lastSelectedFrameNumber = frameState.frameNumber;
        }
    }

    function touch(tileset, tile, outOfCore) {
        if (!outOfCore) {
            return;
        }
        var node = tile.replacementNode;
        if (defined(node)) {
            tileset._replacementList.splice(tileset._replacementSentinel, node);
        }
    }

    var scratchStack = [];
    var scratchRefiningTiles = [];

    function selectTiles(tileset, frameState, outOfCore) {
        if (tileset.debugFreezeFrame) {
            return;
        }

        var maximumScreenSpaceError = tileset._maximumScreenSpaceError;
        var cullingVolume = frameState.cullingVolume;

        tileset._selectedTiles.length = 0;
        tileset._selectedTilesToStyle.length = 0;

        scratchRefiningTiles.length = 0;

        // Move sentinel node to the tail so, at the start of the frame, all tiles
        // may be potentially replaced.  Tiles are moved to the right of the sentinel
        // when they are selected so they will not be replaced.
        var replacementList = tileset._replacementList;
        replacementList.splice(replacementList.tail, tileset._replacementSentinel);

        var root = tileset._root;
        root.updateTransform(tileset._modelMatrix);

        if (!root.insideViewerRequestVolume(frameState)) {
            return;
        }

        root.distanceToCamera = root.distanceToTile(frameState);

        if (getScreenSpaceError(tileset._geometricError, root, frameState) <= maximumScreenSpaceError) {
            // The SSE of not rendering the tree is small enough that the tree does not need to be rendered
            return;
        }

        root.visibilityPlaneMask = root.visibility(cullingVolume, CullingVolume.MASK_INDETERMINATE);
        if (root.visibilityPlaneMask === CullingVolume.MASK_OUTSIDE) {
            return;
        }

        if (root.contentUnloaded) {
            requestContent(tileset, root, outOfCore);
            return;
        }

        var stats = tileset._statistics;

        var stack = scratchStack;
        stack.push(root);
        while (stack.length > 0) {
            // Depth first.  We want the high detail tiles first.
            var t = stack.pop();
            t.selected = false;
            t.replaced = false;
            ++stats.visited;

            var visibilityPlaneMask = t.visibilityPlaneMask;
            var fullyVisible = (visibilityPlaneMask === CullingVolume.MASK_INSIDE);

            touch(tileset, t, outOfCore);

            // Tile is inside/intersects the view frustum.  How many pixels is its geometric error?
            var sse = getScreenSpaceError(t.geometricError, t, frameState);
            // PERFORMANCE_IDEA: refine also based on (1) occlusion/VMSSE and/or (2) center of viewport

            var children = t.children;
            var childrenLength = children.length;
            var child;
            var k;
            var additiveRefinement = (t.refine === Cesium3DTileRefine.ADD);

            if (t.hasTilesetContent) {
                // If tile has tileset content, skip it and process its child instead (the tileset root)
                // No need to check visibility or sse of the child because its bounding volume
                // and geometric error are equal to its parent.
                if (t.contentReady) {
                    child = t.children[0];
                    child.visibilityPlaneMask = t.visibilityPlaneMask;
                    child.distanceToCamera = t.distanceToCamera;
                    child.updateTransform(t.computedTransform);
                    if (child.contentUnloaded) {
                        requestContent(tileset, child, outOfCore);
                    } else {
                        stack.push(child);
                    }
                }
                continue;
            }

            if (additiveRefinement) {
                // With additive refinement, the tile is rendered
                // regardless of if its SSE is sufficient.
                selectTile(tileset, t, fullyVisible, frameState);

                if (sse > maximumScreenSpaceError) {
                    // Tile does not meet SSE. Refine them in front-to-back order.

                    // Only sort and refine (render or request children) if any
                    // children are loaded or request slots are available.
                    var anyChildrenLoaded = (t.numberOfChildrenWithoutContent < childrenLength);
                    if (anyChildrenLoaded || t.canRequestContent()) {
                        updateTransforms(children, t.computedTransform);

                        // Distance is used for sorting now and for computing SSE when the tile comes off the stack.
                        computeDistanceToCamera(children, frameState);

                        // Sort children by distance for (1) request ordering, and (2) early-z
                        children.sort(sortChildrenByDistanceToCamera);

                        // With additive refinement, we only request or refine when children are visible
                        for (k = 0; k < childrenLength; ++k) {
                            child = children[k];
                            if (child.insideViewerRequestVolume(frameState)) {
                                // Use parent's geometric error with child's box to see if we already meet the SSE
                                if (getScreenSpaceError(t.geometricError, child, frameState) > maximumScreenSpaceError) {
                                    child.visibilityPlaneMask = child.visibility(cullingVolume, visibilityPlaneMask);
                                    if (isVisible(child.visibilityPlaneMask)) {
                                        if (child.contentUnloaded) {
                                            requestContent(tileset, child, outOfCore);
                                        } else {
                                            stack.push(child);
                                        }
                                    }
                                }
                            }
                        }
                    }
                }
            } else {
                // t.refine === Cesium3DTileRefine.REPLACE
                //
                // With replacement refinement, if the tile's SSE
                // is not sufficient, its children (or ancestors) are
                // rendered instead

                if ((sse <= maximumScreenSpaceError) || (childrenLength === 0)) {
                    // This tile meets the SSE so add its commands.
                    // Select tile if it's a leaf (childrenLength === 0)
                    selectTile(tileset, t, fullyVisible, frameState);
                } else if (!tileset._refineToVisible) {
                    // Tile does not meet SSE.
                    // Refine when all children (visible or not) are loaded.

                    // Only sort children by distance if we are going to refine to them
                    // or slots are available to request them.  If we are just rendering the
                    // tile (and can't make child requests because no slots are available)
                    // then the children do not need to be sorted.

                    var allChildrenLoaded = t.numberOfChildrenWithoutContent === 0;
                    if (allChildrenLoaded || t.canRequestContent()) {
                        updateTransforms(children, t.computedTransform);

                        // Distance is used for sorting now and for computing SSE when the tile comes off the stack.
                        computeDistanceToCamera(children, frameState);

                        // Sort children by distance for (1) request ordering, and (2) early-z
                        children.sort(sortChildrenByDistanceToCamera);
                    }

                    if (!allChildrenLoaded) {
                        // Tile does not meet SSE.  Add its commands since it is the best we have and request its children.
                        selectTile(tileset, t, fullyVisible, frameState);

                        if (outOfCore) {
                            for (k = 0; (k < childrenLength) && t.canRequestContent(); ++k) {
                                child = children[k];
                                // PERFORMANCE_IDEA: we could spin a bit less CPU here by keeping separate lists for unloaded/ready children.
                                if (child.contentUnloaded) {
                                    requestContent(tileset, child, outOfCore);
                                } else {
                                    // Touch loaded child even though it is not selected this frame since
                                    // we want to keep it in the cache for when all children are loaded
                                    // and this tile can refine to them.
                                    touch(tileset, child, outOfCore);
                                }
                            }
                        }
                    } else {
                        // Tile does not meet SSE and its children are loaded.  Refine to them in front-to-back order.
                        var anyChildrenVisible = false;
                        for (k = 0; k < childrenLength; ++k) {
                            child = children[k];
                            if (child.insideViewerRequestVolume(frameState)) {
                                child.visibilityPlaneMask = child.visibility(frameState.cullingVolume, visibilityPlaneMask);
                            } else {
                                child.visibilityPlaneMask = CullingVolume.MASK_OUTSIDE;
                            }

                            if (isVisible(child.visibilityPlaneMask)) {
                                stack.push(child);
                                anyChildrenVisible = true;
                            } else {
                                // Touch the child tile even if it is not visible. Since replacement refinement
                                // requires all child tiles to be loaded to refine to them, we want to keep it in the cache.
                                touch(tileset, child, outOfCore);
                            }
                        }

                        if (anyChildrenVisible) {
                            t.replaced = true;
                            if (defined(t.descendantsWithContent)) {
                                scratchRefiningTiles.push(t);
                            }
                        } else {
                            // Even though the children are all loaded they may not be visible if the camera
                            // is not inside their request volumes.
                            selectTile(tileset, t, fullyVisible, frameState);
                        }
                    }
                } else {
                    // Tile does not meet SSE.
                    // Refine when all visible children are loaded.

                    // Get visibility for all children. Check if any visible children are not loaded.
                    // PERFORMANCE_IDEA: exploit temporal coherence to avoid checking visibility every frame
                    var allVisibleChildrenLoaded = true;
                    var someVisibleChildrenLoaded = false;
                    for (k = 0; k < childrenLength; ++k) {
                        child = children[k];
                        child.updateTransform(t.computedTransform);
                        if (child.insideViewerRequestVolume(frameState)) {
                            child.visibilityPlaneMask = child.visibility(frameState.cullingVolume, visibilityPlaneMask);
                        } else {
                            child.visibilityPlaneMask = CullingVolume.MASK_OUTSIDE;
                        }
                        if (isVisible(child.visibilityPlaneMask)) {
                            if (child.contentReady) {
                                someVisibleChildrenLoaded = true;
                            } else {
                                allVisibleChildrenLoaded = false;
                            }
                        }
                    }

                    if (allVisibleChildrenLoaded && !someVisibleChildrenLoaded) {
                        // No children are visible, select this tile
                        selectTile(tileset, t, fullyVisible, frameState);
                        continue;
                    }

                    // Only sort children by distance if we are going to refine to them
                    // or slots are available to request them.  If we are just rendering the
                    // tile (and can't make child requests because no slots are available)
                    // then the children do not need to be sorted.

                    if (someVisibleChildrenLoaded || t.canRequestContent()) {
                        // Distance is used for sorting now and for computing SSE when the tile comes off the stack.
                        computeDistanceToCamera(children, frameState);

                        // Sort children by distance for (1) request ordering, and (2) early-z
                        children.sort(sortChildrenByDistanceToCamera);
                    }

                    if (!allVisibleChildrenLoaded) {
                        // TODO : render parent against a plane mask of its visible children so there is no overlap,
                        //        then the refineToVisible flags can be removed.

                        // Tile does not meet SSE.  Add its commands and push its visible children to the stack.
                        // The parent tile and child tiles will render simultaneously until all visible children
                        // are ready. This allows the visible children to stay loaded while other children stream in,
                        // otherwise if only the parent is selected the subtree may be unloaded from the cache.
                        selectTile(tileset, t, fullyVisible, frameState);

                        for (k = 0; k < childrenLength; ++k) {
                            child = children[k];
                            if (isVisible(child.visibilityPlaneMask)) {
                                if (child.contentUnloaded) {
                                    requestContent(tileset, child, outOfCore);
                                } else {
                                    stack.push(child);
                                }
                            }
                        }
                    } else {
                        // Tile does not meet SSE and its visible children are loaded. Refine to them in front-to-back order.
                        for (k = 0; k < childrenLength; ++k) {
                            child = children[k];
                            if (isVisible(child.visibilityPlaneMask)) {
                                stack.push(child);
                            }
                        }

                        t.replaced = true;
                        if (defined(t.descendantsWithContent)) {
                            scratchRefiningTiles.push(t);
                        }
                    }
                }
            }
        }

        checkRefiningTiles(scratchRefiningTiles, tileset, frameState);
    }

    function checkRefiningTiles(refiningTiles, tileset, frameState) {
        // In the common case, a tile that uses replacement refinement is refinable once all its
        // children are loaded. However if it has an empty child, refining to its children would
        // show a visible gap. In this case, the empty child's children (or further descendants)
        // would need to be selected before the original tile is refinable. It is hard to determine
        // this easily during the traversal, so this fixes the situation retroactively.
        var descendant;
        var refiningTilesLength = refiningTiles.length;
        for (var i = 0; i < refiningTilesLength; ++i) {
            var j;
            var refinable = true;
            var refiningTile = refiningTiles[i];
            var descendantsLength = refiningTile.descendantsWithContent.length;
            for (j = 0; j < descendantsLength; ++j) {
                descendant = refiningTile.descendantsWithContent[j];
                if (!descendant.selected && !descendant.replaced &&
                    (frameState.cullingVolume.computeVisibility(descendant.contentBoundingVolume) !== Intersect.OUTSIDE)) {
                        refinable = false;
                        break;
                }
            }
            if (!refinable) {
                selectTile(tileset, refiningTile, true, frameState);
                for (j = 0; j < descendantsLength; ++j) {
                    descendant = refiningTile.descendantsWithContent[j];
                    descendant.selected = false;
                }
            }
        }
    }

    ///////////////////////////////////////////////////////////////////////////

    function addToProcessingQueue(tileset, tile) {
        return function() {
            tileset._processingQueue.push(tile);

            --tileset._statistics.numberOfPendingRequests;
            ++tileset._statistics.numberProcessing;
        };
    }

    function removeFromProcessingQueue(tileset, tile) {
        return function() {
            var index = tileset._processingQueue.indexOf(tile);
            if (index >= 0) {
                // Remove from processing queue
                tileset._processingQueue.splice(index, 1);
                --tileset._statistics.numberProcessing;
                if (tile.hasContent) {
                    // RESEARCH_IDEA: ability to unload tiles (without content) for an
                    // external tileset when all the tiles are unloaded.
                    ++tileset._statistics.numberContentReady;
                    tile.replacementNode = tileset._replacementList.add(tile);
                }
            } else {
                // Not in processing queue
                // For example, when a url request fails and the ready promise is rejected
                --tileset._statistics.numberOfPendingRequests;
            }
        };
    }

    function processTiles(tileset, frameState) {
        var tiles = tileset._processingQueue;
        var length = tiles.length;

        // Process tiles in the PROCESSING state so they will eventually move to the READY state.
        // Traverse backwards in case a tile is removed as a result of calling process()
        for (var i = length - 1; i >= 0; --i) {
            tiles[i].process(tileset, frameState);
        }
    }

    ///////////////////////////////////////////////////////////////////////////

    function clearStats(tileset) {
        var stats = tileset._statistics;
        stats.visited = 0;
        stats.numberOfCommands = 0;
        stats.numberOfTilesStyled = 0;
        stats.numberOfFeaturesStyled = 0;
    }

    function showStats(tileset, isPick) {
        var stats = tileset._statistics;
        var last = isPick ? stats.lastPick : stats.lastColor;

        var outputStats = (tileset.debugShowStatistics && !isPick) || (tileset.debugShowPickStatistics && isPick);
        var showStatsThisFrame =
            ((tileset._debugShowStatistics !== tileset.debugShowStatistics) ||
             (tileset._debugShowPickStatistics !== tileset.debugShowPickStatistics));
        var statsChanged =
            (last.visited !== stats.visited ||
             last.numberOfCommands !== stats.numberOfCommands ||
             last.selected !== tileset._selectedTiles.length ||
             last.numberOfPendingRequests !== stats.numberOfPendingRequests ||
             last.numberProcessing !== stats.numberProcessing ||
             last.numberContentReady !== stats.numberContentReady ||
             last.numberTotal !== stats.numberTotal ||
             last.numberOfTilesStyled !== stats.numberOfTilesStyled ||
             last.numberOfFeaturesStyled !== stats.numberOfFeaturesStyled);

        if (outputStats && (showStatsThisFrame || statsChanged)) {
            // The shadowed properties are used to ensure that when a show stats properties
            // is set to true, it outputs the stats on the next frame even if they didn't
            // change from the previous frame.
            tileset._debugShowStatistics = tileset.debugShowStatistics;
            tileset._debugShowPickStatistics = tileset.debugShowPickStatistics;

            // Since the pick pass uses a smaller frustum around the pixel of interest,
            // the stats will be different than the normal render pass.
            var s = isPick ? '[Pick ]: ' : '[Color]: ';
            s +=
                // --- Rendering stats
                'Visited: ' + stats.visited +
                // Number of commands returned is likely to be higher than the number of tiles selected
                // because of tiles that create multiple commands.
                ', Selected: ' + tileset._selectedTiles.length +
                // Number of commands executed is likely to be higher because of commands overlapping
                // multiple frustums.
                ', Commands: ' + stats.numberOfCommands +

                // --- Cache/loading stats
                ' | Requests: ' + stats.numberOfPendingRequests +
                ', Processing: ' + stats.numberProcessing +
                ', Content Ready: ' + stats.numberContentReady +
                // Total number of tiles includes tiles without content, so "Ready" may never reach
                // "Total."  Total also will increase when a tile with a tileset.json content is loaded.
                ', Total: ' + stats.numberTotal +

                // --- Styling stats
                ' | Tiles styled: ' + stats.numberOfTilesStyled +
                ', Features styled: ' + stats.numberOfFeaturesStyled;

            /*global console*/
            console.log(s);
        }

        last.visited = stats.visited;
        last.numberOfCommands = stats.numberOfCommands;
        last.selected = tileset._selectedTiles.length;
        last.numberOfPendingRequests = stats.numberOfPendingRequests;
        last.numberProcessing = stats.numberProcessing;
        last.numberContentReady = stats.numberContentReady;
        last.numberTotal = stats.numberTotal;
        last.numberOfTilesStyled = stats.numberOfTilesStyled;
        last.numberOfFeaturesStyled = stats.numberOfFeaturesStyled;
    }

    function updateTiles(tileset, frameState) {
        tileset._styleEngine.applyStyle(tileset, frameState);

        var commandList = frameState.commandList;
        var numberOfInitialCommands = commandList.length;
        var selectedTiles = tileset._selectedTiles;
        var length = selectedTiles.length;
        var tileVisible = tileset.tileVisible;
        for (var i = 0; i < length; ++i) {
            var tile = selectedTiles[i];
            if (tile.selected) {
                // Raise visible event before update in case the visible event
                // makes changes that update needs to apply to WebGL resources
                tileVisible.raiseEvent(tile);
                tile.update(tileset, frameState);
            }
        }

        // Number of commands added by each update above
        tileset._statistics.numberOfCommands = (commandList.length - numberOfInitialCommands);
    }

    function unloadTiles(tileset, frameState) {
        var trimTiles = tileset._trimTiles;
        tileset._trimTiles = false;

        var stats = tileset._statistics;
        var maximumNumberOfLoadedTiles = tileset._maximumNumberOfLoadedTiles + 1; // + 1 to account for sentinel
        var replacementList = tileset._replacementList;
        var tileUnload = tileset.tileUnload;

        // Traverse the list only to the sentinel since tiles/nodes to the
        // right of the sentinel were used this frame.
        //
        // The sub-list to the left of the sentinel is ordered from LRU to MRU.
        var sentinel = tileset._replacementSentinel;
        var node = replacementList.head;
        while ((node !== sentinel) && ((replacementList.length > maximumNumberOfLoadedTiles) || trimTiles)) {
            var tile = node.item;

            tileUnload.raiseEvent(tile);
            tile.unloadContent();

            var currentNode = node;
            node = node.next;
            replacementList.remove(currentNode);

            --stats.numberContentReady;
        }
    }

    /**
     * Unloads all tiles that weren't selected the previous frame.  This can be used to
     * explicitly manage the tile cache and reduce the total number of tiles loaded below
     * {@link Cesium3DTileset#maximumNumberOfLoadedTiles}.
     * <p>
     * Tile unloads occur at the next frame to keep all the WebGL delete calls
     * within the render loop.
     * </p>
     */
    Cesium3DTileset.prototype.trimLoadedTiles = function() {
        // Defer to next frame so WebGL delete calls happen inside the render loop
        this._trimTiles = true;
    };

    ///////////////////////////////////////////////////////////////////////////

    function raiseLoadProgressEvent(tileset, frameState) {
        var stats = tileset._statistics;
        var numberOfPendingRequests = stats.numberOfPendingRequests;
        var numberProcessing = stats.numberProcessing;
        var lastNumberOfPendingRequest = stats.lastColor.numberOfPendingRequests;
        var lastNumberProcessing = stats.lastColor.numberProcessing;

        if ((numberOfPendingRequests !== lastNumberOfPendingRequest) || (numberProcessing !== lastNumberProcessing)) {
            frameState.afterRender.push(function() {
                tileset.loadProgress.raiseEvent(numberOfPendingRequests, numberProcessing);
            });
        }
    }

    ///////////////////////////////////////////////////////////////////////////

    function applyDebugSettings(tileset, frameState) {
        // Draw a debug camera in freeze frame mode
        var enterFreezeFrame = tileset.debugFreezeFrame && !tileset._debugFreezeFrame;
        var exitFreezeFrame = !tileset.debugFreezeFrame && tileset._debugFreezeFrame;
        tileset._debugFreezeFrame = tileset.debugFreezeFrame;
        if (tileset.debugFreezeFrame) {
            if (enterFreezeFrame) {
                // Recreate debug camera when entering freeze frame mode
                tileset._debugCameraFrustum = tileset._debugCameraFrustum && tileset._debugCameraFrustum.destroy();
                tileset._debugCameraFrustum = new DebugCameraPrimitive({
                    camera : frameState.camera,
                    updateOnChange : false
                });
            }
            tileset._debugCameraFrustum.update(frameState);
        } else if (exitFreezeFrame) {
            // Destroy debug camera when exiting freeze frame
            tileset._debugCameraFrustum = tileset._debugCameraFrustum && tileset._debugCameraFrustum.destroy();
        }
    }

    ///////////////////////////////////////////////////////////////////////////

    /**
     * Called when {@link Viewer} or {@link CesiumWidget} render the scene to
     * get the draw commands needed to render this primitive.
     * <p>
     * Do not call this function directly.  This is documented just to
     * list the exceptions that may be propagated when the scene is rendered:
     * </p>
     *
     * @exception {DeveloperError} The tileset must be 3D Tiles version 0.0.  See https://github.com/AnalyticalGraphicsInc/3d-tiles#spec-status
     */
    Cesium3DTileset.prototype.update = function(frameState) {
        // TODO: Support 2D and CV
        if (!this.show || !defined(this._root) || (frameState.mode !== SceneMode.SCENE3D)) {
            return;
        }

        // Do not do out-of-core operations (new content requests, cache removal,
        // process new tiles) during the pick pass.
        var passes = frameState.passes;
        var isPick = (passes.pick && !passes.render);
        var outOfCore = !isPick;

        applyDebugSettings(this, frameState);

        clearStats(this);

        if (outOfCore) {
            processTiles(this, frameState);
        }

        selectTiles(this, frameState, outOfCore);
        updateTiles(this, frameState);

        if (outOfCore) {
            unloadTiles(this, frameState);
        }

        // Events are raised (added to the afterRender queue) here since promises
        // may resolve outside of the update loop that then raise events, e.g.,
        // model's readyPromise.
        raiseLoadProgressEvent(this, frameState);

        showStats(this, isPick);
    };

    /**
     * Returns true if this object was destroyed; otherwise, false.
     * <br /><br />
     * If this object was destroyed, it should not be used; calling any function other than
     * <code>isDestroyed</code> will result in a {@link DeveloperError} exception.
     *
     * @returns {Boolean} <code>true</code> if this object was destroyed; otherwise, <code>false</code>.
     *
     * @see Cesium3DTileset#destroy
     */
    Cesium3DTileset.prototype.isDestroyed = function() {
        return false;
    };

    /**
     * Destroys the WebGL resources held by this object.  Destroying an object allows for deterministic
     * release of WebGL resources, instead of relying on the garbage collector to destroy this object.
     * <br /><br />
     * Once an object is destroyed, it should not be used; calling any function other than
     * <code>isDestroyed</code> will result in a {@link DeveloperError} exception.  Therefore,
     * assign the return value (<code>undefined</code>) to the object as done in the example.
     *
     * @returns {undefined}
     *
     * @exception {DeveloperError} This object was destroyed, i.e., destroy() was called.
     *
     *
     * @example
     * tileset = tileset && tileset.destroy();
     *
     * @see Cesium3DTileset#isDestroyed
     */
    Cesium3DTileset.prototype.destroy = function() {
        // Traverse the tree and destroy all tiles
        if (defined(this._root)) {
            var stack = scratchStack;
            stack.push(this._root);

            while (stack.length > 0) {
                var t = stack.pop();
                t.destroy();

                var children = t.children;
                var length = children.length;
                for (var i = 0; i < length; ++i) {
                    stack.push(children[i]);
                }
            }
        }

        this._root = undefined;
        this._debugCameraFrustum = this._debugCameraFrustum && this._debugCameraFrustum.destroy();
        return destroyObject(this);
    };

    return Cesium3DTileset;
});<|MERGE_RESOLUTION|>--- conflicted
+++ resolved
@@ -79,10 +79,7 @@
      * @param {Boolean} [options.debugShowBoundingVolume=false] For debugging only. When true, renders the bounding volume for each tile.
      * @param {Boolean} [options.debugShowContentBoundingVolume=false] For debugging only. When true, renders the bounding volume for each tile's content.
      * @param {Boolean} [options.debugShowViewerRequestVolume=false] For debugging only. When true, renders the viewer request volume for each tile.
-<<<<<<< HEAD
-=======
      * @param {ShadowMode} [options.shadows=ShadowMode.ENABLED] Determines whether the tileset casts or receives shadows from each light source.
->>>>>>> 3b42f6d7
      *
      * @example
      * var tileset = scene.primitives.add(new Cesium.Cesium3DTileset({
