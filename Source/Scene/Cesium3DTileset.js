--- conflicted
+++ resolved
@@ -222,12 +222,9 @@
         this._requestedTilesInFlight = [];
 
         this._heatmap = new Cesium3DTilesetHeatmap(options.heatmapVariable);
-<<<<<<< HEAD
         this._maxPriority = { depth: -Number.MAX_VALUE, distance: -Number.MAX_VALUE };
         this._minPriority = { depth: Number.MAX_VALUE, distance: Number.MAX_VALUE };
-=======
         this._sceneStartTime = undefined; // ms since 1970
->>>>>>> 45e8f75f
 
         this._tilesLoaded = false;
         this._initialTilesLoaded = false;
