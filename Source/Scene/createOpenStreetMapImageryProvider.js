define([
<<<<<<< HEAD
        '../Core/deprecationWarning',
        './OpenStreetMapImageryProvider'
    ], function(
        deprecationWarning,
        OpenStreetMapImageryProvider) {
=======
        '../Core/Credit',
        '../Core/defaultValue',
        '../Core/DeveloperError',
        '../Core/Rectangle',
        '../Core/Resource',
        '../Core/WebMercatorTilingScheme',
        './UrlTemplateImageryProvider'
    ], function(
        Credit,
        defaultValue,
        DeveloperError,
        Rectangle,
        Resource,
        WebMercatorTilingScheme,
        UrlTemplateImageryProvider) {
>>>>>>> a92cf4c6
    'use strict';

    /**
     * Creates a {@link UrlTemplateImageryProvider} instance that provides tiled imagery hosted by OpenStreetMap
     * or another provider of Slippy tiles.  The default url connects to OpenStreetMap's volunteer-run
     * servers, so you must conform to their
     * {@link http://wiki.openstreetmap.org/wiki/Tile_usage_policy|Tile Usage Policy}.
     *
     * @exports createOpenStreetMapImageryProvider
     *
     * @param {Object} [options] Object with the following properties:
     * @param {String} [options.url='https://a.tile.openstreetmap.org'] The OpenStreetMap server url.
     * @param {String} [options.fileExtension='png'] The file extension for images on the server.
     * @param {Rectangle} [options.rectangle=Rectangle.MAX_VALUE] The rectangle of the layer.
     * @param {Number} [options.minimumLevel=0] The minimum level-of-detail supported by the imagery provider.
     * @param {Number} [options.maximumLevel] The maximum level-of-detail supported by the imagery provider, or undefined if there is no limit.
     * @param {Ellipsoid} [options.ellipsoid] The ellipsoid.  If not specified, the WGS84 ellipsoid is used.
     * @param {Credit|String} [options.credit='MapQuest, Open Street Map and contributors, CC-BY-SA'] A credit for the data source, which is displayed on the canvas.
     * @returns {UrlTemplateImageryProvider} The imagery provider.
     *
     * @deprecated
     *
     * @exception {DeveloperError} The rectangle and minimumLevel indicate that there are more than four tiles at the minimum level. Imagery providers with more than four tiles at the minimum level are not supported.
     *
     * @see ArcGisMapServerImageryProvider
     * @see BingMapsImageryProvider
     * @see GoogleEarthEnterpriseMapsProvider
     * @see SingleTileImageryProvider
     * @see TileMapServiceImageryProvider
     * @see WebMapServiceImageryProvider
     * @see WebMapTileServiceImageryProvider
     * @see UrlTemplateImageryProvider
     *
     *
     * @example
     * var osm = new Cesium.OpenStreetMapImageryProvider({
     *     url : 'https://a.tile.openstreetmap.org/'
     * });
     *
     * @see {@link http://wiki.openstreetmap.org/wiki/Main_Page|OpenStreetMap Wiki}
     * @see {@link http://www.w3.org/TR/cors/|Cross-Origin Resource Sharing}
     */
    function createOpenStreetMapImageryProvider(options) {
<<<<<<< HEAD
        deprecationWarning('createOpenStreetMapImageryProvider', 'createOpenStreetMapImageryProvider is deprecated and will be removed in Cesium 1.46. Please use OpenStreetMapImageryProvider instead.');
=======
        options = defaultValue(options, defaultValue.EMPTY_OBJECT);

        var resource = Resource.createIfNeeded(defaultValue(options.url, 'https://a.tile.openstreetmap.org/'));
        resource.appendForwardSlash();
        resource.url += '{z}/{x}/{y}.' + defaultValue(options.fileExtension, 'png');

        var tilingScheme = new WebMercatorTilingScheme({ ellipsoid : options.ellipsoid });

        var tileWidth = 256;
        var tileHeight = 256;

        var minimumLevel = defaultValue(options.minimumLevel, 0);
        var maximumLevel = options.maximumLevel;

        var rectangle = defaultValue(options.rectangle, tilingScheme.rectangle);

        // Check the number of tiles at the minimum level.  If it's more than four,
        // throw an exception, because starting at the higher minimum
        // level will cause too many tiles to be downloaded and rendered.
        var swTile = tilingScheme.positionToTileXY(Rectangle.southwest(rectangle), minimumLevel);
        var neTile = tilingScheme.positionToTileXY(Rectangle.northeast(rectangle), minimumLevel);
        var tileCount = (Math.abs(neTile.x - swTile.x) + 1) * (Math.abs(neTile.y - swTile.y) + 1);
        //>>includeStart('debug', pragmas.debug);
        if (tileCount > 4) {
            throw new DeveloperError('The rectangle and minimumLevel indicate that there are ' + tileCount + ' tiles at the minimum level. Imagery providers with more than four tiles at the minimum level are not supported.');
        }
        //>>includeEnd('debug');

        var credit = defaultValue(options.credit, defaultCredit);
        if (typeof credit === 'string') {
            credit = new Credit(credit);
        }
>>>>>>> a92cf4c6

        return new OpenStreetMapImageryProvider(options);
    }

    return createOpenStreetMapImageryProvider;
});<|MERGE_RESOLUTION|>--- conflicted
+++ resolved
@@ -1,27 +1,23 @@
 define([
-<<<<<<< HEAD
-        '../Core/deprecationWarning',
-        './OpenStreetMapImageryProvider'
-    ], function(
-        deprecationWarning,
-        OpenStreetMapImageryProvider) {
-=======
         '../Core/Credit',
         '../Core/defaultValue',
+        '../Core/deprecationWarning',
         '../Core/DeveloperError',
         '../Core/Rectangle',
         '../Core/Resource',
         '../Core/WebMercatorTilingScheme',
+        './OpenStreetMapImageryProvider'
         './UrlTemplateImageryProvider'
     ], function(
         Credit,
         defaultValue,
+        deprecationWarning,
         DeveloperError,
         Rectangle,
         Resource,
         WebMercatorTilingScheme,
+        OpenStreetMapImageryProvide,
         UrlTemplateImageryProvider) {
->>>>>>> a92cf4c6
     'use strict';
 
     /**
@@ -65,42 +61,7 @@
      * @see {@link http://www.w3.org/TR/cors/|Cross-Origin Resource Sharing}
      */
     function createOpenStreetMapImageryProvider(options) {
-<<<<<<< HEAD
         deprecationWarning('createOpenStreetMapImageryProvider', 'createOpenStreetMapImageryProvider is deprecated and will be removed in Cesium 1.46. Please use OpenStreetMapImageryProvider instead.');
-=======
-        options = defaultValue(options, defaultValue.EMPTY_OBJECT);
-
-        var resource = Resource.createIfNeeded(defaultValue(options.url, 'https://a.tile.openstreetmap.org/'));
-        resource.appendForwardSlash();
-        resource.url += '{z}/{x}/{y}.' + defaultValue(options.fileExtension, 'png');
-
-        var tilingScheme = new WebMercatorTilingScheme({ ellipsoid : options.ellipsoid });
-
-        var tileWidth = 256;
-        var tileHeight = 256;
-
-        var minimumLevel = defaultValue(options.minimumLevel, 0);
-        var maximumLevel = options.maximumLevel;
-
-        var rectangle = defaultValue(options.rectangle, tilingScheme.rectangle);
-
-        // Check the number of tiles at the minimum level.  If it's more than four,
-        // throw an exception, because starting at the higher minimum
-        // level will cause too many tiles to be downloaded and rendered.
-        var swTile = tilingScheme.positionToTileXY(Rectangle.southwest(rectangle), minimumLevel);
-        var neTile = tilingScheme.positionToTileXY(Rectangle.northeast(rectangle), minimumLevel);
-        var tileCount = (Math.abs(neTile.x - swTile.x) + 1) * (Math.abs(neTile.y - swTile.y) + 1);
-        //>>includeStart('debug', pragmas.debug);
-        if (tileCount > 4) {
-            throw new DeveloperError('The rectangle and minimumLevel indicate that there are ' + tileCount + ' tiles at the minimum level. Imagery providers with more than four tiles at the minimum level are not supported.');
-        }
-        //>>includeEnd('debug');
-
-        var credit = defaultValue(options.credit, defaultCredit);
-        if (typeof credit === 'string') {
-            credit = new Credit(credit);
-        }
->>>>>>> a92cf4c6
 
         return new OpenStreetMapImageryProvider(options);
     }
