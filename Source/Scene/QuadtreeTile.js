<<<<<<< HEAD
import BoundingSphere from '../Core/BoundingSphere.js';
import Cartesian3 from '../Core/Cartesian3.js';
import defined from '../Core/defined.js';
import DeveloperError from '../Core/DeveloperError.js';
import Rectangle from '../Core/Rectangle.js';
import QuadtreeTileLoadState from './QuadtreeTileLoadState.js';
import TileSelectionResult from './TileSelectionResult.js';

    /**
     * A single tile in a {@link QuadtreePrimitive}.
     *
     * @alias QuadtreeTile
     * @constructor
     * @private
     *
     * @param {Number} options.level The level of the tile in the quadtree.
     * @param {Number} options.x The X coordinate of the tile in the quadtree.  0 is the westernmost tile.
     * @param {Number} options.y The Y coordinate of the tile in the quadtree.  0 is the northernmost tile.
     * @param {TilingScheme} options.tilingScheme The tiling scheme in which this tile exists.
     * @param {QuadtreeTile} [options.parent] This tile's parent, or undefined if this is a root tile.
     */
    function QuadtreeTile(options) {
        //>>includeStart('debug', pragmas.debug);
        if (!defined(options)) {
            throw new DeveloperError('options is required.');
        }
        if (!defined(options.x)) {
            throw new DeveloperError('options.x is required.');
        } else if (!defined(options.y)) {
            throw new DeveloperError('options.y is required.');
        } else if (options.x < 0 || options.y < 0) {
            throw new DeveloperError('options.x and options.y must be greater than or equal to zero.');
        }
        if (!defined(options.level)) {
            throw new DeveloperError('options.level is required and must be greater than or equal to zero.');
        }
        if (!defined(options.tilingScheme)) {
            throw new DeveloperError('options.tilingScheme is required.');
        }
        //>>includeEnd('debug');

        this._tilingScheme = options.tilingScheme;
        this._x = options.x;
        this._y = options.y;
        this._level = options.level;
        this._parent = options.parent;
        this._rectangle = this._tilingScheme.tileXYToRectangle(this._x, this._y, this._level);

        this._southwestChild = undefined;
        this._southeastChild = undefined;
        this._northwestChild = undefined;
        this._northeastChild = undefined;

        // TileReplacementQueue gets/sets these private properties.
        this.replacementPrevious = undefined;
        this.replacementNext = undefined;

        // The distance from the camera to this tile, updated when the tile is selected
        // for rendering.  We can get rid of this if we have a better way to sort by
        // distance - for example, by using the natural ordering of a quadtree.
        // QuadtreePrimitive gets/sets this private property.
        this._distance = 0.0;
        this._loadPriority = 0.0;

        this._customData = [];
        this._frameUpdated = undefined;
        this._lastSelectionResult = TileSelectionResult.NONE;
        this._lastSelectionResultFrame = undefined;
        this._loadedCallbacks = {};

        // For caching the result when MapProjections are expensive
        this._boundingSphere2D = undefined;
        this._southwestProjected = undefined;
        this._northeastProjected = undefined;

        /**
         * Gets or sets the current state of the tile in the tile load pipeline.
         * @type {QuadtreeTileLoadState}
         * @default {@link QuadtreeTileLoadState.START}
         */
        this.state = QuadtreeTileLoadState.START;

        /**
         * Gets or sets a value indicating whether or not the tile is currently renderable.
         * @type {Boolean}
         * @default false
         */
        this.renderable = false;

        /**
         * Gets or set a value indicating whether or not the tile was entirely upsampled from its
         * parent tile.  If all four children of a parent tile were upsampled from the parent,
         * we will render the parent instead of the children even if the LOD indicates that
         * the children would be preferable.
         * @type {Boolean}
         * @default false
         */
        this.upsampledFromParent = false;

        /**
         * Gets or sets the additional data associated with this tile.  The exact content is specific to the
         * {@link QuadtreeTileProvider}.
         * @type {Object}
         * @default undefined
         */
        this.data = undefined;
=======
import defined from "../Core/defined.js";
import DeveloperError from "../Core/DeveloperError.js";
import Rectangle from "../Core/Rectangle.js";
import QuadtreeTileLoadState from "./QuadtreeTileLoadState.js";
import TileSelectionResult from "./TileSelectionResult.js";

/**
 * A single tile in a {@link QuadtreePrimitive}.
 *
 * @alias QuadtreeTile
 * @constructor
 * @private
 *
 * @param {Number} options.level The level of the tile in the quadtree.
 * @param {Number} options.x The X coordinate of the tile in the quadtree.  0 is the westernmost tile.
 * @param {Number} options.y The Y coordinate of the tile in the quadtree.  0 is the northernmost tile.
 * @param {TilingScheme} options.tilingScheme The tiling scheme in which this tile exists.
 * @param {QuadtreeTile} [options.parent] This tile's parent, or undefined if this is a root tile.
 */
function QuadtreeTile(options) {
  //>>includeStart('debug', pragmas.debug);
  if (!defined(options)) {
    throw new DeveloperError("options is required.");
  }
  if (!defined(options.x)) {
    throw new DeveloperError("options.x is required.");
  } else if (!defined(options.y)) {
    throw new DeveloperError("options.y is required.");
  } else if (options.x < 0 || options.y < 0) {
    throw new DeveloperError(
      "options.x and options.y must be greater than or equal to zero."
    );
  }
  if (!defined(options.level)) {
    throw new DeveloperError(
      "options.level is required and must be greater than or equal to zero."
    );
  }
  if (!defined(options.tilingScheme)) {
    throw new DeveloperError("options.tilingScheme is required.");
  }
  //>>includeEnd('debug');

  this._tilingScheme = options.tilingScheme;
  this._x = options.x;
  this._y = options.y;
  this._level = options.level;
  this._parent = options.parent;
  this._rectangle = this._tilingScheme.tileXYToRectangle(
    this._x,
    this._y,
    this._level
  );

  this._southwestChild = undefined;
  this._southeastChild = undefined;
  this._northwestChild = undefined;
  this._northeastChild = undefined;

  // TileReplacementQueue gets/sets these private properties.
  this.replacementPrevious = undefined;
  this.replacementNext = undefined;

  // The distance from the camera to this tile, updated when the tile is selected
  // for rendering.  We can get rid of this if we have a better way to sort by
  // distance - for example, by using the natural ordering of a quadtree.
  // QuadtreePrimitive gets/sets this private property.
  this._distance = 0.0;
  this._loadPriority = 0.0;

  this._customData = [];
  this._frameUpdated = undefined;
  this._lastSelectionResult = TileSelectionResult.NONE;
  this._lastSelectionResultFrame = undefined;
  this._loadedCallbacks = {};

  /**
   * Gets or sets the current state of the tile in the tile load pipeline.
   * @type {QuadtreeTileLoadState}
   * @default {@link QuadtreeTileLoadState.START}
   */
  this.state = QuadtreeTileLoadState.START;

  /**
   * Gets or sets a value indicating whether or not the tile is currently renderable.
   * @type {Boolean}
   * @default false
   */
  this.renderable = false;

  /**
   * Gets or set a value indicating whether or not the tile was entirely upsampled from its
   * parent tile.  If all four children of a parent tile were upsampled from the parent,
   * we will render the parent instead of the children even if the LOD indicates that
   * the children would be preferable.
   * @type {Boolean}
   * @default false
   */
  this.upsampledFromParent = false;

  /**
   * Gets or sets the additional data associated with this tile.  The exact content is specific to the
   * {@link QuadtreeTileProvider}.
   * @type {Object}
   * @default undefined
   */
  this.data = undefined;
}

/**
 * Creates a rectangular set of tiles for level of detail zero, the coarsest, least detailed level.
 *
 * @memberof QuadtreeTile
 *
 * @param {TilingScheme} tilingScheme The tiling scheme for which the tiles are to be created.
 * @returns {QuadtreeTile[]} An array containing the tiles at level of detail zero, starting with the
 * tile in the northwest corner and followed by the tile (if any) to its east.
 */
QuadtreeTile.createLevelZeroTiles = function (tilingScheme) {
  //>>includeStart('debug', pragmas.debug);
  if (!defined(tilingScheme)) {
    throw new DeveloperError("tilingScheme is required.");
  }
  //>>includeEnd('debug');

  var numberOfLevelZeroTilesX = tilingScheme.getNumberOfXTilesAtLevel(0);
  var numberOfLevelZeroTilesY = tilingScheme.getNumberOfYTilesAtLevel(0);

  var result = new Array(numberOfLevelZeroTilesX * numberOfLevelZeroTilesY);

  var index = 0;
  for (var y = 0; y < numberOfLevelZeroTilesY; ++y) {
    for (var x = 0; x < numberOfLevelZeroTilesX; ++x) {
      result[index++] = new QuadtreeTile({
        tilingScheme: tilingScheme,
        x: x,
        y: y,
        level: 0,
      });
>>>>>>> 2fd0e8f7
    }
  }

<<<<<<< HEAD
    /**
     * Creates a rectangular set of tiles for level of detail zero, the coarsest, least detailed level.
     *
     * @memberof QuadtreeTile
     *
     * @param {TilingScheme} tilingScheme The tiling scheme for which the tiles are to be created.
     * @returns {QuadtreeTile[]} An array containing the tiles at level of detail zero, starting with the
     * tile in the northwest corner and followed by the tile (if any) to its east.
     */
    QuadtreeTile.createLevelZeroTiles = function(tilingScheme) {
        //>>includeStart('debug', pragmas.debug);
        if (!defined(tilingScheme)) {
            throw new DeveloperError('tilingScheme is required.');
        }
        //>>includeEnd('debug');

        var numberOfLevelZeroTilesX = tilingScheme.getNumberOfXTilesAtLevel(0);
        var numberOfLevelZeroTilesY = tilingScheme.getNumberOfYTilesAtLevel(0);

        var result = new Array(numberOfLevelZeroTilesX * numberOfLevelZeroTilesY);

        var index = 0;
        for (var y = 0; y < numberOfLevelZeroTilesY; ++y) {
            for (var x = 0; x < numberOfLevelZeroTilesX; ++x) {
                result[index++] = new QuadtreeTile({
                    tilingScheme : tilingScheme,
                    x : x,
                    y : y,
                    level : 0
                });
            }
        }

        return result;
    };

    QuadtreeTile.prototype._updateCustomData = function(frameNumber, added, removed) {
        var customData = this.customData;

        var i;
        var data;
        var rectangle;

        if (defined(added) && defined(removed)) {
            customData = customData.filter(function(value) {
                return removed.indexOf(value) === -1;
            });
            this._customData = customData;

            rectangle = this._rectangle;
            for (i = 0; i < added.length; ++i) {
                data = added[i];
                if (Rectangle.contains(rectangle, data.positionCartographic)) {
                    customData.push(data);
                }
            }

            this._frameUpdated = frameNumber;
        } else {
            // interior or leaf tile, update from parent
            var parent = this._parent;
            if (defined(parent) && this._frameUpdated !== parent._frameUpdated) {
                customData.length = 0;

                rectangle = this._rectangle;
                var parentCustomData = parent.customData;
                for (i = 0; i < parentCustomData.length; ++i) {
                    data = parentCustomData[i];
                    if (Rectangle.contains(rectangle, data.positionCartographic)) {
                        customData.push(data);
                    }
                }

                this._frameUpdated = parent._frameUpdated;
            }
        }
    };

    Object.defineProperties(QuadtreeTile.prototype, {
        /**
         * Gets the tiling scheme used to tile the surface.
         * @memberof QuadtreeTile.prototype
         * @type {TilingScheme}
         */
        tilingScheme : {
            get : function() {
                return this._tilingScheme;
            }
        },

        /**
         * Gets the tile X coordinate.
         * @memberof QuadtreeTile.prototype
         * @type {Number}
         */
        x : {
            get : function() {
                return this._x;
            }
        },

        /**
         * Gets the tile Y coordinate.
         * @memberof QuadtreeTile.prototype
         * @type {Number}
         */
        y : {
            get : function() {
                return this._y;
            }
        },

        /**
         * Gets the level-of-detail, where zero is the coarsest, least-detailed.
         * @memberof QuadtreeTile.prototype
         * @type {Number}
         */
        level : {
            get : function() {
                return this._level;
            }
        },

        /**
         * Gets the parent tile of this tile.
         * @memberof QuadtreeTile.prototype
         * @type {QuadtreeTile}
         */
        parent : {
            get : function() {
                return this._parent;
            }
        },

        /**
         * Gets the cartographic rectangle of the tile, with north, south, east and
         * west properties in radians.
         * @memberof QuadtreeTile.prototype
         * @type {Rectangle}
         */
        rectangle : {
            get : function() {
                return this._rectangle;
            }
        },

        /**
         * An array of tiles that is at the next level of the tile tree.
         * @memberof QuadtreeTile.prototype
         * @type {QuadtreeTile[]}
         */
        children : {
            get : function() {
                return [this.northwestChild, this.northeastChild, this.southwestChild, this.southeastChild];
            }
        },

        /**
         * Gets the southwest child tile.
         * @memberof QuadtreeTile.prototype
         * @type {QuadtreeTile}
         */
        southwestChild : {
            get : function() {
                if (!defined(this._southwestChild)) {
                    this._southwestChild = new QuadtreeTile({
                        tilingScheme : this.tilingScheme,
                        x : this.x * 2,
                        y : this.y * 2 + 1,
                        level : this.level + 1,
                        parent : this
                    });
                }
                return this._southwestChild;
            }
        },

        /**
         * Gets the southeast child tile.
         * @memberof QuadtreeTile.prototype
         * @type {QuadtreeTile}
         */
        southeastChild : {
            get : function() {
                if (!defined(this._southeastChild)) {
                    this._southeastChild = new QuadtreeTile({
                        tilingScheme : this.tilingScheme,
                        x : this.x * 2 + 1,
                        y : this.y * 2 + 1,
                        level : this.level + 1,
                        parent : this
                    });
                }
                return this._southeastChild;
            }
        },

        /**
         * Gets the northwest child tile.
         * @memberof QuadtreeTile.prototype
         * @type {QuadtreeTile}
         */
        northwestChild : {
            get : function() {
                if (!defined(this._northwestChild)) {
                    this._northwestChild = new QuadtreeTile({
                        tilingScheme : this.tilingScheme,
                        x : this.x * 2,
                        y : this.y * 2,
                        level : this.level + 1,
                        parent : this
                    });
                }
                return this._northwestChild;
            }
        },

        /**
         * Gets the northeast child tile.
         * @memberof QuadtreeTile.prototype
         * @type {QuadtreeTile}
         */
        northeastChild : {
            get : function() {
                if (!defined(this._northeastChild)) {
                    this._northeastChild = new QuadtreeTile({
                        tilingScheme : this.tilingScheme,
                        x : this.x * 2 + 1,
                        y : this.y * 2,
                        level : this.level + 1,
                        parent : this
                    });
                }
                return this._northeastChild;
            }
        },

        /**
         * An array of objects associated with this tile.
         * @memberof QuadtreeTile.prototype
         * @type {Array}
         */
        customData : {
            get : function() {
                return this._customData;
            }
        },

        /**
         * Gets a value indicating whether or not this tile needs further loading.
         * This property will return true if the {@link QuadtreeTile#state} is
         * <code>START</code> or <code>LOADING</code>.
         * @memberof QuadtreeTile.prototype
         * @type {Boolean}
         */
        needsLoading : {
            get : function() {
                return this.state < QuadtreeTileLoadState.DONE;
            }
        },

        /**
         * Gets a value indicating whether or not this tile is eligible to be unloaded.
         * Typically, a tile is ineligible to be unloaded while an asynchronous operation,
         * such as a request for data, is in progress on it.  A tile will never be
         * unloaded while it is needed for rendering, regardless of the value of this
         * property.  If {@link QuadtreeTile#data} is defined and has an
         * <code>eligibleForUnloading</code> property, the value of that property is returned.
         * Otherwise, this property returns true.
         * @memberof QuadtreeTile.prototype
         * @type {Boolean}
         */
        eligibleForUnloading : {
            get : function() {
                var result = true;

                if (defined(this.data)) {
                    result = this.data.eligibleForUnloading;
                    if (!defined(result)) {
                        result = true;
                    }
                }

                return result;
            }
        }
    });

    QuadtreeTile.prototype.getBoundingSphere2D = function(mapProjection, minimumHeight, maximumHeight) {
        var boundingSphere2D = this._boundingSphere2D;
        if (!defined(boundingSphere2D)) {
            boundingSphere2D = BoundingSphere.fromRectangleWithHeights2D(this.rectangle, mapProjection, minimumHeight, maximumHeight);
            this._boundingSphere2D = boundingSphere2D;
        }
        return boundingSphere2D;
    };

    QuadtreeTile.prototype.getProjectedCorners = function(mapProjection, southwestResult, northeastResult) {
        var projectedSouthwestCorner = this._southwestProjected;
        var projectedNortheastCorner = this._northeastProjected;

        if (!defined(projectedSouthwestCorner)) {
            var rectangle = this.rectangle;
            projectedSouthwestCorner = mapProjection.project(Rectangle.southwest(rectangle));
            projectedNortheastCorner = mapProjection.project(Rectangle.northeast(rectangle));

            this._southwestProjected = projectedSouthwestCorner;
            this._northeastProjected = projectedNortheastCorner;
        }

        Cartesian3.clone(projectedSouthwestCorner, southwestResult);
        Cartesian3.clone(projectedNortheastCorner, northeastResult);
    };

    QuadtreeTile.prototype.findLevelZeroTile = function(levelZeroTiles, x, y) {
        var xTiles = this.tilingScheme.getNumberOfXTilesAtLevel(0);
        if (x < 0) {
            x += xTiles;
        } else if (x >= xTiles) {
            x -= xTiles;
        }

        if (y < 0 || y >= this.tilingScheme.getNumberOfYTilesAtLevel(0)) {
            return undefined;
        }

        return levelZeroTiles.filter(function(tile) {
            return tile.x === x && tile.y === y;
        })[0];
    };
=======
  return result;
};
>>>>>>> 2fd0e8f7

QuadtreeTile.prototype._updateCustomData = function (
  frameNumber,
  added,
  removed
) {
  var customData = this.customData;

  var i;
  var data;
  var rectangle;

  if (defined(added) && defined(removed)) {
    customData = customData.filter(function (value) {
      return removed.indexOf(value) === -1;
    });
    this._customData = customData;

    rectangle = this._rectangle;
    for (i = 0; i < added.length; ++i) {
      data = added[i];
      if (Rectangle.contains(rectangle, data.positionCartographic)) {
        customData.push(data);
      }
    }

    this._frameUpdated = frameNumber;
  } else {
    // interior or leaf tile, update from parent
    var parent = this._parent;
    if (defined(parent) && this._frameUpdated !== parent._frameUpdated) {
      customData.length = 0;

      rectangle = this._rectangle;
      var parentCustomData = parent.customData;
      for (i = 0; i < parentCustomData.length; ++i) {
        data = parentCustomData[i];
        if (Rectangle.contains(rectangle, data.positionCartographic)) {
          customData.push(data);
        }
      }

      this._frameUpdated = parent._frameUpdated;
    }
  }
};

Object.defineProperties(QuadtreeTile.prototype, {
  /**
   * Gets the tiling scheme used to tile the surface.
   * @memberof QuadtreeTile.prototype
   * @type {TilingScheme}
   */
  tilingScheme: {
    get: function () {
      return this._tilingScheme;
    },
  },

  /**
   * Gets the tile X coordinate.
   * @memberof QuadtreeTile.prototype
   * @type {Number}
   */
  x: {
    get: function () {
      return this._x;
    },
  },

  /**
   * Gets the tile Y coordinate.
   * @memberof QuadtreeTile.prototype
   * @type {Number}
   */
  y: {
    get: function () {
      return this._y;
    },
  },

  /**
   * Gets the level-of-detail, where zero is the coarsest, least-detailed.
   * @memberof QuadtreeTile.prototype
   * @type {Number}
   */
  level: {
    get: function () {
      return this._level;
    },
  },

  /**
   * Gets the parent tile of this tile.
   * @memberof QuadtreeTile.prototype
   * @type {QuadtreeTile}
   */
  parent: {
    get: function () {
      return this._parent;
    },
  },

  /**
   * Gets the cartographic rectangle of the tile, with north, south, east and
   * west properties in radians.
   * @memberof QuadtreeTile.prototype
   * @type {Rectangle}
   */
  rectangle: {
    get: function () {
      return this._rectangle;
    },
  },

  /**
   * An array of tiles that is at the next level of the tile tree.
   * @memberof QuadtreeTile.prototype
   * @type {QuadtreeTile[]}
   */
  children: {
    get: function () {
      return [
        this.northwestChild,
        this.northeastChild,
        this.southwestChild,
        this.southeastChild,
      ];
    },
  },

  /**
   * Gets the southwest child tile.
   * @memberof QuadtreeTile.prototype
   * @type {QuadtreeTile}
   */
  southwestChild: {
    get: function () {
      if (!defined(this._southwestChild)) {
        this._southwestChild = new QuadtreeTile({
          tilingScheme: this.tilingScheme,
          x: this.x * 2,
          y: this.y * 2 + 1,
          level: this.level + 1,
          parent: this,
        });
      }
      return this._southwestChild;
    },
  },

  /**
   * Gets the southeast child tile.
   * @memberof QuadtreeTile.prototype
   * @type {QuadtreeTile}
   */
  southeastChild: {
    get: function () {
      if (!defined(this._southeastChild)) {
        this._southeastChild = new QuadtreeTile({
          tilingScheme: this.tilingScheme,
          x: this.x * 2 + 1,
          y: this.y * 2 + 1,
          level: this.level + 1,
          parent: this,
        });
      }
      return this._southeastChild;
    },
  },

  /**
   * Gets the northwest child tile.
   * @memberof QuadtreeTile.prototype
   * @type {QuadtreeTile}
   */
  northwestChild: {
    get: function () {
      if (!defined(this._northwestChild)) {
        this._northwestChild = new QuadtreeTile({
          tilingScheme: this.tilingScheme,
          x: this.x * 2,
          y: this.y * 2,
          level: this.level + 1,
          parent: this,
        });
      }
      return this._northwestChild;
    },
  },

  /**
   * Gets the northeast child tile.
   * @memberof QuadtreeTile.prototype
   * @type {QuadtreeTile}
   */
  northeastChild: {
    get: function () {
      if (!defined(this._northeastChild)) {
        this._northeastChild = new QuadtreeTile({
          tilingScheme: this.tilingScheme,
          x: this.x * 2 + 1,
          y: this.y * 2,
          level: this.level + 1,
          parent: this,
        });
      }
      return this._northeastChild;
    },
  },

  /**
   * An array of objects associated with this tile.
   * @memberof QuadtreeTile.prototype
   * @type {Array}
   */
  customData: {
    get: function () {
      return this._customData;
    },
  },

  /**
   * Gets a value indicating whether or not this tile needs further loading.
   * This property will return true if the {@link QuadtreeTile#state} is
   * <code>START</code> or <code>LOADING</code>.
   * @memberof QuadtreeTile.prototype
   * @type {Boolean}
   */
  needsLoading: {
    get: function () {
      return this.state < QuadtreeTileLoadState.DONE;
    },
  },

  /**
   * Gets a value indicating whether or not this tile is eligible to be unloaded.
   * Typically, a tile is ineligible to be unloaded while an asynchronous operation,
   * such as a request for data, is in progress on it.  A tile will never be
   * unloaded while it is needed for rendering, regardless of the value of this
   * property.  If {@link QuadtreeTile#data} is defined and has an
   * <code>eligibleForUnloading</code> property, the value of that property is returned.
   * Otherwise, this property returns true.
   * @memberof QuadtreeTile.prototype
   * @type {Boolean}
   */
  eligibleForUnloading: {
    get: function () {
      var result = true;

      if (defined(this.data)) {
        result = this.data.eligibleForUnloading;
        if (!defined(result)) {
          result = true;
        }
      }

      return result;
    },
  },
});

QuadtreeTile.prototype.findLevelZeroTile = function (levelZeroTiles, x, y) {
  var xTiles = this.tilingScheme.getNumberOfXTilesAtLevel(0);
  if (x < 0) {
    x += xTiles;
  } else if (x >= xTiles) {
    x -= xTiles;
  }

  if (y < 0 || y >= this.tilingScheme.getNumberOfYTilesAtLevel(0)) {
    return undefined;
  }

  return levelZeroTiles.filter(function (tile) {
    return tile.x === x && tile.y === y;
  })[0];
};

QuadtreeTile.prototype.findTileToWest = function (levelZeroTiles) {
  var parent = this.parent;
  if (parent === undefined) {
    return this.findLevelZeroTile(levelZeroTiles, this.x - 1, this.y);
  }

  if (parent.southeastChild === this) {
    return parent.southwestChild;
  } else if (parent.northeastChild === this) {
    return parent.northwestChild;
  }

  var westOfParent = parent.findTileToWest(levelZeroTiles);
  if (westOfParent === undefined) {
    return undefined;
  } else if (parent.southwestChild === this) {
    return westOfParent.southeastChild;
  }
  return westOfParent.northeastChild;
};

QuadtreeTile.prototype.findTileToEast = function (levelZeroTiles) {
  var parent = this.parent;
  if (parent === undefined) {
    return this.findLevelZeroTile(levelZeroTiles, this.x + 1, this.y);
  }

  if (parent.southwestChild === this) {
    return parent.southeastChild;
  } else if (parent.northwestChild === this) {
    return parent.northeastChild;
  }

  var eastOfParent = parent.findTileToEast(levelZeroTiles);
  if (eastOfParent === undefined) {
    return undefined;
  } else if (parent.southeastChild === this) {
    return eastOfParent.southwestChild;
  }
  return eastOfParent.northwestChild;
};

QuadtreeTile.prototype.findTileToSouth = function (levelZeroTiles) {
  var parent = this.parent;
  if (parent === undefined) {
    return this.findLevelZeroTile(levelZeroTiles, this.x, this.y + 1);
  }

  if (parent.northwestChild === this) {
    return parent.southwestChild;
  } else if (parent.northeastChild === this) {
    return parent.southeastChild;
  }

  var southOfParent = parent.findTileToSouth(levelZeroTiles);
  if (southOfParent === undefined) {
    return undefined;
  } else if (parent.southwestChild === this) {
    return southOfParent.northwestChild;
  }
  return southOfParent.northeastChild;
};

QuadtreeTile.prototype.findTileToNorth = function (levelZeroTiles) {
  var parent = this.parent;
  if (parent === undefined) {
    return this.findLevelZeroTile(levelZeroTiles, this.x, this.y - 1);
  }

  if (parent.southwestChild === this) {
    return parent.northwestChild;
  } else if (parent.southeastChild === this) {
    return parent.northeastChild;
  }

  var northOfParent = parent.findTileToNorth(levelZeroTiles);
  if (northOfParent === undefined) {
    return undefined;
  } else if (parent.northwestChild === this) {
    return northOfParent.southwestChild;
  }
  return northOfParent.southeastChild;
};

/**
 * Frees the resources associated with this tile and returns it to the <code>START</code>
 * {@link QuadtreeTileLoadState}.  If the {@link QuadtreeTile#data} property is defined and it
 * has a <code>freeResources</code> method, the method will be invoked.
 *
 * @memberof QuadtreeTile
 */
QuadtreeTile.prototype.freeResources = function () {
  this.state = QuadtreeTileLoadState.START;
  this.renderable = false;
  this.upsampledFromParent = false;

  if (defined(this.data) && defined(this.data.freeResources)) {
    this.data.freeResources();
  }

  freeTile(this._southwestChild);
  this._southwestChild = undefined;
  freeTile(this._southeastChild);
  this._southeastChild = undefined;
  freeTile(this._northwestChild);
  this._northwestChild = undefined;
  freeTile(this._northeastChild);
  this._northeastChild = undefined;
};

function freeTile(tile) {
  if (defined(tile)) {
    tile.freeResources();
  }
}
export default QuadtreeTile;<|MERGE_RESOLUTION|>--- conflicted
+++ resolved
@@ -1,111 +1,5 @@
-<<<<<<< HEAD
-import BoundingSphere from '../Core/BoundingSphere.js';
-import Cartesian3 from '../Core/Cartesian3.js';
-import defined from '../Core/defined.js';
-import DeveloperError from '../Core/DeveloperError.js';
-import Rectangle from '../Core/Rectangle.js';
-import QuadtreeTileLoadState from './QuadtreeTileLoadState.js';
-import TileSelectionResult from './TileSelectionResult.js';
-
-    /**
-     * A single tile in a {@link QuadtreePrimitive}.
-     *
-     * @alias QuadtreeTile
-     * @constructor
-     * @private
-     *
-     * @param {Number} options.level The level of the tile in the quadtree.
-     * @param {Number} options.x The X coordinate of the tile in the quadtree.  0 is the westernmost tile.
-     * @param {Number} options.y The Y coordinate of the tile in the quadtree.  0 is the northernmost tile.
-     * @param {TilingScheme} options.tilingScheme The tiling scheme in which this tile exists.
-     * @param {QuadtreeTile} [options.parent] This tile's parent, or undefined if this is a root tile.
-     */
-    function QuadtreeTile(options) {
-        //>>includeStart('debug', pragmas.debug);
-        if (!defined(options)) {
-            throw new DeveloperError('options is required.');
-        }
-        if (!defined(options.x)) {
-            throw new DeveloperError('options.x is required.');
-        } else if (!defined(options.y)) {
-            throw new DeveloperError('options.y is required.');
-        } else if (options.x < 0 || options.y < 0) {
-            throw new DeveloperError('options.x and options.y must be greater than or equal to zero.');
-        }
-        if (!defined(options.level)) {
-            throw new DeveloperError('options.level is required and must be greater than or equal to zero.');
-        }
-        if (!defined(options.tilingScheme)) {
-            throw new DeveloperError('options.tilingScheme is required.');
-        }
-        //>>includeEnd('debug');
-
-        this._tilingScheme = options.tilingScheme;
-        this._x = options.x;
-        this._y = options.y;
-        this._level = options.level;
-        this._parent = options.parent;
-        this._rectangle = this._tilingScheme.tileXYToRectangle(this._x, this._y, this._level);
-
-        this._southwestChild = undefined;
-        this._southeastChild = undefined;
-        this._northwestChild = undefined;
-        this._northeastChild = undefined;
-
-        // TileReplacementQueue gets/sets these private properties.
-        this.replacementPrevious = undefined;
-        this.replacementNext = undefined;
-
-        // The distance from the camera to this tile, updated when the tile is selected
-        // for rendering.  We can get rid of this if we have a better way to sort by
-        // distance - for example, by using the natural ordering of a quadtree.
-        // QuadtreePrimitive gets/sets this private property.
-        this._distance = 0.0;
-        this._loadPriority = 0.0;
-
-        this._customData = [];
-        this._frameUpdated = undefined;
-        this._lastSelectionResult = TileSelectionResult.NONE;
-        this._lastSelectionResultFrame = undefined;
-        this._loadedCallbacks = {};
-
-        // For caching the result when MapProjections are expensive
-        this._boundingSphere2D = undefined;
-        this._southwestProjected = undefined;
-        this._northeastProjected = undefined;
-
-        /**
-         * Gets or sets the current state of the tile in the tile load pipeline.
-         * @type {QuadtreeTileLoadState}
-         * @default {@link QuadtreeTileLoadState.START}
-         */
-        this.state = QuadtreeTileLoadState.START;
-
-        /**
-         * Gets or sets a value indicating whether or not the tile is currently renderable.
-         * @type {Boolean}
-         * @default false
-         */
-        this.renderable = false;
-
-        /**
-         * Gets or set a value indicating whether or not the tile was entirely upsampled from its
-         * parent tile.  If all four children of a parent tile were upsampled from the parent,
-         * we will render the parent instead of the children even if the LOD indicates that
-         * the children would be preferable.
-         * @type {Boolean}
-         * @default false
-         */
-        this.upsampledFromParent = false;
-
-        /**
-         * Gets or sets the additional data associated with this tile.  The exact content is specific to the
-         * {@link QuadtreeTileProvider}.
-         * @type {Object}
-         * @default undefined
-         */
-        this.data = undefined;
-=======
+import BoundingSphere from "../Core/BoundingSphere.js";
+import Cartesian3 from "../Core/Cartesian3.js";
 import defined from "../Core/defined.js";
 import DeveloperError from "../Core/DeveloperError.js";
 import Rectangle from "../Core/Rectangle.js";
@@ -182,6 +76,11 @@
   this._lastSelectionResultFrame = undefined;
   this._loadedCallbacks = {};
 
+  // For caching the result when MapProjections are expensive
+  this._boundingSphere2D = undefined;
+  this._southwestProjected = undefined;
+  this._northeastProjected = undefined;
+
   /**
    * Gets or sets the current state of the tile in the tile load pipeline.
    * @type {QuadtreeTileLoadState}
@@ -245,345 +144,11 @@
         y: y,
         level: 0,
       });
->>>>>>> 2fd0e8f7
     }
   }
 
-<<<<<<< HEAD
-    /**
-     * Creates a rectangular set of tiles for level of detail zero, the coarsest, least detailed level.
-     *
-     * @memberof QuadtreeTile
-     *
-     * @param {TilingScheme} tilingScheme The tiling scheme for which the tiles are to be created.
-     * @returns {QuadtreeTile[]} An array containing the tiles at level of detail zero, starting with the
-     * tile in the northwest corner and followed by the tile (if any) to its east.
-     */
-    QuadtreeTile.createLevelZeroTiles = function(tilingScheme) {
-        //>>includeStart('debug', pragmas.debug);
-        if (!defined(tilingScheme)) {
-            throw new DeveloperError('tilingScheme is required.');
-        }
-        //>>includeEnd('debug');
-
-        var numberOfLevelZeroTilesX = tilingScheme.getNumberOfXTilesAtLevel(0);
-        var numberOfLevelZeroTilesY = tilingScheme.getNumberOfYTilesAtLevel(0);
-
-        var result = new Array(numberOfLevelZeroTilesX * numberOfLevelZeroTilesY);
-
-        var index = 0;
-        for (var y = 0; y < numberOfLevelZeroTilesY; ++y) {
-            for (var x = 0; x < numberOfLevelZeroTilesX; ++x) {
-                result[index++] = new QuadtreeTile({
-                    tilingScheme : tilingScheme,
-                    x : x,
-                    y : y,
-                    level : 0
-                });
-            }
-        }
-
-        return result;
-    };
-
-    QuadtreeTile.prototype._updateCustomData = function(frameNumber, added, removed) {
-        var customData = this.customData;
-
-        var i;
-        var data;
-        var rectangle;
-
-        if (defined(added) && defined(removed)) {
-            customData = customData.filter(function(value) {
-                return removed.indexOf(value) === -1;
-            });
-            this._customData = customData;
-
-            rectangle = this._rectangle;
-            for (i = 0; i < added.length; ++i) {
-                data = added[i];
-                if (Rectangle.contains(rectangle, data.positionCartographic)) {
-                    customData.push(data);
-                }
-            }
-
-            this._frameUpdated = frameNumber;
-        } else {
-            // interior or leaf tile, update from parent
-            var parent = this._parent;
-            if (defined(parent) && this._frameUpdated !== parent._frameUpdated) {
-                customData.length = 0;
-
-                rectangle = this._rectangle;
-                var parentCustomData = parent.customData;
-                for (i = 0; i < parentCustomData.length; ++i) {
-                    data = parentCustomData[i];
-                    if (Rectangle.contains(rectangle, data.positionCartographic)) {
-                        customData.push(data);
-                    }
-                }
-
-                this._frameUpdated = parent._frameUpdated;
-            }
-        }
-    };
-
-    Object.defineProperties(QuadtreeTile.prototype, {
-        /**
-         * Gets the tiling scheme used to tile the surface.
-         * @memberof QuadtreeTile.prototype
-         * @type {TilingScheme}
-         */
-        tilingScheme : {
-            get : function() {
-                return this._tilingScheme;
-            }
-        },
-
-        /**
-         * Gets the tile X coordinate.
-         * @memberof QuadtreeTile.prototype
-         * @type {Number}
-         */
-        x : {
-            get : function() {
-                return this._x;
-            }
-        },
-
-        /**
-         * Gets the tile Y coordinate.
-         * @memberof QuadtreeTile.prototype
-         * @type {Number}
-         */
-        y : {
-            get : function() {
-                return this._y;
-            }
-        },
-
-        /**
-         * Gets the level-of-detail, where zero is the coarsest, least-detailed.
-         * @memberof QuadtreeTile.prototype
-         * @type {Number}
-         */
-        level : {
-            get : function() {
-                return this._level;
-            }
-        },
-
-        /**
-         * Gets the parent tile of this tile.
-         * @memberof QuadtreeTile.prototype
-         * @type {QuadtreeTile}
-         */
-        parent : {
-            get : function() {
-                return this._parent;
-            }
-        },
-
-        /**
-         * Gets the cartographic rectangle of the tile, with north, south, east and
-         * west properties in radians.
-         * @memberof QuadtreeTile.prototype
-         * @type {Rectangle}
-         */
-        rectangle : {
-            get : function() {
-                return this._rectangle;
-            }
-        },
-
-        /**
-         * An array of tiles that is at the next level of the tile tree.
-         * @memberof QuadtreeTile.prototype
-         * @type {QuadtreeTile[]}
-         */
-        children : {
-            get : function() {
-                return [this.northwestChild, this.northeastChild, this.southwestChild, this.southeastChild];
-            }
-        },
-
-        /**
-         * Gets the southwest child tile.
-         * @memberof QuadtreeTile.prototype
-         * @type {QuadtreeTile}
-         */
-        southwestChild : {
-            get : function() {
-                if (!defined(this._southwestChild)) {
-                    this._southwestChild = new QuadtreeTile({
-                        tilingScheme : this.tilingScheme,
-                        x : this.x * 2,
-                        y : this.y * 2 + 1,
-                        level : this.level + 1,
-                        parent : this
-                    });
-                }
-                return this._southwestChild;
-            }
-        },
-
-        /**
-         * Gets the southeast child tile.
-         * @memberof QuadtreeTile.prototype
-         * @type {QuadtreeTile}
-         */
-        southeastChild : {
-            get : function() {
-                if (!defined(this._southeastChild)) {
-                    this._southeastChild = new QuadtreeTile({
-                        tilingScheme : this.tilingScheme,
-                        x : this.x * 2 + 1,
-                        y : this.y * 2 + 1,
-                        level : this.level + 1,
-                        parent : this
-                    });
-                }
-                return this._southeastChild;
-            }
-        },
-
-        /**
-         * Gets the northwest child tile.
-         * @memberof QuadtreeTile.prototype
-         * @type {QuadtreeTile}
-         */
-        northwestChild : {
-            get : function() {
-                if (!defined(this._northwestChild)) {
-                    this._northwestChild = new QuadtreeTile({
-                        tilingScheme : this.tilingScheme,
-                        x : this.x * 2,
-                        y : this.y * 2,
-                        level : this.level + 1,
-                        parent : this
-                    });
-                }
-                return this._northwestChild;
-            }
-        },
-
-        /**
-         * Gets the northeast child tile.
-         * @memberof QuadtreeTile.prototype
-         * @type {QuadtreeTile}
-         */
-        northeastChild : {
-            get : function() {
-                if (!defined(this._northeastChild)) {
-                    this._northeastChild = new QuadtreeTile({
-                        tilingScheme : this.tilingScheme,
-                        x : this.x * 2 + 1,
-                        y : this.y * 2,
-                        level : this.level + 1,
-                        parent : this
-                    });
-                }
-                return this._northeastChild;
-            }
-        },
-
-        /**
-         * An array of objects associated with this tile.
-         * @memberof QuadtreeTile.prototype
-         * @type {Array}
-         */
-        customData : {
-            get : function() {
-                return this._customData;
-            }
-        },
-
-        /**
-         * Gets a value indicating whether or not this tile needs further loading.
-         * This property will return true if the {@link QuadtreeTile#state} is
-         * <code>START</code> or <code>LOADING</code>.
-         * @memberof QuadtreeTile.prototype
-         * @type {Boolean}
-         */
-        needsLoading : {
-            get : function() {
-                return this.state < QuadtreeTileLoadState.DONE;
-            }
-        },
-
-        /**
-         * Gets a value indicating whether or not this tile is eligible to be unloaded.
-         * Typically, a tile is ineligible to be unloaded while an asynchronous operation,
-         * such as a request for data, is in progress on it.  A tile will never be
-         * unloaded while it is needed for rendering, regardless of the value of this
-         * property.  If {@link QuadtreeTile#data} is defined and has an
-         * <code>eligibleForUnloading</code> property, the value of that property is returned.
-         * Otherwise, this property returns true.
-         * @memberof QuadtreeTile.prototype
-         * @type {Boolean}
-         */
-        eligibleForUnloading : {
-            get : function() {
-                var result = true;
-
-                if (defined(this.data)) {
-                    result = this.data.eligibleForUnloading;
-                    if (!defined(result)) {
-                        result = true;
-                    }
-                }
-
-                return result;
-            }
-        }
-    });
-
-    QuadtreeTile.prototype.getBoundingSphere2D = function(mapProjection, minimumHeight, maximumHeight) {
-        var boundingSphere2D = this._boundingSphere2D;
-        if (!defined(boundingSphere2D)) {
-            boundingSphere2D = BoundingSphere.fromRectangleWithHeights2D(this.rectangle, mapProjection, minimumHeight, maximumHeight);
-            this._boundingSphere2D = boundingSphere2D;
-        }
-        return boundingSphere2D;
-    };
-
-    QuadtreeTile.prototype.getProjectedCorners = function(mapProjection, southwestResult, northeastResult) {
-        var projectedSouthwestCorner = this._southwestProjected;
-        var projectedNortheastCorner = this._northeastProjected;
-
-        if (!defined(projectedSouthwestCorner)) {
-            var rectangle = this.rectangle;
-            projectedSouthwestCorner = mapProjection.project(Rectangle.southwest(rectangle));
-            projectedNortheastCorner = mapProjection.project(Rectangle.northeast(rectangle));
-
-            this._southwestProjected = projectedSouthwestCorner;
-            this._northeastProjected = projectedNortheastCorner;
-        }
-
-        Cartesian3.clone(projectedSouthwestCorner, southwestResult);
-        Cartesian3.clone(projectedNortheastCorner, northeastResult);
-    };
-
-    QuadtreeTile.prototype.findLevelZeroTile = function(levelZeroTiles, x, y) {
-        var xTiles = this.tilingScheme.getNumberOfXTilesAtLevel(0);
-        if (x < 0) {
-            x += xTiles;
-        } else if (x >= xTiles) {
-            x -= xTiles;
-        }
-
-        if (y < 0 || y >= this.tilingScheme.getNumberOfYTilesAtLevel(0)) {
-            return undefined;
-        }
-
-        return levelZeroTiles.filter(function(tile) {
-            return tile.x === x && tile.y === y;
-        })[0];
-    };
-=======
   return result;
 };
->>>>>>> 2fd0e8f7
 
 QuadtreeTile.prototype._updateCustomData = function (
   frameNumber,
@@ -845,6 +410,49 @@
     },
   },
 });
+
+QuadtreeTile.prototype.getBoundingSphere2D = function (
+  mapProjection,
+  minimumHeight,
+  maximumHeight
+) {
+  var boundingSphere2D = this._boundingSphere2D;
+  if (!defined(boundingSphere2D)) {
+    boundingSphere2D = BoundingSphere.fromRectangleWithHeights2D(
+      this.rectangle,
+      mapProjection,
+      minimumHeight,
+      maximumHeight
+    );
+    this._boundingSphere2D = boundingSphere2D;
+  }
+  return boundingSphere2D;
+};
+
+QuadtreeTile.prototype.getProjectedCorners = function (
+  mapProjection,
+  southwestResult,
+  northeastResult
+) {
+  var projectedSouthwestCorner = this._southwestProjected;
+  var projectedNortheastCorner = this._northeastProjected;
+
+  if (!defined(projectedSouthwestCorner)) {
+    var rectangle = this.rectangle;
+    projectedSouthwestCorner = mapProjection.project(
+      Rectangle.southwest(rectangle)
+    );
+    projectedNortheastCorner = mapProjection.project(
+      Rectangle.northeast(rectangle)
+    );
+
+    this._southwestProjected = projectedSouthwestCorner;
+    this._northeastProjected = projectedNortheastCorner;
+  }
+
+  Cartesian3.clone(projectedSouthwestCorner, southwestResult);
+  Cartesian3.clone(projectedNortheastCorner, northeastResult);
+};
 
 QuadtreeTile.prototype.findLevelZeroTile = function (levelZeroTiles, x, y) {
   var xTiles = this.tilingScheme.getNumberOfXTilesAtLevel(0);
