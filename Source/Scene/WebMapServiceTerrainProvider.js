--- conflicted
+++ resolved
@@ -113,6 +113,13 @@
         return maxErrorRadians;
     }
 
+    var requesting = 0;
+    var received = 0;
+    var transforming = 0;
+    var transformed = 0;
+    var creating = 0;
+    var ready = 0;
+
     var requestsInFlight = 0;
     // Creating the geometry will require a request to the ImageServer, which will complete
     // asynchronously.  The question is, what do we do in the meantime?  The best thing to do is
@@ -146,6 +153,11 @@
 
         ++requestsInFlight;
 
+        ++requesting;
+        if ((requesting % 10) === 0) {
+            console.log('requesting: ' + requesting);
+        }
+
         var extent = this.tilingScheme.tileXYToNativeExtent(tile.x, tile.y, tile.level);
         var bbox = extent.west + '%2C' + extent.south + '%2C' + extent.east + '%2C' + extent.north;
         var srs = 'EPSG:4326';
@@ -156,11 +168,6 @@
         if (typeof this._proxy !== 'undefined') {
             url = this._proxy.getURL(url);
         }
-<<<<<<< HEAD
-
-        when(loadImage(url, true), function(image) {
-            tile.geometry = image;
-=======
         return when(loadArrayBuffer(url), function(arrayBuffer) {
             ++received;
             if ((received % 10) === 0) {
@@ -177,12 +184,8 @@
             }
 
             tile.geometry = new Int16Array(littleEndianBuffer);
->>>>>>> 6ee876c4
             tile.state = TileState.RECEIVED;
             --requestsInFlight;
-        }, function(e) {
-            /*global console*/
-            console.error('failed to load metadata: ' + e);
         });
     };
 
@@ -199,22 +202,6 @@
      * @param {Tile} tile The tile to transform geometry for.
      */
     WebMapServiceTerrainProvider.prototype.transformGeometry = function(context, tile) {
-<<<<<<< HEAD
-        // Get the height data from the image by copying it to a canvas.
-        var image = tile.geometry;
-        var width = image.width;
-        var height = image.height;
-        var pixels = getImagePixels(image);
-
-        var southwest = this.tilingScheme.cartographicToWebMercator(tile.extent.west, tile.extent.south);
-        var northeast = this.tilingScheme.cartographicToWebMercator(tile.extent.east, tile.extent.north);
-        var webMercatorExtent = {
-            west : southwest.x,
-            south : southwest.y,
-            east : northeast.x,
-            north : northeast.y
-        };
-=======
         ++transforming;
         if ((transforming % 10) === 0) {
             console.log('transforming: ' + transforming);
@@ -222,7 +209,6 @@
 
         var width = 64;
         var height = 64;
->>>>>>> 6ee876c4
 
         var nativeExtent = this.tilingScheme.tileXYToNativeExtent(tile.x, tile.y, tile.level);
         tile.center = this.tilingScheme.ellipsoid.cartographicToCartesian(tile.extent.getCenter());
@@ -247,7 +233,12 @@
             return;
         }
 
-        when(verticesPromise, function(result) {
+        return when(verticesPromise, function(result) {
+            ++transformed;
+            if ((transformed % 10) === 0) {
+                console.log('transformed: ' + transformed);
+            }
+
             tile.geometry = undefined;
             tile.transformedGeometry = {
                 vertices : result.vertices,
@@ -255,9 +246,6 @@
                 indices : TerrainProvider.getRegularGridIndices(width, height)
             };
             tile.state = TileState.TRANSFORMED;
-        }, function(e) {
-            /*global console*/
-            console.error('failed to load metadata: ' + e);
         });
     };
 
@@ -271,6 +259,11 @@
      * @param {Tile} tile The tile to create resources for.
      */
     WebMapServiceTerrainProvider.prototype.createResources = function(context, tile) {
+        ++creating;
+        if ((creating % 10) === 0) {
+            console.log('creating: ' + creating);
+        }
+
         var buffers = tile.transformedGeometry;
         tile.transformedGeometry = undefined;
         TerrainProvider.createTileEllipsoidGeometryFromBuffers(context, tile, buffers);
@@ -290,6 +283,10 @@
         tile.northNormal = ellipsoid.geodeticSurfaceNormal(tile.northwestCornerCartesian).cross(tile.northeastCornerCartesian.subtract(tile.northwestCornerCartesian, scratch)).normalize();
 
         tile.state = TileState.READY;
+        ++ready;
+        if ((ready % 10) === 0) {
+            console.log('ready: ' + ready);
+        }
     };
 
     /**
