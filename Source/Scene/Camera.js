/*global define*/
define([
        '../Core/DeveloperError',
        '../Core/destroyObject',
        '../Core/Math',
        '../Core/Ellipsoid',
        '../Core/Cartesian3',
        '../Core/Cartesian4',
        '../Core/Matrix4',
        '../Core/Ray',
        './CameraController',
        './PerspectiveFrustum'
    ], function(
        DeveloperError,
        destroyObject,
        CesiumMath,
        Ellipsoid,
        Cartesian3,
        Cartesian4,
        Matrix4,
        Ray,
        CameraController,
        PerspectiveFrustum) {
    "use strict";

    /**
     * The camera is defined by a position, orientation, and view frustum.
     * <br /><br />
     * The orientation forms an orthonormal basis with a view, up and right = view x up unit vectors.
     * <br /><br />
     * The viewing frustum is defined by 6 planes.
     * Each plane is represented by a {Cartesian4} object, where the x, y, and z components
     * define the unit vector normal to the plane, and the w component is the distance of the
     * plane from the origin/camera position.
     *
     * @alias Camera
     *
     * @exception {DeveloperError} canvas is required.
     *
     * @constructor
     *
     * @example
     * // Create a camera looking down the negative z-axis, positioned at the origin,
     * // with a field of view of 60 degrees, and 1:1 aspect ratio.
     * var camera = new Camera(canvas);
     * camera.position = new Cartesian3();
     * camera.direction = Cartesian3.UNIT_Z.negate();
     * camera.up = Cartesian3.UNIT_Y;
     * camera.frustum.fovy = CesiumMath.PI_OVER_THREE;
     * camera.frustum.near = 1.0;
     * camera.frustum.far = 2.0;
     */
    var Camera = function(canvas) {
        if (typeof canvas === 'undefined') {
            throw new DeveloperError('canvas is required.');
        }

        /**
         * DOC_TBA
         *
         * @type {Matrix4}
         */
        this.transform = Matrix4.IDENTITY.clone();
        this._transform = this.transform.clone();
        this._invTransform = Matrix4.IDENTITY.clone();

        var maxRadii = Ellipsoid.WGS84.getMaximumRadius();
        var position = new Cartesian3(0.0, -2.0, 1.0).normalize().multiplyByScalar(2.0 * maxRadii);

        /**
         * The position of the camera.
         *
         * @type {Cartesian3}
         */
        this.position = position.clone();
        this._position = position;
        this._positionWC = position;

        var direction = Cartesian3.ZERO.subtract(position).normalize();

        /**
         * The view direction of the camera.
         *
         * @type {Cartesian3}
         */
        this.direction = direction.clone();
        this._direction = direction;
        this._directionWC = direction;

        var right = direction.cross(Cartesian3.UNIT_Z).normalize();
        var up = right.cross(direction);

        /**
         * The up direction of the camera.
         *
         * @type {Cartesian3}
         */
        this.up = up.clone();
        this._up = up;
        this._upWC = up;

        right = direction.cross(up);

        /**
         * The right direction of the camera.
         *
         * @type {Cartesian3}
         */
        this.right = right.clone();
        this._right = right;
        this._rightWC = right;

        /**
         * DOC_TBA
         *
         * @type {Frustum}
         */
        this.frustum = new PerspectiveFrustum();
        this.frustum.fovy = CesiumMath.toRadians(60.0);
        this.frustum.aspectRatio = canvas.clientWidth / canvas.clientHeight;

        /**
         * DOC_TBA
         *
         * @type {CameraController}
         */
        this.controller = new CameraController(this);

        this._viewMatrix = undefined;
        this._invViewMatrix = undefined;
        updateViewMatrix(this);

        this._canvas = canvas;
<<<<<<< HEAD
=======
        this._controllers = new CameraControllerCollection(this, canvas);
    };

    /**
     * DOC_TBA
     * @memberof Camera
     */
    Camera.prototype.getControllers = function() {
        return this._controllers;
    };

    /**
     * DOC_TBA
     * @memberof Camera
     */
    Camera.prototype.update = function() {
        this._controllers.update();
    };

    /**
     * Sets the camera position and orientation with an eye position, target, and up vector.
     *
     * @memberof Camera
     *
     * @param {Cartesian3} eye The position of the camera.
     * @param {Cartesian3} target The position to look at.
     * @param {Cartesian3} up The up vector.
     *
     * @exception {DeveloperError} eye is required.
     * @exception {DeveloperError} target is required.
     * @exception {DeveloperError} up is required.
     */
    Camera.prototype.lookAt = function(eye, target, up) {
        if (typeof eye === 'undefined') {
            throw new DeveloperError('eye is required');
        }
        if (typeof target === 'undefined') {
            throw new DeveloperError('target is required');
        }
        if (typeof up === 'undefined') {
            throw new DeveloperError('up is required');
        }

        this.position = Cartesian3.clone(eye, this.position);
        this.direction = Cartesian3.subtract(target, eye, this.direction).normalize(this.direction);
        this.right = Cartesian3.cross(this.direction, up, this.right).normalize(this.right);
        this.up = Cartesian3.cross(this.right, this.direction, this.up);
    };

    /**
     * Zooms to a cartographic extent on the central body. The camera will be looking straight down at the extent,
     * with the up vector pointing toward local north.
     *
     * @memberof Camera
     * @param {Ellipsoid} ellipsoid The ellipsoid to view.
     * @param {Extent} extent The extent to view.
     *
     * @exception {DeveloperError} extent is required.
     */
    Camera.prototype.viewExtent = function(extent, ellipsoid) {
        if (typeof extent === 'undefined') {
            throw new DeveloperError('extent is required.');
        }

        ellipsoid = (typeof ellipsoid === 'undefined') ? Ellipsoid.WGS84 : ellipsoid;

        var north = extent.north;
        var south = extent.south;
        var east = extent.east;
        var west = extent.west;

        // If we go across the International Date Line
        if (west > east) {
            east += CesiumMath.TWO_PI;
        }

        var northEast = ellipsoid.cartographicToCartesian(new Cartographic(east, north));
        var southWest = ellipsoid.cartographicToCartesian(new Cartographic(west, south));
        var diagonal = northEast.subtract(southWest);
        var center = southWest.add(diagonal.normalize().multiplyByScalar(diagonal.magnitude() * 0.5));

        var northWest = ellipsoid.cartographicToCartesian(new Cartographic(west, north)).subtract(center);
        var southEast = ellipsoid.cartographicToCartesian(new Cartographic(east, south)).subtract(center);
        northEast = northEast.subtract(center);
        southWest = southWest.subtract(center);

        this.direction = center.negate().normalize();
        this.right = this.direction.cross(Cartesian3.UNIT_Z).normalize();
        this.up = this.right.cross(this.direction);

        var height = Math.max(Math.abs(this.up.dot(northWest)), Math.abs(this.up.dot(southEast)), Math.abs(this.up.dot(northEast)), Math.abs(this.up.dot(southWest)));
        var width = Math.max(Math.abs(this.right.dot(northWest)), Math.abs(this.right.dot(southEast)), Math.abs(this.right.dot(northEast)), Math.abs(this.right.dot(southWest)));

        var tanPhi = Math.tan(this.frustum.fovy * 0.5);
        var tanTheta = this.frustum.aspectRatio * tanPhi;
        var d = Math.max(width / tanTheta, height / tanPhi);

        this.position = center.normalize().multiplyByScalar(center.magnitude() + d);
    };

    /**
     * Zooms to a cartographic extent on the Columbus view map. The camera will be looking straight down at the extent,
     * with the up vector pointing toward local north.
     *
     * @memberof Camera
     * @param {Ellipsoid} ellipsoid The ellipsoid to view.
     * @param {Extent} extent The extent to view.
     *
     * @exception {DeveloperError} extent is required.
     * @exception {DeveloperError} projection is required.
     */
    Camera.prototype.viewExtentColumbusView = function(extent, projection) {
        if (typeof extent === 'undefined') {
            throw new DeveloperError('extent is required.');
        }

        if (typeof projection === 'undefined') {
            throw new DeveloperError('projection is required.');
        }

        var north = extent.north;
        var south = extent.south;
        var east = extent.east;
        var west = extent.west;

        var transform = this.transform.setColumn(3, Cartesian4.UNIT_W);

        var northEast = projection.project(new Cartographic(east, north));
        northEast = transform.multiplyByPoint(northEast);
        northEast = Cartesian3.fromCartesian4(this.getInverseTransform().multiplyByVector(northEast));

        var southWest = projection.project(new Cartographic(west, south));
        southWest = transform.multiplyByPoint(southWest);
        southWest = Cartesian3.fromCartesian4(this.getInverseTransform().multiplyByVector(southWest));

        var tanPhi = Math.tan(this.frustum.fovy * 0.5);
        var tanTheta = this.frustum.aspectRatio * tanPhi;
        var d = Math.max((northEast.x - southWest.x) / tanTheta, (northEast.y - southWest.y) / tanPhi) * 0.5;

        var position = projection.project(new Cartographic(0.5 * (west + east), 0.5 * (north + south), d));
        position = transform.multiplyByPoint(position);
        this.position = Cartesian3.fromCartesian4(this.getInverseTransform().multiplyByVector(position));

        // Not exactly -z direction because that would lock the camera in place with a constrained z axis.
        this.direction = new Cartesian3(0.0, 0.0001, -0.999);
        Cartesian3.UNIT_X.clone(this.right);
        this.up = this.right.cross(this.direction);
    };

    /**
     * Zooms to a cartographic extent on the 2D map. The camera will be looking straight down at the extent,
     * with the up vector pointing toward local north.
     *
     * @memberof Camera
     * @param {Ellipsoid} ellipsoid The ellipsoid to view.
     * @param {Extent} extent The extent to view.
     *
     * @exception {DeveloperError} extent is required.
     * @exception {DeveloperError} projection is required.
     */
    Camera.prototype.viewExtent2D = function(extent, projection) {
        if (typeof extent === 'undefined') {
            throw new DeveloperError('extent is required.');
        }

        if (typeof projection === 'undefined') {
            throw new DeveloperError('projection is required.');
        }

        var north = extent.north;
        var south = extent.south;
        var east = extent.east;
        var west = extent.west;
        var lla = new Cartographic(0.5 * (west + east), 0.5 * (north + south));

        var northEast = projection.project(new Cartographic(east, north));
        var southWest = projection.project(new Cartographic(west, south));

        var width = Math.abs(northEast.x - southWest.x) * 0.5;
        var height = Math.abs(northEast.y - southWest.y) * 0.5;

        var position = projection.project(lla);
        this.position.x = position.x;
        this.position.y = position.y;

        var right, top;
        var ratio = this.frustum.right / this.frustum.top;
        var heightRatio = height * ratio;
        if (width > heightRatio) {
            right = width;
            top = right / ratio;
        } else {
            top = height;
            right = heightRatio;
        }

        this.frustum.right = right;
        this.frustum.left = -right;
        this.frustum.top = top;
        this.frustum.bottom = -top;

        //Orient the camera north.
        Cartesian3.UNIT_X.clone(this.right);
        this.up = this.right.cross(this.direction);
>>>>>>> c9795f7f
    };

    function updateViewMatrix(camera) {
        var r = camera._right;
        var u = camera._up;
        var d = camera._direction;
        var e = camera._position;

        var viewMatrix = new Matrix4( r.x,  r.y,  r.z, -r.dot(e),
                                      u.x,  u.y,  u.z, -u.dot(e),
                                     -d.x, -d.y, -d.z,  d.dot(e),
                                      0.0,  0.0,  0.0,      1.0);
        camera._viewMatrix = viewMatrix.multiply(camera._invTransform);
        camera._invViewMatrix = camera._viewMatrix.inverseTransformation();
    }

    function update(camera) {
        var position = camera._position;
        var positionChanged = !position.equals(camera.position);
        if (positionChanged) {
            position = camera._position = camera.position.clone();
        }

        var direction = camera._direction;
        var directionChanged = !direction.equals(camera.direction);
        if (directionChanged) {
            direction = camera._direction = camera.direction.clone();
        }

        var up = camera._up;
        var upChanged = !up.equals(camera.up);
        if (upChanged) {
            up = camera._up = camera.up.clone();
        }

        var right = camera._right;
        var rightChanged = !right.equals(camera.right);
        if (rightChanged) {
            right = camera._right = camera.right.clone();
        }

        var transform = camera._transform;
        var transformChanged = !transform.equals(camera.transform);
        if (transformChanged) {
            transform = camera._transform = camera.transform.clone();

            camera._invTransform = camera._transform.inverseTransformation();
        }

        if (positionChanged || transformChanged) {
            camera._positionWC = Cartesian3.fromCartesian4(transform.multiplyByPoint(position));
        }

        if (directionChanged || upChanged || rightChanged) {
            var det = direction.dot(up.cross(right));
            if (Math.abs(1.0 - det) > CesiumMath.EPSILON2) {
                //orthonormalize axes
                direction = camera._direction = direction.normalize();
                camera.direction = direction.clone();

                var invUpMag = 1.0 / up.magnitudeSquared();
                var scalar = up.dot(direction) * invUpMag;
                var w0 = direction.multiplyByScalar(scalar);
                up = camera._up = up.subtract(w0).normalize();
                camera.up = up.clone();

                right = camera._right = direction.cross(up);
                camera.right = right.clone();
            }
        }

        if (directionChanged || transformChanged) {
            camera._directionWC = Cartesian3.fromCartesian4(transform.multiplyByVector(new Cartesian4(direction.x, direction.y, direction.z, 0.0)));
        }

        if (upChanged || transformChanged) {
            camera._upWC = Cartesian3.fromCartesian4(transform.multiplyByVector(new Cartesian4(up.x, up.y, up.z, 0.0)));
        }

        if (rightChanged || transformChanged) {
            camera._rightWC = Cartesian3.fromCartesian4(transform.multiplyByVector(new Cartesian4(right.x, right.y, right.z, 0.0)));
        }

        if (positionChanged || directionChanged || upChanged || rightChanged || transformChanged) {
            updateViewMatrix(camera);
        }
    }

    /**
     * DOC_TBA
     *
     * @memberof Camera
     *
     * @return {Matrix4} DOC_TBA
     */
    Camera.prototype.getInverseTransform = function() {
        update(this);
        return this._invTransform;
    };

    /**
     * Returns the view matrix.
     *
     * @memberof Camera
     *
     * @return {Matrix4} The view matrix.
     *
     * @see UniformState#getView
     * @see UniformState#setView
     * @see czm_view
     */
    Camera.prototype.getViewMatrix = function() {
        update(this);
        return this._viewMatrix;
    };

    /**
     * DOC_TBA
     * @memberof Camera
     */
    Camera.prototype.getInverseViewMatrix = function() {
        update(this);
        return this._invViewMatrix;
    };

    /**
     * The position of the camera in world coordinates.
     *
     * @type {Cartesian3}
     */
    Camera.prototype.getPositionWC = function() {
        update(this);
        return this._positionWC;
    };

    /**
     * The view direction of the camera in world coordinates.
     *
     * @type {Cartesian3}
     */
    Camera.prototype.getDirectionWC = function() {
        update(this);
        return this._directionWC;
    };

    /**
     * The up direction of the camera in world coordinates.
     *
     * @type {Cartesian3}
     */
    Camera.prototype.getUpWC = function() {
        update(this);
        return this._upWC;
    };

    /**
     * The right direction of the camera in world coordinates.
     *
     * @type {Cartesian3}
     */
    Camera.prototype.getRightWC = function() {
        update(this);
        return this._rightWC;
    };

    /**
     * Returns a duplicate of a Camera instance.
     *
     * @memberof Camera
     *
     * @return {Camera} A new copy of the Camera instance.
     */
    Camera.prototype.clone = function() {
        var camera = new Camera(this._canvas);
        camera.position = this.position.clone();
        camera.direction = this.direction.clone();
        camera.up = this.up.clone();
        camera.right = this.right.clone();
        camera.transform = this.transform.clone();
        camera.frustum = this.frustum.clone();
        return camera;
    };

    /**
     * Transform a vector or point from world coordinates to the camera's reference frame.
     * @memberof Camera
     *
     * @param {Cartesian4} cartesian The vector or point to transform.
     * @param {Cartesian4} [result] The object onto which to store the result.
     *
     * @exception {DeveloperError} cartesian is required.
     *
     * @returns {Cartesian4} The transformed vector or point.
     */
    Camera.prototype.worldToCameraCoordinates = function(cartesian, result) {
        if (typeof cartesian === 'undefined') {
            throw new DeveloperError('cartesian is required.');
        }
        var transform = this.getInverseTransform();
        return Matrix4.multiplyByVector(transform, cartesian, result);
    };

    /**
     * Transform a vector or point from the camera's reference frame to world coordinates .
     * @memberof Camera
     *
     * @param {Cartesian4} vector The vector or point to transform.
     * @param {Cartesian4} [result] The object onto which to store the result.
     *
     * @exception {DeveloperError} cartesian is required.
     *
     * @returns {Cartesian4} The transformed vector or point.
     */
    Camera.prototype.cameraToWorldCoordinates = function(cartesian, result) {
        if (typeof cartesian === 'undefined') {
            throw new DeveloperError('cartesian is required.');
        }
        var transform = this.transform;
        return Matrix4.multiplyByVector(transform, cartesian, result);
    };

    return Camera;
});<|MERGE_RESOLUTION|>--- conflicted
+++ resolved
@@ -131,213 +131,6 @@
         updateViewMatrix(this);
 
         this._canvas = canvas;
-<<<<<<< HEAD
-=======
-        this._controllers = new CameraControllerCollection(this, canvas);
-    };
-
-    /**
-     * DOC_TBA
-     * @memberof Camera
-     */
-    Camera.prototype.getControllers = function() {
-        return this._controllers;
-    };
-
-    /**
-     * DOC_TBA
-     * @memberof Camera
-     */
-    Camera.prototype.update = function() {
-        this._controllers.update();
-    };
-
-    /**
-     * Sets the camera position and orientation with an eye position, target, and up vector.
-     *
-     * @memberof Camera
-     *
-     * @param {Cartesian3} eye The position of the camera.
-     * @param {Cartesian3} target The position to look at.
-     * @param {Cartesian3} up The up vector.
-     *
-     * @exception {DeveloperError} eye is required.
-     * @exception {DeveloperError} target is required.
-     * @exception {DeveloperError} up is required.
-     */
-    Camera.prototype.lookAt = function(eye, target, up) {
-        if (typeof eye === 'undefined') {
-            throw new DeveloperError('eye is required');
-        }
-        if (typeof target === 'undefined') {
-            throw new DeveloperError('target is required');
-        }
-        if (typeof up === 'undefined') {
-            throw new DeveloperError('up is required');
-        }
-
-        this.position = Cartesian3.clone(eye, this.position);
-        this.direction = Cartesian3.subtract(target, eye, this.direction).normalize(this.direction);
-        this.right = Cartesian3.cross(this.direction, up, this.right).normalize(this.right);
-        this.up = Cartesian3.cross(this.right, this.direction, this.up);
-    };
-
-    /**
-     * Zooms to a cartographic extent on the central body. The camera will be looking straight down at the extent,
-     * with the up vector pointing toward local north.
-     *
-     * @memberof Camera
-     * @param {Ellipsoid} ellipsoid The ellipsoid to view.
-     * @param {Extent} extent The extent to view.
-     *
-     * @exception {DeveloperError} extent is required.
-     */
-    Camera.prototype.viewExtent = function(extent, ellipsoid) {
-        if (typeof extent === 'undefined') {
-            throw new DeveloperError('extent is required.');
-        }
-
-        ellipsoid = (typeof ellipsoid === 'undefined') ? Ellipsoid.WGS84 : ellipsoid;
-
-        var north = extent.north;
-        var south = extent.south;
-        var east = extent.east;
-        var west = extent.west;
-
-        // If we go across the International Date Line
-        if (west > east) {
-            east += CesiumMath.TWO_PI;
-        }
-
-        var northEast = ellipsoid.cartographicToCartesian(new Cartographic(east, north));
-        var southWest = ellipsoid.cartographicToCartesian(new Cartographic(west, south));
-        var diagonal = northEast.subtract(southWest);
-        var center = southWest.add(diagonal.normalize().multiplyByScalar(diagonal.magnitude() * 0.5));
-
-        var northWest = ellipsoid.cartographicToCartesian(new Cartographic(west, north)).subtract(center);
-        var southEast = ellipsoid.cartographicToCartesian(new Cartographic(east, south)).subtract(center);
-        northEast = northEast.subtract(center);
-        southWest = southWest.subtract(center);
-
-        this.direction = center.negate().normalize();
-        this.right = this.direction.cross(Cartesian3.UNIT_Z).normalize();
-        this.up = this.right.cross(this.direction);
-
-        var height = Math.max(Math.abs(this.up.dot(northWest)), Math.abs(this.up.dot(southEast)), Math.abs(this.up.dot(northEast)), Math.abs(this.up.dot(southWest)));
-        var width = Math.max(Math.abs(this.right.dot(northWest)), Math.abs(this.right.dot(southEast)), Math.abs(this.right.dot(northEast)), Math.abs(this.right.dot(southWest)));
-
-        var tanPhi = Math.tan(this.frustum.fovy * 0.5);
-        var tanTheta = this.frustum.aspectRatio * tanPhi;
-        var d = Math.max(width / tanTheta, height / tanPhi);
-
-        this.position = center.normalize().multiplyByScalar(center.magnitude() + d);
-    };
-
-    /**
-     * Zooms to a cartographic extent on the Columbus view map. The camera will be looking straight down at the extent,
-     * with the up vector pointing toward local north.
-     *
-     * @memberof Camera
-     * @param {Ellipsoid} ellipsoid The ellipsoid to view.
-     * @param {Extent} extent The extent to view.
-     *
-     * @exception {DeveloperError} extent is required.
-     * @exception {DeveloperError} projection is required.
-     */
-    Camera.prototype.viewExtentColumbusView = function(extent, projection) {
-        if (typeof extent === 'undefined') {
-            throw new DeveloperError('extent is required.');
-        }
-
-        if (typeof projection === 'undefined') {
-            throw new DeveloperError('projection is required.');
-        }
-
-        var north = extent.north;
-        var south = extent.south;
-        var east = extent.east;
-        var west = extent.west;
-
-        var transform = this.transform.setColumn(3, Cartesian4.UNIT_W);
-
-        var northEast = projection.project(new Cartographic(east, north));
-        northEast = transform.multiplyByPoint(northEast);
-        northEast = Cartesian3.fromCartesian4(this.getInverseTransform().multiplyByVector(northEast));
-
-        var southWest = projection.project(new Cartographic(west, south));
-        southWest = transform.multiplyByPoint(southWest);
-        southWest = Cartesian3.fromCartesian4(this.getInverseTransform().multiplyByVector(southWest));
-
-        var tanPhi = Math.tan(this.frustum.fovy * 0.5);
-        var tanTheta = this.frustum.aspectRatio * tanPhi;
-        var d = Math.max((northEast.x - southWest.x) / tanTheta, (northEast.y - southWest.y) / tanPhi) * 0.5;
-
-        var position = projection.project(new Cartographic(0.5 * (west + east), 0.5 * (north + south), d));
-        position = transform.multiplyByPoint(position);
-        this.position = Cartesian3.fromCartesian4(this.getInverseTransform().multiplyByVector(position));
-
-        // Not exactly -z direction because that would lock the camera in place with a constrained z axis.
-        this.direction = new Cartesian3(0.0, 0.0001, -0.999);
-        Cartesian3.UNIT_X.clone(this.right);
-        this.up = this.right.cross(this.direction);
-    };
-
-    /**
-     * Zooms to a cartographic extent on the 2D map. The camera will be looking straight down at the extent,
-     * with the up vector pointing toward local north.
-     *
-     * @memberof Camera
-     * @param {Ellipsoid} ellipsoid The ellipsoid to view.
-     * @param {Extent} extent The extent to view.
-     *
-     * @exception {DeveloperError} extent is required.
-     * @exception {DeveloperError} projection is required.
-     */
-    Camera.prototype.viewExtent2D = function(extent, projection) {
-        if (typeof extent === 'undefined') {
-            throw new DeveloperError('extent is required.');
-        }
-
-        if (typeof projection === 'undefined') {
-            throw new DeveloperError('projection is required.');
-        }
-
-        var north = extent.north;
-        var south = extent.south;
-        var east = extent.east;
-        var west = extent.west;
-        var lla = new Cartographic(0.5 * (west + east), 0.5 * (north + south));
-
-        var northEast = projection.project(new Cartographic(east, north));
-        var southWest = projection.project(new Cartographic(west, south));
-
-        var width = Math.abs(northEast.x - southWest.x) * 0.5;
-        var height = Math.abs(northEast.y - southWest.y) * 0.5;
-
-        var position = projection.project(lla);
-        this.position.x = position.x;
-        this.position.y = position.y;
-
-        var right, top;
-        var ratio = this.frustum.right / this.frustum.top;
-        var heightRatio = height * ratio;
-        if (width > heightRatio) {
-            right = width;
-            top = right / ratio;
-        } else {
-            top = height;
-            right = heightRatio;
-        }
-
-        this.frustum.right = right;
-        this.frustum.left = -right;
-        this.frustum.top = top;
-        this.frustum.bottom = -top;
-
-        //Orient the camera north.
-        Cartesian3.UNIT_X.clone(this.right);
-        this.up = this.right.cross(this.direction);
->>>>>>> c9795f7f
     };
 
     function updateViewMatrix(camera) {
