--- conflicted
+++ resolved
@@ -344,19 +344,11 @@
      * @returns {Camera} A new copy of the Camera instance.
      */
     Camera.prototype.clone = function() {
-<<<<<<< HEAD
-        var camera = new Camera(this._canvas);
-        camera.position = this.position.clone();
-        camera.direction = this.direction.clone();
-        camera.up = this.up.clone();
-        camera.right = this.right.clone();
-=======
         var camera = new Camera(this._context);
         camera.position = Cartesian3.clone(this.position);
         camera.direction = Cartesian3.clone(this.direction);
         camera.up = Cartesian3.clone(this.up);
         camera.right = Cartesian3.clone(this.right);
->>>>>>> 4cd40e8c
         camera.transform = Matrix4.clone(this.transform);
         camera.frustum = this.frustum.clone();
         return camera;
