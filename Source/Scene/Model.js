/*global define*/
define([
        '../Core/BoundingSphere',
        '../Core/Cartesian2',
        '../Core/Cartesian3',
        '../Core/Cartesian4',
        '../Core/clone',
        '../Core/combine',
        '../Core/ComponentDatatype',
        '../Core/defaultValue',
        '../Core/defined',
        '../Core/defineProperties',
        '../Core/destroyObject',
        '../Core/DeveloperError',
        '../Core/FeatureDetection',
        '../Core/getAbsoluteUri',
        '../Core/getBaseUri',
        '../Core/getMagic',
        '../Core/getStringFromTypedArray',
        '../Core/IndexDatatype',
        '../Core/loadArrayBuffer',
        '../Core/loadImage',
        '../Core/loadImageFromTypedArray',
        '../Core/loadText',
        '../Core/Math',
        '../Core/Matrix2',
        '../Core/Matrix3',
        '../Core/Matrix4',
        '../Core/PrimitiveType',
        '../Core/Quaternion',
        '../Core/Queue',
        '../Core/RuntimeError',
        '../Renderer/Buffer',
        '../Renderer/BufferUsage',
        '../Renderer/DrawCommand',
        '../Renderer/RenderState',
        '../Renderer/Sampler',
        '../Renderer/ShaderProgram',
        '../Renderer/ShaderSource',
        '../Renderer/Texture',
        '../Renderer/TextureMinificationFilter',
        '../Renderer/TextureWrap',
        '../Renderer/VertexArray',
        '../Renderer/WebGLConstants',
        '../ThirdParty/gltfDefaults',
        '../ThirdParty/Uri',
        '../ThirdParty/when',
        './getModelAccessor',
        './ModelAnimationCache',
        './ModelAnimationCollection',
        './ModelMaterial',
        './modelMaterialsCommon',
        './ModelMesh',
        './ModelNode',
        './Pass',
        './SceneMode'
    ], function(
        BoundingSphere,
        Cartesian2,
        Cartesian3,
        Cartesian4,
        clone,
        combine,
        ComponentDatatype,
        defaultValue,
        defined,
        defineProperties,
        destroyObject,
        DeveloperError,
        FeatureDetection,
        getAbsoluteUri,
        getBaseUri,
        getMagic,
        getStringFromTypedArray,
        IndexDatatype,
        loadArrayBuffer,
        loadImage,
        loadImageFromTypedArray,
        loadText,
        CesiumMath,
        Matrix2,
        Matrix3,
        Matrix4,
        PrimitiveType,
        Quaternion,
        Queue,
        RuntimeError,
        Buffer,
        BufferUsage,
        DrawCommand,
        RenderState,
        Sampler,
        ShaderProgram,
        ShaderSource,
        Texture,
        TextureMinificationFilter,
        TextureWrap,
        VertexArray,
        WebGLConstants,
        gltfDefaults,
        Uri,
        when,
        getModelAccessor,
        ModelAnimationCache,
        ModelAnimationCollection,
        ModelMaterial,
        modelMaterialsCommon,
        ModelMesh,
        ModelNode,
        Pass,
        SceneMode) {
    "use strict";

    // Bail out if the browser doesn't support typed arrays, to prevent the setup function
    // from failing, since we won't be able to create a WebGL context anyway.
    if (!FeatureDetection.supportsTypedArrays()) {
        return {};
    }

    var yUpToZUp = Matrix4.fromRotationTranslation(Matrix3.fromRotationX(CesiumMath.PI_OVER_TWO));
    var boundingSphereCartesian3Scratch = new Cartesian3();

    var ModelState = {
        NEEDS_LOAD : 0,
        LOADING : 1,
        LOADED : 2,  // Renderable, but textures can still be pending when incrementallyLoadTextures is true.
        FAILED : 3
    };

    // GLTF_SPEC: Figure out correct mime types (https://github.com/KhronosGroup/glTF/issues/412)
    var defaultModelAccept = 'model/vnd.gltf.binary,model/vnd.gltf+json,model/gltf.binary,model/gltf+json;q=0.8,application/json;q=0.2,*/*;q=0.01';

    function LoadResources() {
        this.buffersToCreate = new Queue();
        this.buffers = {};
        this.pendingBufferLoads = 0;

        this.programsToCreate = new Queue();
        this.shaders = {};
        this.pendingShaderLoads = 0;

        this.texturesToCreate = new Queue();
        this.pendingTextureLoads = 0;

        this.texturesToCreateFromBufferView = new Queue();
        this.pendingBufferViewToImage = 0;

        this.createSamplers = true;
        this.createSkins = true;
        this.createRuntimeAnimations = true;
        this.createVertexArrays = true;
        this.createRenderStates = true;
        this.createUniformMaps = true;
        this.createRuntimeNodes = true;

        this.skinnedNodesIds = [];
    }

    LoadResources.prototype.getBuffer = function(bufferView) {
        return getSubarray(this.buffers[bufferView.buffer], bufferView.byteOffset, bufferView.byteLength);
    };

    LoadResources.prototype.finishedPendingBufferLoads = function() {
        return (this.pendingBufferLoads === 0);
    };

    LoadResources.prototype.finishedBuffersCreation = function() {
        return ((this.pendingBufferLoads === 0) && (this.buffersToCreate.length === 0));
    };

    LoadResources.prototype.finishedProgramCreation = function() {
        return ((this.pendingShaderLoads === 0) && (this.programsToCreate.length === 0));
    };

    LoadResources.prototype.finishedTextureCreation = function() {
        var finishedPendingLoads = (this.pendingTextureLoads === 0);
        var finishedResourceCreation =
            (this.texturesToCreate.length === 0) &&
            (this.texturesToCreateFromBufferView.length === 0);

        return finishedPendingLoads && finishedResourceCreation;
    };

    LoadResources.prototype.finishedEverythingButTextureCreation = function() {
        var finishedPendingLoads =
            (this.pendingBufferLoads === 0) &&
            (this.pendingShaderLoads === 0);
        var finishedResourceCreation =
            (this.buffersToCreate.length === 0) &&
            (this.programsToCreate.length === 0) &&
            (this.pendingBufferViewToImage === 0);

        return finishedPendingLoads && finishedResourceCreation;
    };

    LoadResources.prototype.finished = function() {
        return this.finishedTextureCreation() && this.finishedEverythingButTextureCreation();
    };

    ///////////////////////////////////////////////////////////////////////////

    function setCachedGltf(model, cachedGltf) {
        model._cachedGltf = cachedGltf;
        model._animationIds = getAnimationIds(cachedGltf);
    }

    // glTF JSON can be big given embedded geometry, textures, and animations, so we
    // cache it across all models using the same url/cache-key.  This also reduces the
    // slight overhead in assigning defaults to missing values.
    //
    // Note that this is a global cache, compared to renderer resources, which
    // are cached per context.
    function CachedGltf(options) {
        this._gltf = modelMaterialsCommon(gltfDefaults(options.gltf));
        this._bgltf = options.bgltf;
        this.ready = options.ready;
        this.modelsToLoad = [];
        this.count = 0;
    }

    defineProperties(CachedGltf.prototype, {
        gltf : {
            set : function(value) {
                this._gltf = modelMaterialsCommon(gltfDefaults(value));
            },

            get : function() {
                return this._gltf;
            }
        },

        bgltf : {
            get : function() {
                return this._bgltf;
            }
        }
    });

    CachedGltf.prototype.makeReady = function(gltfJson, bgltf) {
        this.gltf = gltfJson;
        this._bgltf = bgltf;

        var models = this.modelsToLoad;
        var length = models.length;
        for (var i = 0; i < length; ++i) {
            var m = models[i];
            if (!m.isDestroyed()) {
                setCachedGltf(m, this);
            }
        }
        this.modelsToLoad = undefined;
        this.ready = true;
    };

    function getAnimationIds(cachedGltf) {
        var animationIds = [];
        if (defined(cachedGltf) && defined(cachedGltf.gltf)) {
            var animations = cachedGltf.gltf.animations;
            for (var id in animations) {
                if (animations.hasOwnProperty(id)) {
                    animationIds.push(id);
                }
            }
        }

        return animationIds;
    }

    var gltfCache = {};

    ///////////////////////////////////////////////////////////////////////////

    /**
     * A 3D model based on glTF, the runtime asset format for WebGL, OpenGL ES, and OpenGL.
     * <p>
     * Cesium includes support for geometry and materials, glTF animations, and glTF skinning.
     * In addition, individual glTF nodes are pickable with {@link Scene#pick} and animatable
     * with {@link Model#getNode}.  glTF cameras and lights are not currently supported.
     * </p>
     * <p>
     * An external glTF asset is created with {@link Model.fromGltf}.  glTF JSON can also be
     * created at runtime and passed to this constructor function.  In either case, the
     * {@link Model#readyPromise} is resolved when the model is ready to render, i.e.,
     * when the external binary, image, and shader files are downloaded and the WebGL
     * resources are created.
     * </p>
     * <p>
     * For high-precision rendering, Cesium supports the CESIUM_RTC extension, which introduces the
     * CESIUM_RTC_MODELVIEW parameter semantic that says the node is in WGS84 coordinates translated
     * relative to a local origin.
     * </p>
     *
     * @alias Model
     * @constructor
     *
     * @param {Object} [options] Object with the following properties:
     * @param {Object|ArrayBuffer|Uint8Array} [options.gltf] The object for the glTF JSON or an arraybuffer of Binary glTF defined by the KHR_binary_glTF extension.
     * @param {String} [options.basePath=''] The base path that paths in the glTF JSON are relative to.
     * @param {Boolean} [options.show=true] Determines if the model primitive will be shown.
     * @param {Matrix4} [options.modelMatrix=Matrix4.IDENTITY] The 4x4 transformation matrix that transforms the model from model to world coordinates.
     * @param {Number} [options.scale=1.0] A uniform scale applied to this model.
     * @param {Number} [options.minimumPixelSize=0.0] The approximate minimum pixel size of the model regardless of zoom.
     * @param {Number} [options.maximumScale] The maximum scale size of a model. An upper limit for minimumPixelSize.
     * @param {Object} [options.id] A user-defined object to return when the model is picked with {@link Scene#pick}.
     * @param {Boolean} [options.allowPicking=true] When <code>true</code>, each glTF mesh and primitive is pickable with {@link Scene#pick}.
     * @param {Boolean} [options.incrementallyLoadTextures=true] Determine if textures may continue to stream in after the model is loaded.
     * @param {Boolean} [options.asynchronous=true] Determines if model WebGL resource creation will be spread out over several frames or block until completion once all glTF files are loaded.
     * @param {Boolean} [options.debugShowBoundingVolume=false] For debugging only. Draws the bounding sphere for each draw command in the model.
     * @param {Boolean} [options.debugWireframe=false] For debugging only. Draws the model in wireframe.
     *
     * @exception {DeveloperError} bgltf is not a valid Binary glTF file.
     * @exception {DeveloperError} Only glTF Binary version 1 is supported.
     *
     * @see Model.fromGltf
     *
     * @demo {@link http://cesiumjs.org/Cesium/Apps/Sandcastle/index.html?src=3D%20Models.html|Cesium Sandcastle Models Demo}
     */
    function Model(options) {
        options = defaultValue(options, defaultValue.EMPTY_OBJECT);

        var cacheKey = options.cacheKey;
        this._cacheKey = cacheKey;
        this._cachedGltf = undefined;
        this._releaseGltfJson = defaultValue(options.releaseGltfJson, false);
        this._animationIds = undefined;

        var cachedGltf;
        if (defined(cacheKey) && defined(gltfCache[cacheKey]) && gltfCache[cacheKey].ready) {
            // glTF JSON is in cache and ready
            cachedGltf = gltfCache[cacheKey];
            ++cachedGltf.count;
        } else {
            // glTF was explicitly provided, e.g., when a user uses the Model constructor directly
            var gltf = options.gltf;

            if (defined(gltf)) {
                if (gltf instanceof ArrayBuffer) {
                    gltf = new Uint8Array(gltf);
                }

                if (gltf instanceof Uint8Array) {
                    // Binary glTF
                    var result = parseBinaryGltfHeader(gltf);

                    // KHR_binary_glTF is from the beginning of the binary section
                    if (result.binaryOffset !== 0) {
                        gltf = gltf.subarray(result.binaryOffset);
                    }

                    cachedGltf = new CachedGltf({
                        gltf : result.glTF,
                        bgltf : gltf,
                        ready : true
                    });
                } else {
                    // Normal glTF (JSON)
                    cachedGltf = new CachedGltf({
                        gltf : options.gltf,
                        ready : true
                    });
                }

                cachedGltf.count = 1;

                if (defined(cacheKey)) {
                    gltfCache[cacheKey] = cachedGltf;
                }
            }
        }
        setCachedGltf(this, cachedGltf);

        this._basePath = defaultValue(options.basePath, '');

        var docUri = new Uri(document.location.href);
        var modelUri = new Uri(this._basePath);
        this._baseUri = modelUri.resolve(docUri);

        /**
         * Determines if the model primitive will be shown.
         *
         * @type {Boolean}
         *
         * @default true
         */
        this.show = defaultValue(options.show, true);

        /**
         * The 4x4 transformation matrix that transforms the model from model to world coordinates.
         * When this is the identity matrix, the model is drawn in world coordinates, i.e., Earth's WGS84 coordinates.
         * Local reference frames can be used by providing a different transformation matrix, like that returned
         * by {@link Transforms.eastNorthUpToFixedFrame}.
         *
         * @type {Matrix4}
         *
         * @default {@link Matrix4.IDENTITY}
         *
         * @example
         * var origin = Cesium.Cartesian3.fromDegrees(-95.0, 40.0, 200000.0);
         * m.modelMatrix = Cesium.Transforms.eastNorthUpToFixedFrame(origin);
         */
        this.modelMatrix = Matrix4.clone(defaultValue(options.modelMatrix, Matrix4.IDENTITY));
        this._modelMatrix = Matrix4.clone(this.modelMatrix);

        /**
         * A uniform scale applied to this model before the {@link Model#modelMatrix}.
         * Values greater than <code>1.0</code> increase the size of the model; values
         * less than <code>1.0</code> decrease.
         *
         * @type {Number}
         *
         * @default 1.0
         */
        this.scale = defaultValue(options.scale, 1.0);
        this._scale = this.scale;

        /**
         * The approximate minimum pixel size of the model regardless of zoom.
         * This can be used to ensure that a model is visible even when the viewer
         * zooms out.  When <code>0.0</code>, no minimum size is enforced.
         *
         * @type {Number}
         *
         * @default 0.0
         */
        this.minimumPixelSize = defaultValue(options.minimumPixelSize, 0.0);
        this._minimumPixelSize = this.minimumPixelSize;

        /**
         * The maximum scale size for a model. This can be used to give
         * an upper limit to the {@link Model#minimumPixelSize}, ensuring that the model
         * is never an unreasonable scale.
         *
         * @type {Number}
         */
        this.maximumScale = options.maximumScale;
        this._maximumScale = this.maximumScale;

        /**
         * User-defined object returned when the model is picked.
         *
         * @type Object
         *
         * @default undefined
         *
         * @see Scene#pick
         */
        this.id = options.id;
        this._id = options.id;

        /**
         * Used for picking primitives that wrap a model.
         *
         * @private
         */
        this.pickPrimitive = options.pickPrimitive;

        this._allowPicking = defaultValue(options.allowPicking, true);

        this._ready = false;
        this._readyPromise = when.defer();

        /**
         * The currently playing glTF animations.
         *
         * @type {ModelAnimationCollection}
         */
        this.activeAnimations = new ModelAnimationCollection(this);

        this._defaultTexture = undefined;
        this._incrementallyLoadTextures = defaultValue(options.incrementallyLoadTextures, true);
        this._asynchronous = defaultValue(options.asynchronous, true);

        /**
         * This property is for debugging only; it is not for production use nor is it optimized.
         * <p>
         * Draws the bounding sphere for each draw command in the model.  A glTF primitive corresponds
         * to one draw command.  A glTF mesh has an array of primitives, often of length one.
         * </p>
         *
         * @type {Boolean}
         *
         * @default false
         */
        this.debugShowBoundingVolume = defaultValue(options.debugShowBoundingVolume, false);
        this._debugShowBoundingVolume = false;

        /**
         * This property is for debugging only; it is not for production use nor is it optimized.
         * <p>
         * Draws the model in wireframe.
         * </p>
         *
         * @type {Boolean}
         *
         * @default false
         */
        this.debugWireframe = defaultValue(options.debugWireframe, false);
        this._debugWireframe = false;

        // Undocumented options
        this._precreatedAttributes = options.precreatedAttributes;
        this._vertexShaderLoaded = options.vertexShaderLoaded;
        this._fragmentShaderLoaded = options.fragmentShaderLoaded;
        this._uniformMapLoaded = options.uniformMapLoaded;
        this._pickVertexShaderLoaded = options.pickVertexShaderLoaded;
        this._pickFragmentShaderLoaded = options.pickFragmentShaderLoaded;
        this._pickUniformMapLoaded = options.pickUniformMapLoaded;
        this._ignoreCommands = defaultValue(options.ignoreCommands, false);

        /**
         * @private
         * @readonly
         */
        this.cull = defaultValue(options.cull, true);

        this._computedModelMatrix = new Matrix4(); // Derived from modelMatrix and scale
        this._initialRadius = undefined;           // Radius without model's scale property, model-matrix scale, animations, or skins
        this._boundingSphere = undefined;
        this._scaledBoundingSphere = new BoundingSphere();
        this._state = ModelState.NEEDS_LOAD;
        this._loadResources = undefined;

        this._perNodeShowDirty = false;            // true when the Cesium API was used to change a node's show property
        this._cesiumAnimationsDirty = false;       // true when the Cesium API, not a glTF animation, changed a node transform
        this._dirty = false;                       // true when the model was transformed this frame
        this._maxDirtyNumber = 0;                  // Used in place of a dirty boolean flag to avoid an extra graph traversal

        this._runtime = {
            animations : undefined,
            rootNodes : undefined,
            nodes : undefined,            // Indexed with the node property's name, i.e., glTF id
            nodesByName : undefined,      // Indexed with name property in the node
            skinnedNodes : undefined,
            meshesByName : undefined,     // Indexed with the name property in the mesh
            materialsByName : undefined,  // Indexed with the name property in the material
            materialsById : undefined     // Indexed with the material's property name
        };

        this._uniformMaps = {};       // Not cached since it can be targeted by glTF animation
        this._rendererResources = {   // Cached between models with the same url/cache-key
            buffers : {},
            vertexArrays : {},
            programs : {},
            pickPrograms : {},
            textures : {},

            samplers : {},
            renderStates : {}
        };
        this._cachedRendererResources = undefined;
        this._loadRendererResourcesFromCache = false;

        this._nodeCommands = [];
        this._pickIds = [];

        // CESIUM_RTC extension
        this._rtcCenter = undefined;    // in world coordinates
        this._rtcCenterEye = undefined; // in eye coordinates
    }

    defineProperties(Model.prototype, {
        /**
         * The object for the glTF JSON, including properties with default values omitted
         * from the JSON provided to this model.
         *
         * @memberof Model.prototype
         *
         * @type {Object}
         * @readonly
         *
         * @default undefined
         */
        gltf : {
            get : function() {
                return defined(this._cachedGltf) ? this._cachedGltf.gltf : undefined;
            }
        },

        /**
         * When <code>true</code>, the glTF JSON is not stored with the model once the model is
         * loaded (when {@link Model#ready} is <code>true</code>).  This saves memory when
         * geometry, textures, and animations are embedded in the .gltf file, which is the
         * default for the {@link http://cesiumjs.org/convertmodel.html|Cesium model converter}.
         * This is especially useful for cases like 3D buildings, where each .gltf model is unique
         * and caching the glTF JSON is not effective.
         *
         * @memberof Model.prototype
         *
         * @type {Boolean}
         * @readonly
         *
         * @default false
         *
         * @private
         */
        releaseGltfJson : {
            get : function() {
                return this._releaseGltfJson;
            }
        },

        /**
         * The key identifying this model in the model cache for glTF JSON, renderer resources, and animations.
         * Caching saves memory and improves loading speed when several models with the same url are created.
         * <p>
         * This key is automatically generated when the model is created with {@link Model.fromGltf}.  If the model
         * is created directly from glTF JSON using the {@link Model} constructor, this key can be manually
         * provided; otherwise, the model will not be changed.
         * </p>
         *
         * @memberof Model.prototype
         *
         * @type {String}
         * @readonly
         *
         * @private
         */
        cacheKey : {
            get : function() {
                return this._cacheKey;
            }
        },

        /**
         * The base path that paths in the glTF JSON are relative to.  The base
         * path is the same path as the path containing the .gltf file
         * minus the .gltf file, when binary, image, and shader files are
         * in the same directory as the .gltf.  When this is <code>''</code>,
         * the app's base path is used.
         *
         * @memberof Model.prototype
         *
         * @type {String}
         * @readonly
         *
         * @default ''
         */
        basePath : {
            get : function() {
                return this._basePath;
            }
        },

        /**
         * The model's bounding sphere in its local coordinate system.  This does not take into
         * account glTF animations and skins nor does it take into account {@link Model#minimumPixelSize}.
         *
         * @memberof Model.prototype
         *
         * @type {BoundingSphere}
         * @readonly
         *
         * @default undefined
         *
         * @exception {DeveloperError} The model is not loaded.  Use Model.readyPromise or wait for Model.ready to be true.
         *
         * @example
         * // Center in WGS84 coordinates
         * var center = Cesium.Matrix4.multiplyByPoint(model.modelMatrix, model.boundingSphere.center, new Cesium.Cartesian3());
         */
        boundingSphere : {
            get : function() {
                //>>includeStart('debug', pragmas.debug);
                if (this._state !== ModelState.LOADED) {
                    throw new DeveloperError('The model is not loaded.  Use Model.readyPromise or wait for Model.ready to be true.');
                }
                //>>includeEnd('debug');

                var nonUniformScale = Matrix4.getScale(this.modelMatrix, boundingSphereCartesian3Scratch);
                var scale = defined(this.maximumScale) ? Math.min(this.maximumScale, this.scale) : this.scale;
                Cartesian3.multiplyByScalar(nonUniformScale, scale, nonUniformScale);

                var scaledBoundingSphere = this._scaledBoundingSphere;
                scaledBoundingSphere.center = Cartesian3.multiplyComponents(this._boundingSphere.center, nonUniformScale, scaledBoundingSphere.center);
                scaledBoundingSphere.radius = Cartesian3.maximumComponent(nonUniformScale) * this._initialRadius;

                if (defined(this._rtcCenter)) {
                    Cartesian3.add(this._rtcCenter, scaledBoundingSphere.center, scaledBoundingSphere.center);
                }

                return scaledBoundingSphere;
            }
        },

        /**
         * When <code>true</code>, this model is ready to render, i.e., the external binary, image,
         * and shader files were downloaded and the WebGL resources were created.  This is set to
         * <code>true</code> right before {@link Model#readyPromise} is resolved.
         *
         * @memberof Model.prototype
         *
         * @type {Boolean}
         * @readonly
         *
         * @default false
         */
        ready : {
            get : function() {
                return this._ready;
            }
        },

        /**
         * Gets the promise that will be resolved when this model is ready to render, i.e., when the external binary, image,
         * and shader files were downloaded and the WebGL resources were created.
         * <p>
         * This promise is resolved at the end of the frame before the first frame the model is rendered in.
         * </p>
         *
         * @memberof Model.prototype
         * @type {Promise.<Model>}
         * @readonly
         *
         * @example
         * // Play all animations at half-speed when the model is ready to render
         * Cesium.when(model.readyPromise).then(function(model) {
         *   model.activeAnimations.addAll({
         *     speedup : 0.5
         *   });
         * }).otherwise(function(error){
         *   window.alert(error);
         * });
         *
         * @see Model#ready
         */
        readyPromise : {
            get : function() {
                return this._readyPromise.promise;
            }
        },

        /**
         * Determines if model WebGL resource creation will be spread out over several frames or
         * block until completion once all glTF files are loaded.
         *
         * @memberof Model.prototype
         *
         * @type {Boolean}
         * @readonly
         *
         * @default true
         */
        asynchronous : {
            get : function() {
                return this._asynchronous;
            }
        },

        /**
         * When <code>true</code>, each glTF mesh and primitive is pickable with {@link Scene#pick}.  When <code>false</code>, GPU memory is saved.
         *
         * @memberof Model.prototype
         *
         * @type {Boolean}
         * @readonly
         *
         * @default true
         */
        allowPicking : {
            get : function() {
                return this._allowPicking;
            }
        },

        /**
         * Determine if textures may continue to stream in after the model is loaded.
         *
         * @memberof Model.prototype
         *
         * @type {Boolean}
         * @readonly
         *
         * @default true
         */
        incrementallyLoadTextures : {
            get : function() {
                return this._incrementallyLoadTextures;
            }
        },

        /**
         * Return the number of pending texture loads.
         *
         * @memberof Model.prototype
         *
         * @type {Number}
         * @readonly
         */
        pendingTextureLoads : {
            get : function() {
                return defined(this._loadResources) ? this._loadResources.pendingTextureLoads : 0;
            }
        },

        /**
         * Returns true if the model was transformed this frame
         *
         * @memberof Model.prototype
         *
         * @type {Boolean}
         * @readonly
         *
         * @private
         */
        dirty : {
            get : function() {
                return this._dirty;
            }
        }
    });

    var sizeOfUint32 = Uint32Array.BYTES_PER_ELEMENT;

    /**
     * This function differs from the normal subarray function
     * because it takes offset and length, rather than begin and end.
     */
    function getSubarray(array, offset, length) {
        return array.subarray(offset, offset + length);
    }

    function containsGltfMagic(uint8Array) {
        var magic = getMagic(uint8Array);
        return magic === 'glTF';
    }

    function parseBinaryGltfHeader(uint8Array) {
        if (!containsGltfMagic(uint8Array)) {
            throw new DeveloperError('bgltf is not a valid Binary glTF file.');
        }

        var view = new DataView(uint8Array.buffer, uint8Array.byteOffset, uint8Array.byteLength);
        var byteOffset = 0;

        byteOffset += sizeOfUint32; // Skip magic number

        //>>includeStart('debug', pragmas.debug);
        var version = view.getUint32(byteOffset, true);
        if (version !== 1) {
            throw new DeveloperError('Only Binary glTF version 1 is supported.  Version ' + version + ' is not.');
        }
        //>>includeEnd('debug');
        byteOffset += sizeOfUint32;

        byteOffset += sizeOfUint32; // Skip length

        var sceneLength = view.getUint32(byteOffset, true);
        byteOffset += sizeOfUint32 + sizeOfUint32; // Skip sceneFormat

        var sceneOffset = byteOffset;
        var binOffset = sceneOffset + sceneLength;

        var json = getStringFromTypedArray(uint8Array, sceneOffset, sceneLength);
        return {
            glTF: JSON.parse(json),
            binaryOffset: binOffset
        };
    }

    /**
     * <p>
     * Creates a model from a glTF asset.  When the model is ready to render, i.e., when the external binary, image,
     * and shader files are downloaded and the WebGL resources are created, the {@link Model#readyPromise} is resolved.
     * </p>
     * <p>
     * The model can be a traditional glTF asset with a .gltf extension or a Binary glTF using the
     * KHR_binary_glTF extension with a .glb extension.
     * </p>
     * <p>
     * For high-precision rendering, Cesium supports the CESIUM_RTC extension, which introduces the
     * CESIUM_RTC_MODELVIEW parameter semantic that says the node is in WGS84 coordinates translated
     * relative to a local origin.
     * </p>
     *
     * @param {Object} options Object with the following properties:
     * @param {String} options.url The url to the .gltf file.
     * @param {Object} [options.headers] HTTP headers to send with the request.
     * @param {Boolean} [options.show=true] Determines if the model primitive will be shown.
     * @param {Matrix4} [options.modelMatrix=Matrix4.IDENTITY] The 4x4 transformation matrix that transforms the model from model to world coordinates.
     * @param {Number} [options.scale=1.0] A uniform scale applied to this model.
     * @param {Number} [options.minimumPixelSize=0.0] The approximate minimum pixel size of the model regardless of zoom.
     * @param {Number} [options.maxiumumScale] The maximum scale for the model.
     * @param {Object} [options.id] A user-defined object to return when the model is picked with {@link Scene#pick}.
     * @param {Boolean} [options.allowPicking=true] When <code>true</code>, each glTF mesh and primitive is pickable with {@link Scene#pick}.
     * @param {Boolean} [options.incrementallyLoadTextures=true] Determine if textures may continue to stream in after the model is loaded.
     * @param {Boolean} [options.asynchronous=true] Determines if model WebGL resource creation will be spread out over several frames or block until completion once all glTF files are loaded.
     * @param {Boolean} [options.debugShowBoundingVolume=false] For debugging only. Draws the bounding sphere for each {@link DrawCommand} in the model.
     * @param {Boolean} [options.debugWireframe=false] For debugging only. Draws the model in wireframe.
     * @returns {Model} The newly created model.
     *
     * @exception {DeveloperError} bgltf is not a valid Binary glTF file.
     * @exception {DeveloperError} Only glTF Binary version 1 is supported.
     *
     * @example
     * // Example 1. Create a model from a glTF asset
     * var model = scene.primitives.add(Cesium.Model.fromGltf({
     *   url : './duck/duck.gltf'
     * }));
     *
     * @example
     * // Example 2. Create model and provide all properties and events
     * var origin = Cesium.Cartesian3.fromDegrees(-95.0, 40.0, 200000.0);
     * var modelMatrix = Cesium.Transforms.eastNorthUpToFixedFrame(origin);
     *
     * var model = scene.primitives.add(Cesium.Model.fromGltf({
     *   url : './duck/duck.gltf',
     *   show : true,                     // default
     *   modelMatrix : modelMatrix,
     *   scale : 2.0,                     // double size
     *   minimumPixelSize : 128,          // never smaller than 128 pixels
     *   maximumScale: 20000,             // never larger than 20000 * model size (overrides minimumPixelSize)
     *   allowPicking : false,            // not pickable
     *   debugShowBoundingVolume : false, // default
     *   debugWireframe : false
     * }));
     *
     * model.readyPromise.then(function(model) {
     *   // Play all animations when the model is ready to render
     *   model.activeAnimations.addAll();
     * });
     */
    Model.fromGltf = function(options) {
        //>>includeStart('debug', pragmas.debug);
        if (!defined(options) || !defined(options.url)) {
            throw new DeveloperError('options.url is required');
        }
        //>>includeEnd('debug');

        var url = options.url;
        // If no cache key is provided, use the absolute URL, since two URLs with
        // different relative paths could point to the same model.
        var cacheKey = defaultValue(options.cacheKey, getAbsoluteUri(url));

        options = clone(options);
        options.basePath = getBaseUri(url);
        options.cacheKey = cacheKey;
        var model = new Model(options);

        options.headers = defined(options.headers) ? clone(options.headers) : {};
        if (!defined(options.headers.Accept)) {
            options.headers.Accept = defaultModelAccept;
        }

        var cachedGltf = gltfCache[cacheKey];
        if (!defined(cachedGltf)) {
            cachedGltf = new CachedGltf({
                ready : false
            });
            cachedGltf.count = 1;
            cachedGltf.modelsToLoad.push(model);
            setCachedGltf(model, cachedGltf);
            gltfCache[cacheKey] = cachedGltf;

            loadArrayBuffer(url, options.headers).then(function(arrayBuffer) {
                var array = new Uint8Array(arrayBuffer);
                if (containsGltfMagic(array)) {
                    // Load binary glTF
                    var result = parseBinaryGltfHeader(array);
                    // KHR_binary_glTF is from the beginning of the binary section
                    if (result.binaryOffset !== 0) {
                        array = array.subarray(result.binaryOffset);
                    }
                    cachedGltf.makeReady(result.glTF, array);
                } else {
                    // Load text (JSON) glTF
                    var json = getStringFromTypedArray(array);
                    cachedGltf.makeReady(JSON.parse(json));
                }
            }).otherwise(getFailedLoadFunction(model, 'model', url));
        } else if (!cachedGltf.ready) {
            // Cache hit but the loadArrayBuffer() or loadText() request is still pending
            ++cachedGltf.count;
            cachedGltf.modelsToLoad.push(model);
        }
        // else if the cached glTF is defined and ready, the
        // model constructor will pick it up using the cache key.

        return model;
    };

    /**
     * For the unit tests to verify model caching.
     *
     * @private
     */
    Model._gltfCache = gltfCache;

    function getRuntime(model, runtimeName, name) {
        //>>includeStart('debug', pragmas.debug);
        if (model._state !== ModelState.LOADED) {
            throw new DeveloperError('The model is not loaded.  Use Model.readyPromise or wait for Model.ready to be true.');
        }

        if (!defined(name)) {
            throw new DeveloperError('name is required.');
        }
        //>>includeEnd('debug');

        return (model._runtime[runtimeName])[name];
    }

    /**
     * Returns the glTF node with the given <code>name</code> property.  This is used to
     * modify a node's transform for animation outside of glTF animations.
     *
     * @param {String} name The glTF name of the node.
     * @returns {ModelNode} The node or <code>undefined</code> if no node with <code>name</code> exists.
     *
     * @exception {DeveloperError} The model is not loaded.  Use Model.readyPromise or wait for Model.ready to be true.
     *
     * @example
     * // Apply non-uniform scale to node LOD3sp
     * var node = model.getNode('LOD3sp');
     * node.matrix = Cesium.Matrix4.fromScale(new Cesium.Cartesian3(5.0, 1.0, 1.0), node.matrix);
     */
    Model.prototype.getNode = function(name) {
        var node = getRuntime(this, 'nodesByName', name);
        return defined(node) ? node.publicNode : undefined;
    };

    /**
     * Returns the glTF mesh with the given <code>name</code> property.
     *
     * @param {String} name The glTF name of the mesh.
     *
     * @returns {ModelMesh} The mesh or <code>undefined</code> if no mesh with <code>name</code> exists.
     *
     * @exception {DeveloperError} The model is not loaded.  Use Model.readyPromise or wait for Model.ready to be true.
     */
    Model.prototype.getMesh = function(name) {
        return getRuntime(this, 'meshesByName', name);
    };

    /**
     * Returns the glTF material with the given <code>name</code> property.
     *
     * @param {String} name The glTF name of the material.
     * @returns {ModelMaterial} The material or <code>undefined</code> if no material with <code>name</code> exists.
     *
     * @exception {DeveloperError} The model is not loaded.  Use Model.readyPromise or wait for Model.ready to be true.
     */
    Model.prototype.getMaterial = function(name) {
        return getRuntime(this, 'materialsByName', name);
    };

    var aMinScratch = new Cartesian3();
    var aMaxScratch = new Cartesian3();

    function computeBoundingSphere(gltf) {
        var gltfNodes = gltf.nodes;
        var gltfMeshes = gltf.meshes;
        var gltfAccessors = gltf.accessors;
        var rootNodes = gltf.scenes[gltf.scene].nodes;
        var rootNodesLength = rootNodes.length;

        var nodeStack = [];

        var min = new Cartesian3(Number.MAX_VALUE, Number.MAX_VALUE, Number.MAX_VALUE);
        var max = new Cartesian3(Number.MIN_VALUE, Number.MIN_VALUE, Number.MIN_VALUE);

        for (var i = 0; i < rootNodesLength; ++i) {
            var n = gltfNodes[rootNodes[i]];
            n._transformToRoot = getTransform(n);
            nodeStack.push(n);

            while (nodeStack.length > 0) {
                n = nodeStack.pop();
                var transformToRoot = n._transformToRoot;

                var meshes = n.meshes;
                if (defined(meshes)) {
                    var meshesLength = meshes.length;
                    for (var j = 0; j < meshesLength; ++j) {
                        var primitives = gltfMeshes[meshes[j]].primitives;
                        var primitivesLength = primitives.length;
                        for (var m = 0; m < primitivesLength; ++m) {
                            var position = primitives[m].attributes.POSITION;
                            if (defined(position)) {
                                var accessor = gltfAccessors[position];
                                var aMin = Cartesian3.fromArray(accessor.min, 0, aMinScratch);
                                var aMax = Cartesian3.fromArray(accessor.max, 0, aMaxScratch);
                                if (defined(min) && defined(max)) {
                                    Matrix4.multiplyByPoint(transformToRoot, aMin, aMin);
                                    Matrix4.multiplyByPoint(transformToRoot, aMax, aMax);
                                    Cartesian3.minimumByComponent(min, aMin, min);
                                    Cartesian3.maximumByComponent(max, aMax, max);
                                }
                            }
                        }
                    }
                }

                var children = n.children;
                var childrenLength = children.length;
                for (var k = 0; k < childrenLength; ++k) {
                    var child = gltfNodes[children[k]];
                    child._transformToRoot = getTransform(child);
                    Matrix4.multiplyTransformation(transformToRoot, child._transformToRoot, child._transformToRoot);
                    nodeStack.push(child);
                }
                delete n._transformToRoot;
            }
        }

        var boundingSphere = BoundingSphere.fromCornerPoints(min, max);
        return BoundingSphere.transformWithoutScale(boundingSphere, yUpToZUp, boundingSphere);
    }

    ///////////////////////////////////////////////////////////////////////////

    function getFailedLoadFunction(model, type, path) {
        return function() {
            model._state = ModelState.FAILED;
            model._readyPromise.reject(new RuntimeError('Failed to load ' + type + ': ' + path));
        };
    }

    function bufferLoad(model, id) {
        return function(arrayBuffer) {
            var loadResources = model._loadResources;
            loadResources.buffers[id] = new Uint8Array(arrayBuffer);
            --loadResources.pendingBufferLoads;
         };
    }

    function parseBuffers(model) {
        var buffers = model.gltf.buffers;
        for (var id in buffers) {
            if (buffers.hasOwnProperty(id)) {
                var buffer = buffers[id];

<<<<<<< HEAD
                if (id === 'KHR_binary_glTF' || id === 'binary_glTF') {
=======
                // The extension 'KHR_binary_glTF' uses a special buffer entitled just 'binary_glTF'.
                // The 'KHR_binary_glTF' check is for backwards compatibility for the Cesium model converter
                // circa Cesium 1.15-1.17 when the converter incorrectly used the buffer name 'KHR_binary_glTF'.
                if ((id === 'binary_glTF') || (id === 'KHR_binary_glTF') {
>>>>>>> bf9ee675
                    // Buffer is the binary glTF file itself that is already loaded
                    var loadResources = model._loadResources;
                    loadResources.buffers[id] = model._cachedGltf.bgltf;
                }
                else if (buffer.type === 'arraybuffer') {
                    ++model._loadResources.pendingBufferLoads;
                    var uri = new Uri(buffer.uri);
                    var bufferPath = uri.resolve(model._baseUri).toString();
                    loadArrayBuffer(bufferPath).then(bufferLoad(model, id)).otherwise(getFailedLoadFunction(model, 'buffer', bufferPath));
                }
            }
        }
    }

    function parseBufferViews(model) {
        var bufferViews = model.gltf.bufferViews;
        for (var id in bufferViews) {
            if (bufferViews.hasOwnProperty(id)) {
                if (bufferViews[id].target === WebGLConstants.ARRAY_BUFFER) {
                    model._loadResources.buffersToCreate.enqueue(id);
                }
            }
        }
    }

    function shaderLoad(model, id) {
        return function(source) {
            var loadResources = model._loadResources;
            loadResources.shaders[id] = {
                source : source,
                bufferView : undefined
            };
            --loadResources.pendingShaderLoads;
         };
    }

    function parseShaders(model) {
        var shaders = model.gltf.shaders;
        for (var id in shaders) {
            if (shaders.hasOwnProperty(id)) {
                var shader = shaders[id];

                // Shader references either uri (external or base64-encoded) or bufferView
                if (defined(shader.extras) && defined(shader.extras.source)) {
                    model._loadResources.shaders[id] = {
                        source : shader.extras.source,
                        bufferView : undefined
                    };
                }
                else if (defined(shader.extensions) && defined(shader.extensions.KHR_binary_glTF)) {
                    var binary = shader.extensions.KHR_binary_glTF;
                    model._loadResources.shaders[id] = {
                        source : undefined,
                        bufferView : binary.bufferView
                    };
                } else {
                    ++model._loadResources.pendingShaderLoads;
                    var uri = new Uri(shader.uri);
                    var shaderPath = uri.resolve(model._baseUri).toString();
                    loadText(shaderPath).then(shaderLoad(model, id)).otherwise(getFailedLoadFunction(model, 'shader', shaderPath));
                }
            }
        }
    }

    function parsePrograms(model) {
        var programs = model.gltf.programs;
        for (var id in programs) {
            if (programs.hasOwnProperty(id)) {
                model._loadResources.programsToCreate.enqueue(id);
            }
        }
    }

    function imageLoad(model, id) {
        return function(image) {
            var loadResources = model._loadResources;
            --loadResources.pendingTextureLoads;
            loadResources.texturesToCreate.enqueue({
                id : id,
                image : image,
                bufferView : undefined
            });
        };
    }

    function parseTextures(model) {
        var images = model.gltf.images;
        var textures = model.gltf.textures;
        for (var id in textures) {
            if (textures.hasOwnProperty(id)) {
                var gltfImage = images[textures[id].source];

                // Image references either uri (external or base64-encoded) or bufferView
                if (defined(gltfImage.extensions) && defined(gltfImage.extensions.KHR_binary_glTF)) {
                    var binary = gltfImage.extensions.KHR_binary_glTF;
                    model._loadResources.texturesToCreateFromBufferView.enqueue({
                        id : id,
                        image : undefined,
                        bufferView : binary.bufferView,
                        mimeType : binary.mimeType
                    });
                } else {
                    ++model._loadResources.pendingTextureLoads;
                    var uri = new Uri(gltfImage.uri);
                    var imagePath = uri.resolve(model._baseUri).toString();
                    loadImage(imagePath).then(imageLoad(model, id)).otherwise(getFailedLoadFunction(model, 'image', imagePath));
                }
            }
        }
    }

    var nodeTranslationScratch = new Cartesian3();
    var nodeQuaternionScratch = new Quaternion();
    var nodeScaleScratch = new Cartesian3();

    function getTransform(node) {
        if (defined(node.matrix)) {
            return Matrix4.fromArray(node.matrix);
        }

        return Matrix4.fromTranslationQuaternionRotationScale(
            Cartesian3.fromArray(node.translation, 0, nodeTranslationScratch),
            Quaternion.unpack(node.rotation, 0, nodeQuaternionScratch),
            Cartesian3.fromArray(node.scale, 0 , nodeScaleScratch));
    }

    function parseNodes(model) {
        var runtimeNodes = {};
        var runtimeNodesByName = {};
        var skinnedNodes = [];

        var skinnedNodesIds = model._loadResources.skinnedNodesIds;
        var nodes = model.gltf.nodes;

        for (var id in nodes) {
            if (nodes.hasOwnProperty(id)) {
                var node = nodes[id];

                var runtimeNode = {
                    // Animation targets
                    matrix : undefined,
                    translation : undefined,
                    rotation : undefined,
                    scale : undefined,

                    // Per-node show inherited from parent
                    computedShow : true,

                    // Computed transforms
                    transformToRoot : new Matrix4(),
                    computedMatrix : new Matrix4(),
                    dirtyNumber : 0,                    // The frame this node was made dirty by an animation; for graph traversal

                    // Rendering
                    commands : [],                      // empty for transform, light, and camera nodes

                    // Skinned node
                    inverseBindMatrices : undefined,    // undefined when node is not skinned
                    bindShapeMatrix : undefined,        // undefined when node is not skinned or identity
                    joints : [],                        // empty when node is not skinned
                    computedJointMatrices : [],         // empty when node is not skinned

                    // Joint node
                    jointName : node.jointName,         // undefined when node is not a joint

                    // Graph pointers
                    children : [],                      // empty for leaf nodes
                    parents : [],                       // empty for root nodes

                    // Publicly-accessible ModelNode instance to modify animation targets
                    publicNode : undefined
                };
                runtimeNode.publicNode = new ModelNode(model, node, runtimeNode, id, getTransform(node));

                runtimeNodes[id] = runtimeNode;
                runtimeNodesByName[node.name] = runtimeNode;

                if (defined(node.skin)) {
                    skinnedNodesIds.push(id);
                    skinnedNodes.push(runtimeNode);
                }
            }
        }

        model._runtime.nodes = runtimeNodes;
        model._runtime.nodesByName = runtimeNodesByName;
        model._runtime.skinnedNodes = skinnedNodes;
    }

    function parseMaterials(model) {
        var runtimeMaterialsByName = {};
        var runtimeMaterialsById = {};
        var materials = model.gltf.materials;
        var uniformMaps = model._uniformMaps;

        for (var id in materials) {
            if (materials.hasOwnProperty(id)) {
                // Allocated now so ModelMaterial can keep a reference to it.
                uniformMaps[id] = {
                    uniformMap : undefined,
                    values : undefined,
                    jointMatrixUniformName : undefined
                };

                var material = materials[id];
                var modelMaterial = new ModelMaterial(model, material, id);
                runtimeMaterialsByName[material.name] = modelMaterial;
                runtimeMaterialsById[id] = modelMaterial;
            }
        }

        model._runtime.materialsByName = runtimeMaterialsByName;
        model._runtime.materialsById = runtimeMaterialsById;
    }

    function parseMeshes(model) {
        var runtimeMeshesByName = {};
        var runtimeMaterialsById = model._runtime.materialsById;
        var meshes = model.gltf.meshes;

        for (var id in meshes) {
            if (meshes.hasOwnProperty(id)) {
                var mesh = meshes[id];
                runtimeMeshesByName[mesh.name] = new ModelMesh(mesh, runtimeMaterialsById, id);
            }
        }

        model._runtime.meshesByName = runtimeMeshesByName;
    }

    function parse(model) {
        if (!model._loadRendererResourcesFromCache) {
            parseBuffers(model);
            parseBufferViews(model);
            parseShaders(model);
            parsePrograms(model);
            parseTextures(model);
        }

        parseMaterials(model);
        parseMeshes(model);
        parseNodes(model);
    }

    ///////////////////////////////////////////////////////////////////////////

    function createBuffers(model, context) {
        var loadResources = model._loadResources;

        if (loadResources.pendingBufferLoads !== 0) {
            return;
        }

        var bufferView;
        var bufferViews = model.gltf.bufferViews;
        var rendererBuffers = model._rendererResources.buffers;

        while (loadResources.buffersToCreate.length > 0) {
            var bufferViewId = loadResources.buffersToCreate.dequeue();
            bufferView = bufferViews[bufferViewId];

            // Only ARRAY_BUFFER here.  ELEMENT_ARRAY_BUFFER created below.
            var vertexBuffer = Buffer.createVertexBuffer({
                context : context,
                typedArray : loadResources.getBuffer(bufferView),
                usage : BufferUsage.STATIC_DRAW
            });
            vertexBuffer.vertexArrayDestroyable = false;
            rendererBuffers[bufferViewId] = vertexBuffer;
        }

        // The Cesium Renderer requires knowing the datatype for an index buffer
        // at creation type, which is not part of the glTF bufferview so loop
        // through glTF accessors to create the bufferview's index buffer.
        var accessors = model.gltf.accessors;
        for (var id in accessors) {
            if (accessors.hasOwnProperty(id)) {
                var accessor = accessors[id];
                bufferView = bufferViews[accessor.bufferView];

                if ((bufferView.target === WebGLConstants.ELEMENT_ARRAY_BUFFER) && !defined(rendererBuffers[accessor.bufferView])) {
                    var indexBuffer = Buffer.createIndexBuffer({
                        context : context,
                        typedArray : loadResources.getBuffer(bufferView),
                        usage : BufferUsage.STATIC_DRAW,
                        indexDatatype : accessor.componentType
                    });
                    indexBuffer.vertexArrayDestroyable = false;
                    rendererBuffers[accessor.bufferView] = indexBuffer;
                    // In theory, several glTF accessors with different componentTypes could
                    // point to the same glTF bufferView, which would break this.
                    // In practice, it is unlikely as it will be UNSIGNED_SHORT.
                }
            }
        }
    }

    function createAttributeLocations(attributes) {
        var attributeLocations = {};
        var length = attributes.length;

        for (var i = 0; i < length; ++i) {
            attributeLocations[attributes[i]] = i;
        }

        return attributeLocations;
    }

    function getShaderSource(model, shader) {
        if (defined(shader.source)) {
            return shader.source;
        }

        var loadResources = model._loadResources;
        var gltf = model.gltf;
        var bufferView = gltf.bufferViews[shader.bufferView];

        return getStringFromTypedArray(loadResources.getBuffer(bufferView));
    }

    function modifyShader(shader, programName, callback) {
        if (defined(callback)) {
            shader = callback(shader, programName);
        }
        return shader;
    }

    function createProgram(id, model, context) {
        var programs = model.gltf.programs;
        var shaders = model._loadResources.shaders;
        var program = programs[id];

        var attributeLocations = createAttributeLocations(program.attributes);
        var vs = getShaderSource(model, shaders[program.vertexShader]);
        var fs = getShaderSource(model, shaders[program.fragmentShader]);

        var drawVS = modifyShader(vs, id, model._vertexShaderLoaded);
        var drawFS = modifyShader(fs, id, model._fragmentShaderLoaded);

        // Add pre-created attributes to attributeLocations
        var attributesLength = program.attributes.length;
        var precreatedAttributes = model._precreatedAttributes;
        if (defined(precreatedAttributes)) {
            for (var attrName in precreatedAttributes) {
                if (precreatedAttributes.hasOwnProperty(attrName)) {
                    attributeLocations[attrName] = attributesLength++;
                }
            }
        }

        model._rendererResources.programs[id] = ShaderProgram.fromCache({
            context : context,
            vertexShaderSource : drawVS,
            fragmentShaderSource : drawFS,
            attributeLocations : attributeLocations
        });

        if (model.allowPicking) {
            // PERFORMANCE_IDEA: Can optimize this shader with a glTF hint. https://github.com/KhronosGroup/glTF/issues/181
            var pickVS = modifyShader(vs, id, model._pickVertexShaderLoaded);
            var pickFS = modifyShader(fs, id, model._pickFragmentShaderLoaded);

            if (!model._pickFragmentShaderLoaded) {
                pickFS = ShaderSource.createPickFragmentShaderSource(fs, 'uniform');
            }

            model._rendererResources.pickPrograms[id] = ShaderProgram.fromCache({
                context : context,
                vertexShaderSource : pickVS,
                fragmentShaderSource : pickFS,
                attributeLocations : attributeLocations
            });
        }
    }

    function createPrograms(model, context) {
        var loadResources = model._loadResources;
        var id;

        if (loadResources.pendingShaderLoads !== 0) {
            return;
        }

        // PERFORMANCE_IDEA: this could be more fine-grained by looking
        // at the shader's bufferView's to determine the buffer dependencies.
        if (loadResources.pendingBufferLoads !== 0) {
            return;
        }

        if (model.asynchronous) {
            // Create one program per frame
            if (loadResources.programsToCreate.length > 0) {
                id = loadResources.programsToCreate.dequeue();
                createProgram(id, model, context);
            }
        } else {
            // Create all loaded programs this frame
            while (loadResources.programsToCreate.length > 0) {
                id = loadResources.programsToCreate.dequeue();
                createProgram(id, model, context);
            }
        }
    }

    function getOnImageCreatedFromTypedArray(loadResources, gltfTexture) {
        return function(image) {
            loadResources.texturesToCreate.enqueue({
                id : gltfTexture.id,
                image : image,
                bufferView : undefined
            });

            --loadResources.pendingBufferViewToImage;
        };
    }

    function loadTexturesFromBufferViews(model) {
        var loadResources = model._loadResources;

        if (loadResources.pendingBufferLoads !== 0) {
            return;
        }

        while (loadResources.texturesToCreateFromBufferView.length > 0) {
            var gltfTexture = loadResources.texturesToCreateFromBufferView.dequeue();

            var gltf = model.gltf;
            var bufferView = gltf.bufferViews[gltfTexture.bufferView];

            var onload = getOnImageCreatedFromTypedArray(loadResources, gltfTexture);
            var onerror = getFailedLoadFunction(model, 'image', 'id: ' + gltfTexture.id + ', bufferView: ' + gltfTexture.bufferView);
            loadImageFromTypedArray(loadResources.getBuffer(bufferView), gltfTexture.mimeType).
                then(onload).otherwise(onerror);

            ++loadResources.pendingBufferViewToImage;
        }
    }

    function createSamplers(model, context) {
        var loadResources = model._loadResources;

        if (loadResources.createSamplers) {
            loadResources.createSamplers = false;

            var rendererSamplers = model._rendererResources.samplers;
            var samplers = model.gltf.samplers;
            for (var id in samplers) {
                if (samplers.hasOwnProperty(id)) {
                    var sampler = samplers[id];

                    rendererSamplers[id] = new Sampler({
                        wrapS : sampler.wrapS,
                        wrapT : sampler.wrapT,
                        minificationFilter : sampler.minFilter,
                        magnificationFilter : sampler.magFilter
                    });
                }
            }
        }
    }

    function createTexture(gltfTexture, model, context) {
        var textures = model.gltf.textures;
        var texture = textures[gltfTexture.id];

        var rendererSamplers = model._rendererResources.samplers;
        var sampler = rendererSamplers[texture.sampler];

        var mipmap =
            (sampler.minificationFilter === TextureMinificationFilter.NEAREST_MIPMAP_NEAREST) ||
            (sampler.minificationFilter === TextureMinificationFilter.NEAREST_MIPMAP_LINEAR) ||
            (sampler.minificationFilter === TextureMinificationFilter.LINEAR_MIPMAP_NEAREST) ||
            (sampler.minificationFilter === TextureMinificationFilter.LINEAR_MIPMAP_LINEAR);
        var requiresNpot = mipmap ||
            (sampler.wrapS === TextureWrap.REPEAT) ||
            (sampler.wrapS === TextureWrap.MIRRORED_REPEAT) ||
            (sampler.wrapT === TextureWrap.REPEAT) ||
            (sampler.wrapT === TextureWrap.MIRRORED_REPEAT);

        var source = gltfTexture.image;
        var npot = !CesiumMath.isPowerOfTwo(source.width) || !CesiumMath.isPowerOfTwo(source.height);

        if (requiresNpot && npot) {
            // WebGL requires power-of-two texture dimensions for mipmapping and REPEAT/MIRRORED_REPEAT wrap modes.
            var canvas = document.createElement('canvas');
            canvas.width = CesiumMath.nextPowerOfTwo(source.width);
            canvas.height = CesiumMath.nextPowerOfTwo(source.height);
            var canvasContext = canvas.getContext('2d');
            canvasContext.drawImage(source, 0, 0, source.width, source.height, 0, 0, canvas.width, canvas.height);
            source = canvas;
        }

        var tx;

        if (texture.target === WebGLConstants.TEXTURE_2D) {
            tx = new Texture({
                context : context,
                source : source,
                pixelFormat : texture.internalFormat,
                pixelDatatype : texture.type,
                sampler : sampler,
                flipY : false
            });
        }
        // GLTF_SPEC: Support TEXTURE_CUBE_MAP.  https://github.com/KhronosGroup/glTF/issues/40

        if (mipmap) {
            tx.generateMipmap();
        }

        model._rendererResources.textures[gltfTexture.id] = tx;
    }

    function createTextures(model, context) {
        var loadResources = model._loadResources;
        var gltfTexture;

        if (model.asynchronous) {
            // Create one texture per frame
            if (loadResources.texturesToCreate.length > 0) {
                gltfTexture = loadResources.texturesToCreate.dequeue();
                createTexture(gltfTexture, model, context);
            }
        } else {
            // Create all loaded textures this frame
            while (loadResources.texturesToCreate.length > 0) {
                gltfTexture = loadResources.texturesToCreate.dequeue();
                createTexture(gltfTexture, model, context);
            }
        }
    }

    function getAttributeLocations(model, primitive) {
        var gltf = model.gltf;
        var techniques = gltf.techniques;
        var materials = gltf.materials;

        // Retrieve the compiled shader program to assign index values to attributes
        var attributeLocations = {};

        var technique = techniques[materials[primitive.material].technique];
        var parameters = technique.parameters;
        var attributes = technique.attributes;
        var programAttributeLocations = model._rendererResources.programs[technique.program].vertexAttributes;

        // Note: WebGL shader compiler may have optimized and removed some attributes from programAttributeLocations
        for (var location in programAttributeLocations){
            if (programAttributeLocations.hasOwnProperty(location)) {
                var attribute = attributes[location];
                var index = programAttributeLocations[location].index;
                if (defined(attribute)) {
                    var parameter = parameters[attribute];
                    attributeLocations[parameter.semantic] = index;
                } else {
                    // Pre-created attributes
                    attributeLocations[location] = index;
                }
            }
        }

        return attributeLocations;
    }

    function searchForest(forest, jointName, nodes) {
        var length = forest.length;
        for (var i = 0; i < length; ++i) {
            var stack = [forest[i]]; // Push root node of tree

            while (stack.length > 0) {
                var id = stack.pop();
                var n = nodes[id];

                if (n.jointName === jointName) {
                    return id;
                }

                var children = n.children;
                var childrenLength = children.length;
                for (var k = 0; k < childrenLength; ++k) {
                    stack.push(children[k]);
                }
            }
        }

        // This should never happen; the skeleton should have a node for all joints in the skin.
        return undefined;
    }

    function createJoints(model, runtimeSkins) {
        var gltf = model.gltf;
        var skins = gltf.skins;
        var nodes = gltf.nodes;
        var runtimeNodes = model._runtime.nodes;

        var skinnedNodesIds = model._loadResources.skinnedNodesIds;
        var length = skinnedNodesIds.length;
        for (var j = 0; j < length; ++j) {
            var id = skinnedNodesIds[j];
            var skinnedNode = runtimeNodes[id];
            var node = nodes[id];

            var runtimeSkin = runtimeSkins[node.skin];
            skinnedNode.inverseBindMatrices = runtimeSkin.inverseBindMatrices;
            skinnedNode.bindShapeMatrix = runtimeSkin.bindShapeMatrix;

            // 1. Find nodes with the names in node.skeletons (the node's skeletons)
            // 2. These nodes form the root nodes of the forest to search for each joint in skin.jointNames.  This search uses jointName, not the node's name.
            // 3. Search for the joint name among the gltf node hierarchy instead of the runtime node hierarchy. Child links aren't set up yet for runtime nodes.
            var forest = [];
            var gltfSkeletons = node.skeletons;
            var skeletonsLength = gltfSkeletons.length;
            for (var k = 0; k < skeletonsLength; ++k) {
                forest.push(gltfSkeletons[k]);
            }

            var gltfJointNames = skins[node.skin].jointNames;
            var jointNamesLength = gltfJointNames.length;
            for (var i = 0; i < jointNamesLength; ++i) {
                var jointName = gltfJointNames[i];
                var jointNode = runtimeNodes[searchForest(forest, jointName, nodes)];
                skinnedNode.joints.push(jointNode);
            }
        }
    }

    function createSkins(model) {
        var loadResources = model._loadResources;

        if (loadResources.pendingBufferLoads !== 0) {
            return;
        }

        if (!loadResources.createSkins) {
            return;
        }
        loadResources.createSkins = false;

        var gltf = model.gltf;
        var accessors = gltf.accessors;
        var skins = gltf.skins;
        var runtimeSkins = {};

        for (var id in skins) {
            if (skins.hasOwnProperty(id)) {
                var skin = skins[id];
                var accessor = accessors[skin.inverseBindMatrices];

                var bindShapeMatrix;
                if (!Matrix4.equals(skin.bindShapeMatrix, Matrix4.IDENTITY)) {
                    bindShapeMatrix = Matrix4.clone(skin.bindShapeMatrix);
                }

                runtimeSkins[id] = {
                    inverseBindMatrices : ModelAnimationCache.getSkinInverseBindMatrices(model, accessor),
                    bindShapeMatrix : bindShapeMatrix // not used when undefined
                };
            }
        }

        createJoints(model, runtimeSkins);
    }

    function getChannelEvaluator(model, runtimeNode, targetPath, spline) {
        return function(localAnimationTime) {
            //  Workaround for https://github.com/KhronosGroup/glTF/issues/219

            //if (targetPath === 'translation') {
            //    return;
            //}
            runtimeNode[targetPath] = spline.evaluate(localAnimationTime, runtimeNode[targetPath]);
            runtimeNode.dirtyNumber = model._maxDirtyNumber;
        };
    }

    function createRuntimeAnimations(model) {
        var loadResources = model._loadResources;

        if (!loadResources.finishedPendingBufferLoads()) {
            return;
        }

        if (!loadResources.createRuntimeAnimations) {
            return;
        }
        loadResources.createRuntimeAnimations = false;

        model._runtime.animations = {
        };

        var runtimeNodes = model._runtime.nodes;
        var animations = model.gltf.animations;
        var accessors = model.gltf.accessors;

         for (var animationId in animations) {
             if (animations.hasOwnProperty(animationId)) {
                 var animation = animations[animationId];
                 var channels = animation.channels;
                 var parameters = animation.parameters;
                 var samplers = animation.samplers;

                 var parameterValues = {};

                 for (var name in parameters) {
                     if (parameters.hasOwnProperty(name)) {
                         parameterValues[name] = ModelAnimationCache.getAnimationParameterValues(model, accessors[parameters[name]]);
                     }
                 }

                 // Find start and stop time for the entire animation
                 var startTime = Number.MAX_VALUE;
                 var stopTime = -Number.MAX_VALUE;

                 var length = channels.length;
                 var channelEvaluators = new Array(length);

                 for (var i = 0; i < length; ++i) {
                     var channel = channels[i];
                     var target = channel.target;
                     var sampler = samplers[channel.sampler];
                     var times = parameterValues[sampler.input];

                     startTime = Math.min(startTime, times[0]);
                     stopTime = Math.max(stopTime, times[times.length - 1]);

                     var spline = ModelAnimationCache.getAnimationSpline(model, animationId, animation, channel.sampler, sampler, parameterValues);
                     // GLTF_SPEC: Support more targets like materials. https://github.com/KhronosGroup/glTF/issues/142
                     channelEvaluators[i] = getChannelEvaluator(model, runtimeNodes[target.id], target.path, spline);
                 }

                 model._runtime.animations[animationId] = {
                     startTime : startTime,
                     stopTime : stopTime,
                     channelEvaluators : channelEvaluators
                 };
             }
         }
    }

    function createVertexArrays(model, context) {
        var loadResources = model._loadResources;

        if (!loadResources.finishedBuffersCreation() || !loadResources.finishedProgramCreation()) {
            return;
        }

        if (!loadResources.createVertexArrays) {
            return;
        }
        loadResources.createVertexArrays = false;

        var rendererBuffers = model._rendererResources.buffers;
        var rendererVertexArrays = model._rendererResources.vertexArrays;
        var gltf = model.gltf;
        var accessors = gltf.accessors;
        var meshes = gltf.meshes;

        for (var meshId in meshes) {
            if (meshes.hasOwnProperty(meshId)) {
                var primitives = meshes[meshId].primitives;
                var primitivesLength = primitives.length;

                for (var i = 0; i < primitivesLength; ++i) {
                    var primitive = primitives[i];

                    // GLTF_SPEC: This does not take into account attribute arrays,
                    // indicated by when an attribute points to a parameter with a
                    // count property.
                    //
                    // https://github.com/KhronosGroup/glTF/issues/258

                    var attributeLocations = getAttributeLocations(model, primitive);
                    var attributeName;
                    var attributeLocation;
                    var attribute;
                    var attributes = [];
                    var primitiveAttributes = primitive.attributes;
                    for (attributeName in primitiveAttributes) {
                        if (primitiveAttributes.hasOwnProperty(attributeName)) {
                            attributeLocation = attributeLocations[attributeName];
                            // Skip if the attribute is not used by the material, e.g., because the asset was exported
                            // with an attribute that wasn't used and the asset wasn't optimized.
                            if (defined(attributeLocation)) {
                                var a = accessors[primitiveAttributes[attributeName]];
                                attributes.push({
                                    index                  : attributeLocation,
                                    vertexBuffer           : rendererBuffers[a.bufferView],
                                    componentsPerAttribute : getModelAccessor(a).componentsPerAttribute,
                                    componentDatatype      : a.componentType,
                                    normalize              : false,
                                    offsetInBytes          : a.byteOffset,
                                    strideInBytes          : a.byteStride
                                });
                            }
                        }
                    }

                    // Add pre-created attributes
                    var precreatedAttributes = model._precreatedAttributes;
                    if (defined(precreatedAttributes)) {
                        for (attributeName in precreatedAttributes) {
                            if (precreatedAttributes.hasOwnProperty(attributeName)) {
                                attributeLocation = attributeLocations[attributeName];
                                if (defined(attributeLocation)) {
                                    attribute = precreatedAttributes[attributeName];
                                    attribute.index = attributeLocation;
                                    attributes.push(attribute);
                                }
                            }
                        }
                    }

                    var indexBuffer;
                    if (defined(primitive.indices)) {
                        var accessor = accessors[primitive.indices];
                        indexBuffer = rendererBuffers[accessor.bufferView];
                    }
                    rendererVertexArrays[meshId + '.primitive.' + i] = new VertexArray({
                        context : context,
                        attributes : attributes,
                        indexBuffer : indexBuffer
                    });
                }
            }
        }
    }

    function getBooleanStates(states) {
        // GLTF_SPEC: SAMPLE_ALPHA_TO_COVERAGE not used by Cesium
        var booleanStates = {};
        booleanStates[WebGLConstants.BLEND] = false;
        booleanStates[WebGLConstants.CULL_FACE] = false;
        booleanStates[WebGLConstants.DEPTH_TEST] = false;
        booleanStates[WebGLConstants.POLYGON_OFFSET_FILL] = false;
        booleanStates[WebGLConstants.SCISSOR_TEST] = false;

        var enable = states.enable;
        var length = enable.length;
        var i;
        for (i = 0; i < length; ++i) {
            booleanStates[enable[i]] = true;
        }

        return booleanStates;
    }

    function createRenderStates(model, context) {
        var loadResources = model._loadResources;

        if (loadResources.createRenderStates) {
            loadResources.createRenderStates = false;
            var rendererRenderStates = model._rendererResources.renderStates;
            var techniques = model.gltf.techniques;
            for (var id in techniques) {
                if (techniques.hasOwnProperty(id)) {
                    var technique = techniques[id];
                    var states = technique.states;

                    var booleanStates = getBooleanStates(states);
                    var statesFunctions = defaultValue(states.functions, defaultValue.EMPTY_OBJECT);
                    var blendColor = defaultValue(statesFunctions.blendColor, [0.0, 0.0, 0.0, 0.0]);
                    var blendEquationSeparate = defaultValue(statesFunctions.blendEquationSeparate, [
                        WebGLConstants.FUNC_ADD,
                        WebGLConstants.FUNC_ADD]);
                    var blendFuncSeparate = defaultValue(statesFunctions.blendFuncSeparate, [
                        WebGLConstants.ONE,
                        WebGLConstants.ONE,
                        WebGLConstants.ZERO,
                        WebGLConstants.ZERO]);
                    var colorMask = defaultValue(statesFunctions.colorMask, [true, true, true, true]);
                    var depthRange = defaultValue(statesFunctions.depthRange, [0.0, 1.0]);
                    var polygonOffset = defaultValue(statesFunctions.polygonOffset, [0.0, 0.0]);
                    var scissor = defaultValue(statesFunctions.scissor, [0.0, 0.0, 0.0, 0.0]);

                    rendererRenderStates[id] = RenderState.fromCache({
                        frontFace : defined(statesFunctions.frontFace) ? statesFunctions.frontFace[0] : WebGLConstants.CCW,
                        cull : {
                            enabled : booleanStates[WebGLConstants.CULL_FACE],
                            face : defined(statesFunctions.cullFace) ? statesFunctions.cullFace[0] : WebGLConstants.BACK
                        },
                        lineWidth : defined(statesFunctions.lineWidth) ? statesFunctions.lineWidth[0] : 1.0,
                        polygonOffset : {
                            enabled : booleanStates[WebGLConstants.POLYGON_OFFSET_FILL],
                            factor : polygonOffset[0],
                            units : polygonOffset[1]
                        },
                        scissorTest : {
                            enabled : booleanStates[WebGLConstants.SCISSOR_TEST],
                            rectangle : {
                                x : scissor[0],
                                y : scissor[1],
                                width : scissor[2],
                                height : scissor[3]
                            }
                        },
                        depthRange : {
                            near : depthRange[0],
                            far : depthRange[1]
                        },
                        depthTest : {
                            enabled : booleanStates[WebGLConstants.DEPTH_TEST],
                            func : defined(statesFunctions.depthFunc) ? statesFunctions.depthFunc[0] : WebGLConstants.LESS
                        },
                        colorMask : {
                            red : colorMask[0],
                            green : colorMask[1],
                            blue : colorMask[2],
                            alpha : colorMask[3]
                        },
                        depthMask : defined(statesFunctions.depthMask) ? statesFunctions.depthMask[0] : true,
                        blending : {
                            enabled : booleanStates[WebGLConstants.BLEND],
                            color : {
                                red : blendColor[0],
                                green : blendColor[1],
                                blue : blendColor[2],
                                alpha : blendColor[3]
                            },
                            equationRgb : blendEquationSeparate[0],
                            equationAlpha : blendEquationSeparate[1],
                            functionSourceRgb : blendFuncSeparate[0],
                            functionSourceAlpha : blendFuncSeparate[1],
                            functionDestinationRgb : blendFuncSeparate[2],
                            functionDestinationAlpha : blendFuncSeparate[3]
                        }
                    });
                }
            }
        }
    }

    // This doesn't support LOCAL, which we could add if it is ever used.
    var scratchTranslationRtc = new Cartesian3();
    var gltfSemanticUniforms = {
        MODEL : function(uniformState, model) {
            return function() {
                return uniformState.model;
            };
        },
        VIEW : function(uniformState, model) {
            return function() {
                return uniformState.view;
            };
        },
        PROJECTION : function(uniformState, model) {
            return function() {
                return uniformState.projection;
            };
        },
        MODELVIEW : function(uniformState, model) {
            return function() {
                return uniformState.modelView;
            };
        },
        CESIUM_RTC_MODELVIEW : function(uniformState, model) {
            // CESIUM_RTC extension
            var mvRtc = new Matrix4();
            return function() {
                Matrix4.getTranslation(uniformState.model, scratchTranslationRtc);
                Cartesian3.add(scratchTranslationRtc, model._rtcCenter, scratchTranslationRtc);
                Matrix4.multiplyByPoint(uniformState.view, scratchTranslationRtc, scratchTranslationRtc);
                return Matrix4.setTranslation(uniformState.modelView, scratchTranslationRtc, mvRtc);
            };
        },
        MODELVIEWPROJECTION : function(uniformState, model) {
            return function() {
                return uniformState.modelViewProjection;
            };
        },
        MODELINVERSE : function(uniformState, model) {
            return function() {
                return uniformState.inverseModel;
            };
        },
        VIEWINVERSE : function(uniformState, model) {
            return function() {
                return uniformState.inverseView;
            };
        },
        PROJECTIONINVERSE : function(uniformState, model) {
            return function() {
                return uniformState.inverseProjection;
            };
        },
        MODELVIEWINVERSE : function(uniformState, model) {
            return function() {
                return uniformState.inverseModelView;
            };
        },
        MODELVIEWPROJECTIONINVERSE : function(uniformState, model) {
            return function() {
                return uniformState.inverseModelViewProjection;
            };
        },
        MODELINVERSETRANSPOSE : function(uniformState, model) {
            return function() {
                return uniformState.inverseTranposeModel;
            };
        },
        MODELVIEWINVERSETRANSPOSE : function(uniformState, model) {
            return function() {
                return uniformState.normal;
            };
        },
        VIEWPORT : function(uniformState, model) {
            return function() {
                return uniformState.viewportCartesian4;
            };
        }
        // JOINTMATRIX created in createCommand()
    };

    ///////////////////////////////////////////////////////////////////////////

    function getScalarUniformFunction(value, model) {
        var that = {
            value : value,
            clone : function(source, result) {
                return source;
            },
            func : function() {
                return that.value;
            }
        };
        return that;
    }

    function getVec2UniformFunction(value, model) {
        var that = {
            value : Cartesian2.fromArray(value),
            clone : Cartesian2.clone,
            func : function() {
                return that.value;
            }
        };
        return that;
    }

    function getVec3UniformFunction(value, model) {
        var that = {
            value : Cartesian3.fromArray(value),
            clone : Cartesian3.clone,
            func : function() {
                return that.value;
            }
        };
        return that;
    }

    function getVec4UniformFunction(value, model) {
        var that = {
            value : Cartesian4.fromArray(value),
            clone : Cartesian4.clone,
            func : function() {
                return that.value;
            }
        };
        return that;
    }

    function getMat2UniformFunction(value, model) {
        var that = {
            value : Matrix2.fromColumnMajorArray(value),
            clone : Matrix2.clone,
            func : function() {
                return that.value;
            }
        };
        return that;
    }

    function getMat3UniformFunction(value, model) {
        var that = {
            value : Matrix3.fromColumnMajorArray(value),
            clone : Matrix3.clone,
            func : function() {
                return that.value;
            }
        };
        return that;
    }

    function getMat4UniformFunction(value, model) {
        var that = {
            value : Matrix4.fromColumnMajorArray(value),
            clone : Matrix4.clone,
            func : function() {
                return that.value;
            }
        };
        return that;
    }

    ///////////////////////////////////////////////////////////////////////////

    function DelayLoadedTextureUniform(value, model) {
        this._value = undefined;
        this._textureId = value;
        this._model = model;
    }

    defineProperties(DelayLoadedTextureUniform.prototype, {
        value : {
            get : function() {
                // Use the default texture (1x1 white) until the model's texture is loaded
                if (!defined(this._value)) {
                    var texture = this._model._rendererResources.textures[this._textureId];
                    if (defined(texture)) {
                        this._value = texture;
                    } else {
                        return this._model._defaultTexture;
                    }
                }

                return this._value;
            },
            set : function(value) {
                this._value = value;
            }
        }
    });

    DelayLoadedTextureUniform.prototype.clone = function(source, result) {
        return source;
    };

    DelayLoadedTextureUniform.prototype.func = undefined;

    ///////////////////////////////////////////////////////////////////////////

    function getTextureUniformFunction(value, model) {
        var uniform = new DelayLoadedTextureUniform(value, model);
        // Define function here to access closure since 'this' can't be
        // used when the Renderer sets uniforms.
        uniform.func = function() {
            return uniform.value;
        };
        return uniform;
    }

    var gltfUniformFunctions = {};
    gltfUniformFunctions[WebGLConstants.FLOAT] = getScalarUniformFunction;
    gltfUniformFunctions[WebGLConstants.FLOAT_VEC2] = getVec2UniformFunction;
    gltfUniformFunctions[WebGLConstants.FLOAT_VEC3] = getVec3UniformFunction;
    gltfUniformFunctions[WebGLConstants.FLOAT_VEC4] = getVec4UniformFunction;
    gltfUniformFunctions[WebGLConstants.INT] = getScalarUniformFunction;
    gltfUniformFunctions[WebGLConstants.INT_VEC2] = getVec2UniformFunction;
    gltfUniformFunctions[WebGLConstants.INT_VEC3] = getVec3UniformFunction;
    gltfUniformFunctions[WebGLConstants.INT_VEC4] = getVec4UniformFunction;
    gltfUniformFunctions[WebGLConstants.BOOL] = getScalarUniformFunction;
    gltfUniformFunctions[WebGLConstants.BOOL_VEC2] = getVec2UniformFunction;
    gltfUniformFunctions[WebGLConstants.BOOL_VEC3] = getVec3UniformFunction;
    gltfUniformFunctions[WebGLConstants.BOOL_VEC4] = getVec4UniformFunction;
    gltfUniformFunctions[WebGLConstants.FLOAT_MAT2] = getMat2UniformFunction;
    gltfUniformFunctions[WebGLConstants.FLOAT_MAT3] = getMat3UniformFunction;
    gltfUniformFunctions[WebGLConstants.FLOAT_MAT4] = getMat4UniformFunction;
    gltfUniformFunctions[WebGLConstants.SAMPLER_2D] = getTextureUniformFunction;
    // GLTF_SPEC: Support SAMPLER_CUBE. https://github.com/KhronosGroup/glTF/issues/40

    var gltfUniformsFromNode = {
        MODEL : function(uniformState, model, runtimeNode) {
            return function() {
                return runtimeNode.computedMatrix;
            };
        },
        VIEW : function(uniformState, model, runtimeNode) {
            return function() {
                return uniformState.view;
            };
        },
        PROJECTION : function(uniformState, model, runtimeNode) {
            return function() {
                return uniformState.projection;
            };
        },
        MODELVIEW : function(uniformState, model, runtimeNode) {
            var mv = new Matrix4();
            return function() {
                return Matrix4.multiplyTransformation(uniformState.view, runtimeNode.computedMatrix, mv);
            };
        },
        CESIUM_RTC_MODELVIEW : function(uniformState, model, runtimeNode) {
            // CESIUM_RTC extension
            var mvRtc = new Matrix4();
            return function() {
                Matrix4.multiplyTransformation(uniformState.view, runtimeNode.computedMatrix, mvRtc);
                return Matrix4.setTranslation(mvRtc, model._rtcCenterEye, mvRtc);
            };
        },
        MODELVIEWPROJECTION : function(uniformState, model, runtimeNode) {
            var mvp = new Matrix4();
            return function() {
                Matrix4.multiplyTransformation(uniformState.view, runtimeNode.computedMatrix, mvp);
                return Matrix4.multiply(uniformState._projection, mvp, mvp);
            };
        },
        MODELINVERSE : function(uniformState, model, runtimeNode) {
            var mInverse = new Matrix4();
            return function() {
                return Matrix4.inverse(runtimeNode.computedMatrix, mInverse);
            };
        },
        VIEWINVERSE : function(uniformState, model) {
            return function() {
                return uniformState.inverseView;
            };
        },
        PROJECTIONINVERSE : function(uniformState, model, runtimeNode) {
            return function() {
                return uniformState.inverseProjection;
            };
        },
        MODELVIEWINVERSE : function(uniformState, model, runtimeNode) {
            var mv = new Matrix4();
            var mvInverse = new Matrix4();
            return function() {
                Matrix4.multiplyTransformation(uniformState.view, runtimeNode.computedMatrix, mv);
                return Matrix4.inverse(mv, mvInverse);
            };
        },
        MODELVIEWPROJECTIONINVERSE : function(uniformState, model, runtimeNode) {
            var mvp = new Matrix4();
            var mvpInverse = new Matrix4();
            return function() {
                Matrix4.multiplyTransformation(uniformState.view, runtimeNode.computedMatrix, mvp);
                Matrix4.multiply(uniformState._projection, mvp, mvp);
                return Matrix4.inverse(mvp, mvpInverse);
            };
        },
        MODELINVERSETRANSPOSE : function(uniformState, model, runtimeNode) {
            var mInverse = new Matrix4();
            var mInverseTranspose = new Matrix3();
            return function() {
                Matrix4.inverse(runtimeNode.computedMatrix, mInverse);
                Matrix4.getRotation(mInverse, mInverseTranspose);
                return Matrix3.transpose(mInverseTranspose, mInverseTranspose);
            };
        },
        MODELVIEWINVERSETRANSPOSE : function(uniformState, model, runtimeNode) {
            var mv = new Matrix4();
            var mvInverse = new Matrix4();
            var mvInverseTranspose = new Matrix3();
            return function() {
                Matrix4.multiplyTransformation(uniformState.view, runtimeNode.computedMatrix, mv);
                Matrix4.inverse(mv, mvInverse);
                Matrix4.getRotation(mvInverse, mvInverseTranspose);
                return Matrix3.transpose(mvInverseTranspose, mvInverseTranspose);
            };
        },
        VIEWPORT : function(uniformState, model, runtimeNode) {
            return function() {
                return uniformState.viewportCartesian4;
            };
        }
    };

    function getUniformFunctionFromSource(source, model, semantic, uniformState) {
        var runtimeNode = model._runtime.nodes[source];
        return gltfUniformsFromNode[semantic](uniformState, model, runtimeNode);
    }

    function createUniformMaps(model, context) {
        var loadResources = model._loadResources;

        if (!loadResources.finishedProgramCreation()) {
            return;
        }

        if (!loadResources.createUniformMaps) {
            return;
        }
        loadResources.createUniformMaps = false;

        var gltf = model.gltf;
        var materials = gltf.materials;
        var techniques = gltf.techniques;
        var uniformMaps = model._uniformMaps;

        for (var materialId in materials) {
            if (materials.hasOwnProperty(materialId)) {
                var material = materials[materialId];
                var instanceParameters = material.values;
                var technique = techniques[material.technique];
                var parameters = technique.parameters;
                var uniforms = technique.uniforms;

                var uniformMap = {};
                var uniformValues = {};
                var jointMatrixUniformName;

                // Uniform parameters
                for (var name in uniforms) {
                    if (uniforms.hasOwnProperty(name)) {
                        var parameterName = uniforms[name];
                        var parameter = parameters[parameterName];

                        // GLTF_SPEC: This does not take into account uniform arrays,
                        // indicated by parameters with a count property.
                        //
                        // https://github.com/KhronosGroup/glTF/issues/258

                        // GLTF_SPEC: In this implementation, material parameters with a
                        // semantic or targeted via a source (for animation) are not
                        // targetable for material animations.  Is this too strict?
                        //
                        // https://github.com/KhronosGroup/glTF/issues/142

                        if (defined(instanceParameters[parameterName])) {
                            // Parameter overrides by the instance technique
                            var uv = gltfUniformFunctions[parameter.type](instanceParameters[parameterName], model);
                            uniformMap[name] = uv.func;
                            uniformValues[parameterName] = uv;
                        } else if (defined(parameter.node)) {
                            uniformMap[name] = getUniformFunctionFromSource(parameter.node, model, parameter.semantic, context.uniformState);
                        } else if (defined(parameter.semantic)) {
                            if (parameter.semantic !== 'JOINTMATRIX') {
                                // Map glTF semantic to Cesium automatic uniform
                                uniformMap[name] = gltfSemanticUniforms[parameter.semantic](context.uniformState, model);
                            } else {
                                jointMatrixUniformName = name;
                            }
                        } else if (defined(parameter.value)) {
                            // Technique value that isn't overridden by a material
                            var uv2 = gltfUniformFunctions[parameter.type](parameter.value, model);
                            uniformMap[name] = uv2.func;
                            uniformValues[parameterName] = uv2;
                        }
                    }
                }

                var u = uniformMaps[materialId];
                u.uniformMap = uniformMap;                          // uniform name -> function for the renderer
                u.values = uniformValues;                           // material parameter name -> ModelMaterial for modifying the parameter at runtime
                u.jointMatrixUniformName = jointMatrixUniformName;
            }
        }
    }

    function createPickColorFunction(color) {
        return function() {
            return color;
        };
    }

    function createJointMatricesFunction(runtimeNode) {
        return function() {
            return runtimeNode.computedJointMatrices;
        };
    }

    function createCommand(model, gltfNode, runtimeNode, context) {
        var nodeCommands = model._nodeCommands;
        var pickIds = model._pickIds;
        var allowPicking = model.allowPicking;
        var runtimeMeshesByName = model._runtime.meshesByName;

        var resources = model._rendererResources;
        var rendererVertexArrays = resources.vertexArrays;
        var rendererPrograms = resources.programs;
        var rendererPickPrograms = resources.pickPrograms;
        var rendererRenderStates = resources.renderStates;
        var uniformMaps = model._uniformMaps;

        var gltf = model.gltf;
        var accessors = gltf.accessors;
        var gltfMeshes = gltf.meshes;
        var techniques = gltf.techniques;
        var materials = gltf.materials;

        var meshes = gltfNode.meshes;
        var meshesLength = meshes.length;

        for (var j = 0; j < meshesLength; ++j) {
            var id = meshes[j];
            var mesh = gltfMeshes[id];
            var primitives = mesh.primitives;
            var length = primitives.length;

            // The glTF node hierarchy is a DAG so a node can have more than one
            // parent, so a node may already have commands.  If so, append more
            // since they will have a different model matrix.

            for (var i = 0; i < length; ++i) {
                var primitive = primitives[i];
                var ix = accessors[primitive.indices];
                var material = materials[primitive.material];
                var technique = techniques[material.technique];
                var programId = technique.program;

                var boundingSphere;
                var positionAttribute = primitive.attributes.POSITION;
                if (defined(positionAttribute)) {
                    var a = accessors[positionAttribute];
                    boundingSphere = BoundingSphere.fromCornerPoints(Cartesian3.fromArray(a.min), Cartesian3.fromArray(a.max));
                }

                var vertexArray = rendererVertexArrays[id + '.primitive.' + i];
                var offset;
                var count;
                if (defined(ix)) {
                    count = ix.count;
                    offset = (ix.byteOffset / IndexDatatype.getSizeInBytes(ix.componentType));  // glTF has offset in bytes.  Cesium has offsets in indices
                }
                else {
                    var positions = accessors[primitive.attributes.POSITION];
                    count = positions.count;
                    var accessorInfo = getModelAccessor(positions);
                    offset = (positions.byteOffset / (accessorInfo.componentsPerAttribute*ComponentDatatype.getSizeInBytes(positions.componentType)));
                }

                var um = uniformMaps[primitive.material];
                var uniformMap = um.uniformMap;
                if (defined(um.jointMatrixUniformName)) {
                    var jointUniformMap = {};
                    jointUniformMap[um.jointMatrixUniformName] = createJointMatricesFunction(runtimeNode);

                    uniformMap = combine(uniformMap, jointUniformMap);
                }

                // Allow callback to modify the uniformMap
                if (defined(model._uniformMapLoaded)) {
                    uniformMap = model._uniformMapLoaded(uniformMap, programId, runtimeNode);
                }

                var rs = rendererRenderStates[material.technique];

                // GLTF_SPEC: Offical means to determine translucency. https://github.com/KhronosGroup/glTF/issues/105
                var isTranslucent = rs.blending.enabled;
                var owner = {
                    primitive : defaultValue(model.pickPrimitive, model),
                    id : model.id,
                    node : runtimeNode.publicNode,
                    mesh : runtimeMeshesByName[mesh.name]
                };

                var command = new DrawCommand({
                    boundingVolume : new BoundingSphere(), // updated in update()
                    cull : model.cull,
                    modelMatrix : new Matrix4(),           // computed in update()
                    primitiveType : primitive.mode,
                    vertexArray : vertexArray,
                    count : count,
                    offset : offset,
                    shaderProgram : rendererPrograms[technique.program],
                    uniformMap : uniformMap,
                    renderState : rs,
                    owner : owner,
                    pass : isTranslucent ? Pass.TRANSLUCENT : Pass.OPAQUE
                });

                var pickCommand;

                if (allowPicking) {
                    var pickUniformMap;

                    // Callback to override default model picking
                    if (defined(model._pickFragmentShaderLoaded)) {
                        if (defined(model._pickUniformMapLoaded)) {
                            pickUniformMap = model._pickUniformMapLoaded(uniformMap);
                        } else {
                            // This is unlikely, but could happen if the override shader does not
                            // need new uniforms since, for example, its pick ids are coming from
                            // a vertex attribute or are baked into the shader source.
                            pickUniformMap = combine(uniformMap);
                        }
                    } else {
                        var pickId = context.createPickId(owner);
                        pickIds.push(pickId);
                        var pickUniforms = {
                            czm_pickColor : createPickColorFunction(pickId.color)
                        };
                        pickUniformMap = combine(uniformMap, pickUniforms);
                    }

                    pickCommand = new DrawCommand({
                        boundingVolume : new BoundingSphere(), // updated in update()
                        cull : model.cull,
                        modelMatrix : new Matrix4(),           // computed in update()
                        primitiveType : primitive.mode,
                        vertexArray : vertexArray,
                        count : count,
                        offset : offset,
                        shaderProgram : rendererPickPrograms[technique.program],
                        uniformMap : pickUniformMap,
                        renderState : rs,
                        owner : owner,
                        pass : isTranslucent ? Pass.TRANSLUCENT : Pass.OPAQUE
                    });
                }

                var nodeCommand = {
                    show : true,
                    boundingSphere : boundingSphere,
                    command : command,
                    pickCommand : pickCommand
                };
                runtimeNode.commands.push(nodeCommand);
                nodeCommands.push(nodeCommand);
            }
        }
    }

    function createRuntimeNodes(model, context) {
        var loadResources = model._loadResources;

        if (!loadResources.finishedEverythingButTextureCreation()) {
            return;
        }

        if (!loadResources.createRuntimeNodes) {
            return;
        }
        loadResources.createRuntimeNodes = false;

        var rootNodes = [];
        var runtimeNodes = model._runtime.nodes;

        var gltf = model.gltf;
        var nodes = gltf.nodes;

        var scene = gltf.scenes[gltf.scene];
        var sceneNodes = scene.nodes;
        var length = sceneNodes.length;

        var stack = [];

        for (var i = 0; i < length; ++i) {
            stack.push({
                parentRuntimeNode : undefined,
                gltfNode : nodes[sceneNodes[i]],
                id : sceneNodes[i]
            });

            while (stack.length > 0) {
                var n = stack.pop();
                var parentRuntimeNode = n.parentRuntimeNode;
                var gltfNode = n.gltfNode;

                // Node hierarchy is a DAG so a node can have more than one parent so it may already exist
                var runtimeNode = runtimeNodes[n.id];
                if (runtimeNode.parents.length === 0) {
                    if (defined(gltfNode.matrix)) {
                        runtimeNode.matrix = Matrix4.fromColumnMajorArray(gltfNode.matrix);
                    } else {
                        // TRS converted to Cesium types
                        var rotation = gltfNode.rotation;
                        runtimeNode.translation = Cartesian3.fromArray(gltfNode.translation);
                        runtimeNode.rotation = Quaternion.unpack(rotation);
                        runtimeNode.scale = Cartesian3.fromArray(gltfNode.scale);
                    }
                }

                if (defined(parentRuntimeNode)) {
                    parentRuntimeNode.children.push(runtimeNode);
                    runtimeNode.parents.push(parentRuntimeNode);
                } else {
                    rootNodes.push(runtimeNode);
                }

                if (defined(gltfNode.meshes)) {
                    createCommand(model, gltfNode, runtimeNode, context);
                }

                var children = gltfNode.children;
                var childrenLength = children.length;
                for (var k = 0; k < childrenLength; ++k) {
                    stack.push({
                        parentRuntimeNode : runtimeNode,
                        gltfNode : nodes[children[k]],
                        id : children[k]
                    });
                }
            }
        }

        model._runtime.rootNodes = rootNodes;
        model._runtime.nodes = runtimeNodes;
    }

    function createResources(model, frameState) {
        var context = frameState.context;

        if (model._loadRendererResourcesFromCache) {
            var resources = model._rendererResources;
            var cachedResources = model._cachedRendererResources;

            resources.buffers = cachedResources.buffers;
            resources.vertexArrays = cachedResources.vertexArrays;
            resources.programs = cachedResources.programs;
            resources.pickPrograms = cachedResources.pickPrograms;
            resources.textures = cachedResources.textures;
            resources.samplers = cachedResources.samplers;
            resources.renderStates = cachedResources.renderStates;

            // Vertex arrays are unique to this model, create instead of using the cache.
            if (defined(model._precreatedAttributes)) {
                createVertexArrays(model, context);
            }
        } else {
            createBuffers(model, context); // using glTF bufferViews
            createPrograms(model, context);
            createSamplers(model, context);
            loadTexturesFromBufferViews(model);
            createTextures(model, context);
        }

        createSkins(model);
        createRuntimeAnimations(model);

        if (!model._loadRendererResourcesFromCache) {
            createVertexArrays(model, context); // using glTF meshes
            createRenderStates(model, context); // using glTF materials/techniques/states

            // Long-term, we might not cache render states if they could change
            // due to an animation, e.g., a uniform going from opaque to transparent.
            // Could use copy-on-write if it is worth it.  Probably overkill.
        }

        createUniformMaps(model, context);  // using glTF materials/techniques
        createRuntimeNodes(model, context); // using glTF scene
    }

    ///////////////////////////////////////////////////////////////////////////

    function getNodeMatrix(node, result) {
        var publicNode = node.publicNode;
        var publicMatrix = publicNode.matrix;

        if (publicNode.useMatrix && defined(publicMatrix)) {
            // Public matrix overrides orginial glTF matrix and glTF animations
            Matrix4.clone(publicMatrix, result);
        } else if (defined(node.matrix)) {
            Matrix4.clone(node.matrix, result);
        } else {
            Matrix4.fromTranslationQuaternionRotationScale(node.translation, node.rotation, node.scale, result);
            // Keep matrix returned by the node in-sync if the node is targeted by an animation.  Only TRS nodes can be targeted.
            publicNode.setMatrix(result);
        }
    }

    var scratchNodeStack = [];

    function updateNodeHierarchyModelMatrix(model, modelTransformChanged, justLoaded) {
        var maxDirtyNumber = model._maxDirtyNumber;
        var allowPicking = model.allowPicking;

        var rootNodes = model._runtime.rootNodes;
        var length = rootNodes.length;

        var nodeStack = scratchNodeStack;
        var computedModelMatrix = model._computedModelMatrix;

        for (var i = 0; i < length; ++i) {
            var n = rootNodes[i];

            getNodeMatrix(n, n.transformToRoot);
            nodeStack.push(n);

            while (nodeStack.length > 0) {
                n = nodeStack.pop();
                var transformToRoot = n.transformToRoot;
                var commands = n.commands;

                if ((n.dirtyNumber === maxDirtyNumber) || modelTransformChanged || justLoaded) {
                    var nodeMatrix = Matrix4.multiplyTransformation(computedModelMatrix, transformToRoot, n.computedMatrix);
                    var commandsLength = commands.length;
                    if (commandsLength > 0) {
                        // Node has meshes, which has primitives.  Update their commands.
                        for (var j = 0 ; j < commandsLength; ++j) {
                            var primitiveCommand = commands[j];
                            var command = primitiveCommand.command;
                            Matrix4.clone(nodeMatrix, command.modelMatrix);

                            // PERFORMANCE_IDEA: Can use transformWithoutScale if no node up to the root has scale (including animation)
                            BoundingSphere.transform(primitiveCommand.boundingSphere, command.modelMatrix, command.boundingVolume);

                            if (defined(model._rtcCenter)) {
                                Cartesian3.add(model._rtcCenter, command.boundingVolume.center, command.boundingVolume.center);
                            }

                            if (allowPicking) {
                                var pickCommand = primitiveCommand.pickCommand;
                                Matrix4.clone(command.modelMatrix, pickCommand.modelMatrix);
                                BoundingSphere.clone(command.boundingVolume, pickCommand.boundingVolume);
                            }
                        }
                    }
                }

                var children = n.children;
                var childrenLength = children.length;
                for (var k = 0; k < childrenLength; ++k) {
                    var child = children[k];

                    // A node's transform needs to be updated if
                    // - It was targeted for animation this frame, or
                    // - Any of its ancestors were targeted for animation this frame

                    // PERFORMANCE_IDEA: if a child has multiple parents and only one of the parents
                    // is dirty, all the subtrees for each child instance will be dirty; we probably
                    // won't see this in the wild often.
                    child.dirtyNumber = Math.max(child.dirtyNumber, n.dirtyNumber);

                    if ((child.dirtyNumber === maxDirtyNumber) || justLoaded) {
                        // Don't check for modelTransformChanged since if only the model's model matrix changed,
                        // we do not need to rebuild the local transform-to-root, only the final
                        // [model's-model-matrix][transform-to-root] above.
                        getNodeMatrix(child, child.transformToRoot);
                        Matrix4.multiplyTransformation(transformToRoot, child.transformToRoot, child.transformToRoot);
                    }

                    nodeStack.push(child);
                }
            }
        }

        ++model._maxDirtyNumber;
    }

    var scratchObjectSpace = new Matrix4();

    function applySkins(model) {
        var skinnedNodes = model._runtime.skinnedNodes;
        var length = skinnedNodes.length;

        for (var i = 0; i < length; ++i) {
            var node = skinnedNodes[i];

            scratchObjectSpace = Matrix4.inverseTransformation(node.transformToRoot, scratchObjectSpace);

            var computedJointMatrices = node.computedJointMatrices;
            var joints = node.joints;
            var bindShapeMatrix = node.bindShapeMatrix;
            var inverseBindMatrices = node.inverseBindMatrices;
            var inverseBindMatricesLength = inverseBindMatrices.length;

            for (var m = 0; m < inverseBindMatricesLength; ++m) {
                // [joint-matrix] = [node-to-root^-1][joint-to-root][inverse-bind][bind-shape]
                if (!defined(computedJointMatrices[m])) {
                    computedJointMatrices[m] = new Matrix4();
                }
                computedJointMatrices[m] = Matrix4.multiplyTransformation(scratchObjectSpace, joints[m].transformToRoot, computedJointMatrices[m]);
                computedJointMatrices[m] = Matrix4.multiplyTransformation(computedJointMatrices[m], inverseBindMatrices[m], computedJointMatrices[m]);
                if (defined(bindShapeMatrix)) {
                    // Optimization for when bind shape matrix is the identity.
                    computedJointMatrices[m] = Matrix4.multiplyTransformation(computedJointMatrices[m], bindShapeMatrix, computedJointMatrices[m]);
                }
            }
        }
    }


    function updatePerNodeShow(model) {
        // Totally not worth it, but we could optimize this:
        // http://blogs.agi.com/insight3d/index.php/2008/02/13/deletion-in-bounding-volume-hierarchies/

        var rootNodes = model._runtime.rootNodes;
        var length = rootNodes.length;

        var nodeStack = scratchNodeStack;

        for (var i = 0; i < length; ++i) {
            var n = rootNodes[i];
            n.computedShow = n.publicNode.show;
            nodeStack.push(n);

            while (nodeStack.length > 0) {
                n = nodeStack.pop();
                var show = n.computedShow;

                var nodeCommands = n.commands;
                var nodeCommandsLength = nodeCommands.length;
                for (var j = 0 ; j < nodeCommandsLength; ++j) {
                    nodeCommands[j].show = show;
                }
                // if commandsLength is zero, the node has a light or camera

                var children = n.children;
                var childrenLength = children.length;
                for (var k = 0; k < childrenLength; ++k) {
                    var child = children[k];
                    // Parent needs to be shown for child to be shown.
                    child.computedShow = show && child.publicNode.show;
                    nodeStack.push(child);
                }
            }
        }
    }

    function updatePickIds(model, context) {
        var id = model.id;
        if (model._id !== id) {
            model._id = id;

            var pickIds = model._pickIds;
            var length = pickIds.length;
            for (var i = 0; i < length; ++i) {
                pickIds[i].object.id = id;
            }
        }
    }

    function updateWireframe(model) {
        if (model._debugWireframe !== model.debugWireframe) {
            model._debugWireframe = model.debugWireframe;

            // This assumes the original primitive was TRIANGLES and that the triangles
            // are connected for the wireframe to look perfect.
            var primitiveType = model.debugWireframe ? PrimitiveType.LINES : PrimitiveType.TRIANGLES;
            var nodeCommands = model._nodeCommands;
            var length = nodeCommands.length;

            for (var i = 0; i < length; ++i) {
                nodeCommands[i].command.primitiveType = primitiveType;
            }
        }
    }

    function updateShowBoundingVolume(model) {
        if (model.debugShowBoundingVolume !== model._debugShowBoundingVolume) {
            model._debugShowBoundingVolume = model.debugShowBoundingVolume;

            var debugShowBoundingVolume = model.debugShowBoundingVolume;
            var nodeCommands = model._nodeCommands;
            var length = nodeCommands.length;

            for (var i = 0; i < length; i++) {
                nodeCommands[i].command.debugShowBoundingVolume = debugShowBoundingVolume;
            }
        }
    }

    var scratchBoundingSphere = new BoundingSphere();

    function scaleInPixels(positionWC, radius, frameState) {
        scratchBoundingSphere.center = positionWC;
        scratchBoundingSphere.radius = radius;
        return frameState.camera.getPixelSize(scratchBoundingSphere, frameState.context.drawingBufferWidth, frameState.context.drawingBufferHeight);
    }

    var scratchPosition = new Cartesian3();

    function getScale(model, frameState) {
        var scale = model.scale;

        if (model.minimumPixelSize !== 0.0) {
            // Compute size of bounding sphere in pixels
            var context = frameState.context;
            var maxPixelSize = Math.max(context.drawingBufferWidth, context.drawingBufferHeight);
            var m = model.modelMatrix;
            scratchPosition.x = m[12];
            scratchPosition.y = m[13];
            scratchPosition.z = m[14];

            if (defined(model._rtcCenter)) {
                Cartesian3.add(model._rtcCenter, scratchPosition, scratchPosition);
            }

            var radius = model.boundingSphere.radius;
            var metersPerPixel = scaleInPixels(scratchPosition, radius, frameState);

            // metersPerPixel is always > 0.0
            var pixelsPerMeter = 1.0 / metersPerPixel;
            var diameterInPixels = Math.min(pixelsPerMeter * (2.0 * radius), maxPixelSize);

            // Maintain model's minimum pixel size
            if (diameterInPixels < model.minimumPixelSize) {
                scale = (model.minimumPixelSize * metersPerPixel) / (2.0 * model._initialRadius);
            }
        }

        return defined(model.maximumScale) ? Math.min(model.maximumScale, scale) : scale;
    }

    function releaseCachedGltf(model) {
        if (defined(model._cacheKey) && defined(model._cachedGltf) && (--model._cachedGltf.count === 0)) {
            delete gltfCache[model._cacheKey];
        }
        model._cachedGltf = undefined;
    }

    function checkSupportedExtensions(model) {
        var extensionsUsed = model.gltf.extensionsUsed;
        if (defined(extensionsUsed)) {
            var extensionsUsedCount = extensionsUsed.length;
            for (var index=0;index<extensionsUsedCount;++index) {
                var extension = extensionsUsed[index];

                if (extension !== 'CESIUM_RTC' && extension !== 'KHR_binary_glTF' &&
                    extension !== 'KHR_materials_common') {
                    throw new RuntimeError('Unsupported glTF Extension: ' + extension);
                }
            }
        }
    }

    ///////////////////////////////////////////////////////////////////////////

    function CachedRendererResources(context, cacheKey) {
        this.buffers = undefined;
        this.vertexArrays = undefined;
        this.programs = undefined;
        this.pickPrograms = undefined;
        this.textures = undefined;
        this.samplers = undefined;
        this.renderStates = undefined;
        this.ready = false;

        this.context = context;
        this.cacheKey = cacheKey;
        this.count = 0;
    }

    function destroy(property) {
        for (var name in property) {
            if (property.hasOwnProperty(name)) {
                property[name].destroy();
            }
        }
    }

    function destroyCachedRendererResources(resources) {
        destroy(resources.buffers);
        destroy(resources.vertexArrays);
        destroy(resources.programs);
        destroy(resources.pickPrograms);
        destroy(resources.textures);
    }

    CachedRendererResources.prototype.release = function() {
        if (--this.count === 0) {
            if (defined(this.cacheKey)) {
                // Remove if this was cached
                delete this.context.cache.modelRendererResourceCache[this.cacheKey];
            }
            destroyCachedRendererResources(this);
            return destroyObject(this);
        }

        return undefined;
    };

    ///////////////////////////////////////////////////////////////////////////

    /**
     * Called when {@link Viewer} or {@link CesiumWidget} render the scene to
     * get the draw commands needed to render this primitive.
     * <p>
     * Do not call this function directly.  This is documented just to
     * list the exceptions that may be propagated when the scene is rendered:
     * </p>
     *
     * @exception {RuntimeError} Failed to load external reference.
     */
    Model.prototype.update = function(frameState) {
        if (frameState.mode !== SceneMode.SCENE3D) {
            return;
        }

        var context = frameState.context;
        this._defaultTexture = context.defaultTexture;

        if ((this._state === ModelState.NEEDS_LOAD) && defined(this.gltf)) {
            // Use renderer resources from cache instead of loading/creating them?
            var cachedRendererResources;
            var cacheKey = this.cacheKey;
            if (defined(cacheKey)) {
                context.cache.modelRendererResourceCache = defaultValue(context.cache.modelRendererResourceCache, {});
                var modelCaches = context.cache.modelRendererResourceCache;

                cachedRendererResources = modelCaches[this.cacheKey];
                if (defined(cachedRendererResources)) {
                    if (!cachedRendererResources.ready) {
                        // Cached resources for the model are not loaded yet.  We'll
                        // try again every frame until they are.
                        return;
                    }

                    ++cachedRendererResources.count;
                    this._loadRendererResourcesFromCache = true;
                } else {
                    cachedRendererResources = new CachedRendererResources(context, cacheKey);
                    cachedRendererResources.count = 1;
                    modelCaches[this.cacheKey] = cachedRendererResources;
                }
                this._cachedRendererResources = cachedRendererResources;
            } else {
                cachedRendererResources = new CachedRendererResources(context);
                cachedRendererResources.count = 1;
                this._cachedRendererResources = cachedRendererResources;
            }

            this._state = ModelState.LOADING;

            this._boundingSphere = computeBoundingSphere(this.gltf);
            this._initialRadius = this._boundingSphere.radius;

            checkSupportedExtensions(this);
            if (this._state !== ModelState.FAILED) {
                var extensions = this.gltf.extensions;
                if (defined(extensions) && defined(extensions.CESIUM_RTC)) {
                    this._rtcCenter = Cartesian3.fromArray(extensions.CESIUM_RTC.center);
                    this._rtcCenterEye = new Cartesian3();
                }

                this._loadResources = new LoadResources();
                parse(this);
            }
        }

        var loadResources = this._loadResources;
        var incrementallyLoadTextures = this._incrementallyLoadTextures;
        var justLoaded = false;

        if (this._state === ModelState.LOADING) {
            // Create WebGL resources as buffers/shaders/textures are downloaded
            createResources(this, frameState);

            // Transition from LOADING -> LOADED once resources are downloaded and created.
            // Textures may continue to stream in while in the LOADED state.
            if (loadResources.finished() ||
                    (incrementallyLoadTextures && loadResources.finishedEverythingButTextureCreation())) {
                this._state = ModelState.LOADED;
                justLoaded = true;
            }
        }

        // Incrementally stream textures.
        if (defined(loadResources) && (this._state === ModelState.LOADED)) {
            // Also check justLoaded so we don't process twice during the transition frame
            if (incrementallyLoadTextures && !justLoaded) {
                createResources(this, frameState);
            }

            if (loadResources.finished()) {
                this._loadResources = undefined;  // Clear CPU memory since WebGL resources were created.

                var resources = this._rendererResources;
                var cachedResources = this._cachedRendererResources;

                cachedResources.buffers = resources.buffers;
                cachedResources.vertexArrays = resources.vertexArrays;
                cachedResources.programs = resources.programs;
                cachedResources.pickPrograms = resources.pickPrograms;
                cachedResources.textures = resources.textures;
                cachedResources.samplers = resources.samplers;
                cachedResources.renderStates = resources.renderStates;
                cachedResources.ready = true;

                // Vertex arrays are unique to this model, do not store in cache.
                if (defined(this._precreatedAttributes)) {
                    cachedResources.vertexArrays = {};
                }

                if (this.releaseGltfJson) {
                    releaseCachedGltf(this);
                }
            }
        }

        var show = this.show && (this.scale !== 0.0);

        if ((show && this._state === ModelState.LOADED) || justLoaded) {
            var animated = this.activeAnimations.update(frameState) || this._cesiumAnimationsDirty;
            this._cesiumAnimationsDirty = false;
            this._dirty = false;

            // Model's model matrix needs to be updated
            var modelTransformChanged = !Matrix4.equals(this._modelMatrix, this.modelMatrix) ||
                (this._scale !== this.scale) ||
                (this._minimumPixelSize !== this.minimumPixelSize) || (this.minimumPixelSize !== 0.0) || // Minimum pixel size changed or is enabled
                (this._maximumScale !== this.maximumScale);

            if (modelTransformChanged || justLoaded) {
                Matrix4.clone(this.modelMatrix, this._modelMatrix);
                this._scale = this.scale;
                this._minimumPixelSize = this.minimumPixelSize;
                this._maximumScale = this.maximumScale;

                var scale = getScale(this, frameState);
                var computedModelMatrix = this._computedModelMatrix;
                Matrix4.multiplyByUniformScale(this.modelMatrix, scale, computedModelMatrix);
                Matrix4.multiplyTransformation(computedModelMatrix, yUpToZUp, computedModelMatrix);
            }

            // Update modelMatrix throughout the graph as needed
            if (animated || modelTransformChanged || justLoaded) {
                updateNodeHierarchyModelMatrix(this, modelTransformChanged, justLoaded);
                this._dirty = true;

                if (animated || justLoaded) {
                    // Apply skins if animation changed any node transforms
                    applySkins(this);
                }
            }

            if (this._perNodeShowDirty) {
                this._perNodeShowDirty = false;
                updatePerNodeShow(this);
            }
            updatePickIds(this, context);
            updateWireframe(this);
            updateShowBoundingVolume(this);
        }

        if (justLoaded) {
            // Called after modelMatrix update.
            var model = this;
            frameState.afterRender.push(function() {
                model._ready = true;
                model._readyPromise.resolve(model);
            });
            return;
        }

        // We don't check show at the top of the function since we
        // want to be able to progressively load models when they are not shown,
        // and then have them visible immediately when show is set to true.
        if (show && !this._ignoreCommands) {
            // PERFORMANCE_IDEA: This is terrible
            var commandList = frameState.commandList;
            var passes = frameState.passes;
            var nodeCommands = this._nodeCommands;
            var length = nodeCommands.length;
            var i;
            var nc;

            if (passes.render) {
                for (i = 0; i < length; ++i) {
                    nc = nodeCommands[i];
                    if (nc.show) {
                        commandList.push(nc.command);
                    }
                }
            }

            if (passes.pick && this.allowPicking) {
                for (i = 0; i < length; ++i) {
                    nc = nodeCommands[i];
                    if (nc.show) {
                        commandList.push(nc.pickCommand);
                    }
                }
            }
        }
    };

    /**
     * Returns true if this object was destroyed; otherwise, false.
     * <br /><br />
     * If this object was destroyed, it should not be used; calling any function other than
     * <code>isDestroyed</code> will result in a {@link DeveloperError} exception.
     *
     * @returns {Boolean} <code>true</code> if this object was destroyed; otherwise, <code>false</code>.
     *
     * @see Model#destroy
     */
    Model.prototype.isDestroyed = function() {
        return false;
    };

    /**
     * Destroys the WebGL resources held by this object.  Destroying an object allows for deterministic
     * release of WebGL resources, instead of relying on the garbage collector to destroy this object.
     * <br /><br />
     * Once an object is destroyed, it should not be used; calling any function other than
     * <code>isDestroyed</code> will result in a {@link DeveloperError} exception.  Therefore,
     * assign the return value (<code>undefined</code>) to the object as done in the example.
     *
     * @returns {undefined}
     *
     * @exception {DeveloperError} This object was destroyed, i.e., destroy() was called.
     *
     *
     * @example
     * model = model && model.destroy();
     * 
     * @see Model#isDestroyed
     */
    Model.prototype.destroy = function() {
        // Vertex arrays are unique to this model, destroy here.
        if (defined(this._precreatedAttributes)) {
            destroy(this._rendererResources.vertexArrays);
        }

        this._rendererResources = undefined;
        this._cachedRendererResources = this._cachedRendererResources && this._cachedRendererResources.release();

        var pickIds = this._pickIds;
        var length = pickIds.length;
        for (var i = 0; i < length; ++i) {
            pickIds[i].destroy();
        }

        releaseCachedGltf(this);

        return destroyObject(this);
    };

    return Model;
});<|MERGE_RESOLUTION|>--- conflicted
+++ resolved
@@ -1129,14 +1129,10 @@
             if (buffers.hasOwnProperty(id)) {
                 var buffer = buffers[id];
 
-<<<<<<< HEAD
-                if (id === 'KHR_binary_glTF' || id === 'binary_glTF') {
-=======
                 // The extension 'KHR_binary_glTF' uses a special buffer entitled just 'binary_glTF'.
                 // The 'KHR_binary_glTF' check is for backwards compatibility for the Cesium model converter
                 // circa Cesium 1.15-1.17 when the converter incorrectly used the buffer name 'KHR_binary_glTF'.
-                if ((id === 'binary_glTF') || (id === 'KHR_binary_glTF') {
->>>>>>> bf9ee675
+                if ((id === 'binary_glTF') || (id === 'KHR_binary_glTF')) {
                     // Buffer is the binary glTF file itself that is already loaded
                     var loadResources = model._loadResources;
                     loadResources.buffers[id] = model._cachedGltf.bgltf;
