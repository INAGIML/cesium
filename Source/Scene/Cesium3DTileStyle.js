--- conflicted
+++ resolved
@@ -19,14 +19,9 @@
         BooleanRegularExpression,
         ColorRampExpression,
         ColorMapExpression,
-<<<<<<< HEAD
         ConstantColorExpression,
         LiteralBooleanExpression) {
-    "use strict";
-=======
-        ConstantColorExpression) {
     'use strict';
->>>>>>> a29457c5
 
     // TODO: best name/directory for this?  For example, a user may want to evaluate a
     // style/expression on mouse over, CZML may want to use this to evaluate expressions,
