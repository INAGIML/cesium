--- conflicted
+++ resolved
@@ -286,7 +286,7 @@
      */
     var Material = function(description) {
         /**
-         * The material type. Can be an existing type or a new type. If no type is specified in fabric, type is a GUID.
+         * The material type. Can be an existing type or a new type. If no type is specified in fabric, type is undefined.
          * @type String
          */
         this.type = undefined;
@@ -310,13 +310,10 @@
         this.uniforms = undefined;
         this._uniforms = undefined;
 
-<<<<<<< HEAD
-=======
         this._context = undefined;
         this._strict = undefined;
         this._template = undefined;
 
->>>>>>> 0dedd9fe
         initializeMaterial(description, 0, this);
         Object.defineProperty(this, 'type', { value : this.type, writable : false});
     };
@@ -410,9 +407,8 @@
         result._template = defaultValue(description.fabric, {});
         result._template.uniforms = defaultValue(result._template.uniforms, {});
         result._template.materials = defaultValue(result._template.materials, {});
-<<<<<<< HEAD
-
-        result.type = (typeof result._template.type !== 'undefined') ? result._template.type : getRandomId();
+
+        result.type = result._template.type;
 
         result.shaderSource = '';
         result.materials = {};
@@ -420,9 +416,9 @@
         result._uniforms = {};
 
         // If the cache contains this material type, build the material template off of the stored template.
-        var oldMaterialTemplate = Material._materialCache.getMaterial(result.type);
-        if (typeof oldMaterialTemplate !== 'undefined') {
-            var template = clone(oldMaterialTemplate);
+        var cachedTemplate = Material._materialCache.getMaterial(result.type);
+        if (typeof cachedTemplate !== 'undefined') {
+            var template = clone(cachedTemplate);
             result._template = combine([result._template, template]);
         }
 
@@ -430,7 +426,7 @@
         checkForTemplateErrors(result);
 
         // If the material has a new type, add it to the cache.
-        if ((typeof oldMaterialTemplate === 'undefined') && (typeof result.type !== 'undefined')){
+        if ((typeof cachedTemplate === 'undefined') && (typeof result.type !== 'undefined')){
             Material._materialCache.addMaterial(result.type, result._template);
         }
 
@@ -472,77 +468,6 @@
 
     function checkForTemplateErrors(material) {
         var template = material._template;
-        var uniforms = material._template.uniforms;
-        var materials = material._template.materials;
-        var components = material._template.components;
-
-        // Make sure source and components do not exist in the same template.
-        if ((typeof components !== 'undefined') && (typeof material._template.source !== 'undefined')) {
-            throw new DeveloperError('fabric: cannot have source and components in the same template.');
-        }
-
-=======
-
-        result.type = result._template.type;
-
-        result.shaderSource = '';
-        result.materials = {};
-        result.uniforms = {};
-        result._uniforms = {};
-
-        // If the cache contains this material type, build the material template off of the stored template.
-        var cachedTemplate = Material._materialCache.getMaterial(result.type);
-        if (typeof cachedTemplate !== 'undefined') {
-            var template = clone(cachedTemplate);
-            result._template = combine([result._template, template]);
-        }
-
-        // Make sure the template has no obvious errors. More error checking happens later.
-        checkForTemplateErrors(result);
-
-        // If the material has a new type, add it to the cache.
-        if ((typeof cachedTemplate === 'undefined') && (typeof result.type !== 'undefined')){
-            Material._materialCache.addMaterial(result.type, result._template);
-        }
-
-        createMethodDefinition(result);
-        count = createUniforms(result, count);
-        count = createSubMaterials(result, count);
-        return count;
-    }
-
-    function checkForValidProperties(object, properties, result, throwNotFound) {
-        if (typeof object !== 'undefined') {
-            for (var property in object) {
-                if (object.hasOwnProperty(property)) {
-                    var hasProperty = properties.indexOf(property) !== -1;
-                    if ((throwNotFound && !hasProperty) || (!throwNotFound && hasProperty)) {
-                        result(property, properties);
-                    }
-                }
-            }
-        }
-    }
-
-    function invalidNameError(property, properties) {
-        var errorString = 'fabric: property name \'' + property + '\' is not valid. It should be ';
-        for (var i = 0; i < properties.length; i++) {
-            var propertyName = '\'' + properties[i] + '\'';
-            errorString += (i === properties.length - 1) ? ('or ' + propertyName + '.') : (propertyName + ', ');
-        }
-        throw new DeveloperError(errorString);
-    }
-
-    function duplicateNameError(property, properties) {
-        var errorString = 'fabric: uniforms and materials cannot share the same property \'' + property + '\'';
-        throw new DeveloperError(errorString);
-    }
-
-    var templateProperties = ['type', 'materials', 'uniforms', 'components', 'source'];
-    var componentProperties = ['diffuse', 'specular', 'normal', 'emission', 'alpha'];
-
-    function checkForTemplateErrors(material) {
-        var template = material._template;
         var uniforms = template.uniforms;
         var materials = template.materials;
         var components = template.components;
@@ -552,7 +477,6 @@
             throw new DeveloperError('fabric: cannot have source and components in the same template.');
         }
 
->>>>>>> 0dedd9fe
         // Make sure all template and components properties are valid.
         checkForValidProperties(template, templateProperties, invalidNameError, true);
         checkForValidProperties(components, componentProperties, invalidNameError, true);
@@ -741,15 +665,11 @@
             if (subMaterialTemplates.hasOwnProperty(subMaterialId)) {
                 // Construct the sub-material.
                 var subMaterial = {};
-<<<<<<< HEAD
-                count = initializeMaterial({context : context, strict : strict, fabric : subMaterialTemplates[subMaterialId]}, count, subMaterial);
-=======
                 count = initializeMaterial({
                     context : context,
                     strict : strict,
                     fabric : subMaterialTemplates[subMaterialId]
                 }, count, subMaterial);
->>>>>>> 0dedd9fe
 
                 material._uniforms = combine([material._uniforms, subMaterial._uniforms]);
                 material.materials[subMaterialId] = subMaterial;
@@ -793,14 +713,6 @@
     function getNumberOfTokens(material, token, excludePeriod) {
         return replaceToken(material, token, token, excludePeriod);
     }
-<<<<<<< HEAD
-
-    // Returns a random id for differentiating materials with the same names.
-    function getRandomId() {
-        return createGuid().slice(0,8);
-    }
-=======
->>>>>>> 0dedd9fe
 
     Material._textureCache = {
         _pathsToMaterials : {},
