import BoundingSphere from '../Core/BoundingSphere.js';
import buildModuleUrl from '../Core/buildModuleUrl.js';
import Cartesian3 from '../Core/Cartesian3.js';
import Cartographic from '../Core/Cartographic.js';
import defaultValue from '../Core/defaultValue.js';
import defined from '../Core/defined.js';
import defineProperties from '../Core/defineProperties.js';
import destroyObject from '../Core/destroyObject.js';
import DeveloperError from '../Core/DeveloperError.js';
import Ellipsoid from '../Core/Ellipsoid.js';
import EllipsoidTerrainProvider from '../Core/EllipsoidTerrainProvider.js';
import Event from '../Core/Event.js';
import IntersectionTests from '../Core/IntersectionTests.js';
import Ray from '../Core/Ray.js';
import Rectangle from '../Core/Rectangle.js';
import Resource from '../Core/Resource.js';
import ShaderSource from '../Renderer/ShaderSource.js';
import Texture from '../Renderer/Texture.js';
import GlobeFS from '../Shaders/GlobeFS.js';
import GlobeVS from '../Shaders/GlobeVS.js';
import GroundAtmosphere from '../Shaders/GroundAtmosphere.js';
import when from '../ThirdParty/when.js';
import GlobeSurfaceShaderSet from './GlobeSurfaceShaderSet.js';
import GlobeSurfaceTileProvider from './GlobeSurfaceTileProvider.js';
import ImageryLayerCollection from './ImageryLayerCollection.js';
import QuadtreePrimitive from './QuadtreePrimitive.js';
import SceneMode from './SceneMode.js';
import ShadowMode from './ShadowMode.js';
import TileSelectionResult from './TileSelectionResult.js';

    /**
     * The globe rendered in the scene, including its terrain ({@link Globe#terrainProvider})
     * and imagery layers ({@link Globe#imageryLayers}).  Access the globe using {@link Scene#globe}.
     *
     * @alias Globe
     * @constructor
     *
     * @param {Ellipsoid} [ellipsoid=Ellipsoid.WGS84] Determines the size and shape of the
     * globe.
     */
    function Globe(ellipsoid) {
        ellipsoid = defaultValue(ellipsoid, Ellipsoid.WGS84);
        var terrainProvider = new EllipsoidTerrainProvider({
            ellipsoid : ellipsoid
        });
        var imageryLayerCollection = new ImageryLayerCollection();

        this._ellipsoid = ellipsoid;
        this._imageryLayerCollection = imageryLayerCollection;

        this._surfaceShaderSet = new GlobeSurfaceShaderSet();
        this._material = undefined;

        this._surface = new QuadtreePrimitive({
            tileProvider : new GlobeSurfaceTileProvider({
                terrainProvider : terrainProvider,
                imageryLayers : imageryLayerCollection,
                surfaceShaderSet : this._surfaceShaderSet
            })
        });

        this._terrainProvider = terrainProvider;
        this._terrainProviderChanged = new Event();

        makeShadersDirty(this);

        /**
         * Determines if the globe will be shown.
         *
         * @type {Boolean}
         * @default true
         */
        this.show = true;

        this._oceanNormalMapResourceDirty = true;
        this._oceanNormalMapResource = new Resource({
            url: buildModuleUrl('Assets/Textures/waterNormalsSmall.jpg')
        });

        /**
         * The maximum screen-space error used to drive level-of-detail refinement.  Higher
         * values will provide better performance but lower visual quality.
         *
         * @type {Number}
         * @default 2
         */
        this.maximumScreenSpaceError = 2;

        /**
         * The size of the terrain tile cache, expressed as a number of tiles.  Any additional
         * tiles beyond this number will be freed, as long as they aren't needed for rendering
         * this frame.  A larger number will consume more memory but will show detail faster
         * when, for example, zooming out and then back in.
         *
         * @type {Number}
         * @default 100
         */
        this.tileCacheSize = 100;

        /**
         * Gets or sets the number of loading descendant tiles that is considered "too many".
         * If a tile has too many loading descendants, that tile will be loaded and rendered before any of
         * its descendants are loaded and rendered. This means more feedback for the user that something
         * is happening at the cost of a longer overall load time. Setting this to 0 will cause each
         * tile level to be loaded successively, significantly increasing load time. Setting it to a large
         * number (e.g. 1000) will minimize the number of tiles that are loaded but tend to make
         * detail appear all at once after a long wait.
         * @type {Number}
         * @default 20
         */
        this.loadingDescendantLimit = 20;

        /**
         * Gets or sets a value indicating whether the ancestors of rendered tiles should be preloaded.
         * Setting this to true optimizes the zoom-out experience and provides more detail in
         * newly-exposed areas when panning. The down side is that it requires loading more tiles.
         * @type {Boolean}
         * @default true
         */
        this.preloadAncestors = true;

        /**
         * Gets or sets a value indicating whether the siblings of rendered tiles should be preloaded.
         * Setting this to true causes tiles with the same parent as a rendered tile to be loaded, even
         * if they are culled. Setting this to true may provide a better panning experience at the
         * cost of loading more tiles.
         * @type {Boolean}
         * @default false
         */
        this.preloadSiblings = false;

        /**
         * The color to use to highlight terrain fill tiles. If undefined, fill tiles are not
         * highlighted at all. The alpha value is used to alpha blend with the tile's
         * actual color. Because terrain fill tiles do not represent the actual terrain surface,
         * it may be useful in some applications to indicate visually that they are not to be trusted.
         * @type {Color}
         * @default undefined
         */
        this.fillHighlightColor = undefined;

        /**
         * Enable lighting the globe with the sun as a light source.
         *
         * @type {Boolean}
         * @default false
         */
        this.enableLighting = false;

        /**
         * Enable the ground atmosphere, which is drawn over the globe when viewed from a distance between <code>lightingFadeInDistance</code> and <code>lightingFadeOutDistance</code>.
         *
         * @demo {@link https://sandcastle.cesium.com/index.html?src=Ground%20Atmosphere.html|Ground atmosphere demo in Sandcastle}
         *
         * @type {Boolean}
         * @default true
         */
        this.showGroundAtmosphere = true;

        /**
         * The distance where everything becomes lit. This only takes effect
         * when <code>enableLighting</code> or <code>showGroundAtmosphere</code> is <code>true</code>.
         *
         * @type {Number}
         * @default 10000000.0
         */
        this.lightingFadeOutDistance = 1.0e7;

        /**
         * The distance where lighting resumes. This only takes effect
         * when <code>enableLighting</code> or <code>showGroundAtmosphere</code> is <code>true</code>.
         *
         * @type {Number}
         * @default 20000000.0
         */
        this.lightingFadeInDistance = 2.0e7;

        /**
         * The distance where the darkness of night from the ground atmosphere fades out to a lit ground atmosphere.
         * This only takes effect when <code>showGroundAtmosphere</code> and <code>enableLighting</code> are <code>true</code>.
         *
         * @type {Number}
         * @default 10000000.0
         */
        this.nightFadeOutDistance = 1.0e7;

        /**
         * The distance where the darkness of night from the ground atmosphere fades in to an unlit ground atmosphere.
         * This only takes effect when <code>showGroundAtmosphere</code> and <code>enableLighting</code> are <code>true</code>.
         *
         * @type {Number}
         * @default 50000000.0
         */
        this.nightFadeInDistance = 5.0e7;

        /**
         * True if an animated wave effect should be shown in areas of the globe
         * covered by water; otherwise, false.  This property is ignored if the
         * <code>terrainProvider</code> does not provide a water mask.
         *
         * @type {Boolean}
         * @default true
         */
        this.showWaterEffect = true;

        /**
         * True if primitives such as billboards, polylines, labels, etc. should be depth-tested
         * against the terrain surface, or false if such primitives should always be drawn on top
         * of terrain unless they're on the opposite side of the globe.  The disadvantage of depth
         * testing primitives against terrain is that slight numerical noise or terrain level-of-detail
         * switched can sometimes make a primitive that should be on the surface disappear underneath it.
         *
         * @type {Boolean}
         * @default false
         *
         */
        this.depthTestAgainstTerrain = false;

        /**
         * Determines whether the globe casts or receives shadows from each light source. Setting the globe
         * to cast shadows may impact performance since the terrain is rendered again from the light's perspective.
         * Currently only terrain that is in view casts shadows. By default the globe does not cast shadows.
         *
         * @type {ShadowMode}
         * @default ShadowMode.RECEIVE_ONLY
         */
        this.shadows = ShadowMode.RECEIVE_ONLY;

        /**
         * The hue shift to apply to the atmosphere. Defaults to 0.0 (no shift).
         * A hue shift of 1.0 indicates a complete rotation of the hues available.
         * @type {Number}
         * @default 0.0
         */
        this.atmosphereHueShift = 0.0;

        /**
         * The saturation shift to apply to the atmosphere. Defaults to 0.0 (no shift).
         * A saturation shift of -1.0 is monochrome.
         * @type {Number}
         * @default 0.0
         */
        this.atmosphereSaturationShift = 0.0;

        /**
         * The brightness shift to apply to the atmosphere. Defaults to 0.0 (no shift).
         * A brightness shift of -1.0 is complete darkness, which will let space show through.
         * @type {Number}
         * @default 0.0
         */
        this.atmosphereBrightnessShift = 0.0;

        /**
<<<<<<< HEAD
         * Whether to show terrain skirts. Terrain skirts are geometry extending downwards from a tile's edges used to hide seams between neighboring tiles.
         * It may be desirable to hide terrain skirts if terrain is translucent or when viewing terrain from below the surface.
=======
         * Whether to cull back-facing terrain. Set this to false when viewing terrain from below the surface.
>>>>>>> db26f0c7
         *
         * @type {Boolean}
         * @default true
         */
<<<<<<< HEAD
        this.showSkirts = true;
=======
        this.backFaceCulling = true;
>>>>>>> db26f0c7

        this._oceanNormalMap = undefined;
        this._zoomedOutOceanSpecularIntensity = undefined;
    }

    defineProperties(Globe.prototype, {
        /**
         * Gets an ellipsoid describing the shape of this globe.
         * @memberof Globe.prototype
         * @type {Ellipsoid}
         */
        ellipsoid : {
            get : function() {
                return this._ellipsoid;
            }
        },
        /**
         * Gets the collection of image layers that will be rendered on this globe.
         * @memberof Globe.prototype
         * @type {ImageryLayerCollection}
         */
        imageryLayers : {
            get : function() {
                return this._imageryLayerCollection;
            }
        },
        /**
         * Gets an event that's raised when an imagery layer is added, shown, hidden, moved, or removed.
         *
         * @memberof Globe.prototype
         * @type {Event}
         * @readonly
         */
        imageryLayersUpdatedEvent : {
            get : function() {
                return this._surface.tileProvider.imageryLayersUpdatedEvent;
            }
        },
        /**
         * Returns <code>true</code> when the tile load queue is empty, <code>false</code> otherwise.  When the load queue is empty,
         * all terrain and imagery for the current view have been loaded.
         * @memberof Globe.prototype
         * @type {Boolean}
         * @readonly
         */
        tilesLoaded: {
            get: function() {
                if (!defined(this._surface)) {
                    return true;
                }
                return (this._surface.tileProvider.ready && this._surface._tileLoadQueueHigh.length === 0 && this._surface._tileLoadQueueMedium.length === 0 && this._surface._tileLoadQueueLow.length === 0);
            }
        },
        /**
         * Gets or sets the color of the globe when no imagery is available.
         * @memberof Globe.prototype
         * @type {Color}
         */
        baseColor : {
            get : function() {
                return this._surface.tileProvider.baseColor;
            },
            set : function(value) {
                this._surface.tileProvider.baseColor = value;
            }
        },
        /**
         * A property specifying a {@link ClippingPlaneCollection} used to selectively disable rendering on the outside of each plane.
         *
         * @memberof Globe.prototype
         * @type {ClippingPlaneCollection}
         */
        clippingPlanes : {
            get : function() {
                return this._surface.tileProvider.clippingPlanes;
            },
            set : function(value) {
                this._surface.tileProvider.clippingPlanes = value;
            }
        },
        /**
         * A property specifying a {@link Rectangle} used to limit globe rendering to a cartographic area.
         * Defaults to the maximum extent of cartographic coordinates.
         *
         * @member Globe.prototype
         * @type {Rectangle}
         * @default Rectangle.MAX_VALUE
         */
        cartographicLimitRectangle : {
            get : function() {
                return this._surface.tileProvider.cartographicLimitRectangle;
            },
            set : function(value) {
                if (!defined(value)) {
                    value = Rectangle.clone(Rectangle.MAX_VALUE);
                }
                this._surface.tileProvider.cartographicLimitRectangle = value;
            }
        },
        /**
         * The normal map to use for rendering waves in the ocean.  Setting this property will
         * only have an effect if the configured terrain provider includes a water mask.
         * @memberof Globe.prototype
         * @type {String}
         * @default buildModuleUrl('Assets/Textures/waterNormalsSmall.jpg')
         */
        oceanNormalMapUrl: {
            get: function() {
                return this._oceanNormalMapResource.url;
            },
            set: function(value) {
                this._oceanNormalMapResource.url = value;
                this._oceanNormalMapResourceDirty = true;
            }
        },
        /**
         * The terrain provider providing surface geometry for this globe.
         * @type {TerrainProvider}
         *
         * @memberof Globe.prototype
         * @type {TerrainProvider}
         *
         */
        terrainProvider : {
            get : function() {
                return this._terrainProvider;
            },
            set : function(value) {
                if (value !== this._terrainProvider) {
                    this._terrainProvider = value;
                    this._terrainProviderChanged.raiseEvent(value);
                    if (defined(this._material)) {
                        makeShadersDirty(this);
                    }
                }
            }
        },
        /**
         * Gets an event that's raised when the terrain provider is changed
         *
         * @memberof Globe.prototype
         * @type {Event}
         * @readonly
         */
        terrainProviderChanged : {
            get: function() {
                return this._terrainProviderChanged;
            }
        },
        /**
         * Gets an event that's raised when the length of the tile load queue has changed since the last render frame.  When the load queue is empty,
         * all terrain and imagery for the current view have been loaded.  The event passes the new length of the tile load queue.
         *
         * @memberof Globe.prototype
         * @type {Event}
         */
        tileLoadProgressEvent : {
            get: function() {
                return this._surface.tileLoadProgressEvent;
            }
        },

        /**
         * Gets or sets the material appearance of the Globe.  This can be one of several built-in {@link Material} objects or a custom material, scripted with
         * {@link https://github.com/AnalyticalGraphicsInc/cesium/wiki/Fabric|Fabric}.
         * @memberof Globe.prototype
         * @type {Material}
         */
        material: {
            get: function() {
                return this._material;
            },
            set: function(material) {
                if (this._material !== material) {
                    this._material = material;
                    makeShadersDirty(this);
                }
            }
        }
    });

    function makeShadersDirty(globe) {
        var defines = [];

        var requireNormals = defined(globe._material) && (globe._material.shaderSource.match(/slope/) || globe._material.shaderSource.match('normalEC'));

        var fragmentSources = [GroundAtmosphere];
        if (defined(globe._material) && (!requireNormals || globe._terrainProvider.requestVertexNormals)) {
            fragmentSources.push(globe._material.shaderSource);
            defines.push('APPLY_MATERIAL');
            globe._surface._tileProvider.uniformMap = globe._material._uniforms;
        } else {
            globe._surface._tileProvider.uniformMap = undefined;
        }
        fragmentSources.push(GlobeFS);

        globe._surfaceShaderSet.baseVertexShaderSource = new ShaderSource({
            sources : [GroundAtmosphere, GlobeVS],
            defines : defines
        });

        globe._surfaceShaderSet.baseFragmentShaderSource = new ShaderSource({
            sources : fragmentSources,
            defines : defines
        });
        globe._surfaceShaderSet.material = globe._material;
    }

    function createComparePickTileFunction(rayOrigin) {
        return function(a, b) {
            var aDist = BoundingSphere.distanceSquaredTo(a.pickBoundingSphere, rayOrigin);
            var bDist = BoundingSphere.distanceSquaredTo(b.pickBoundingSphere, rayOrigin);

            return aDist - bDist;
        };
    }

    var scratchArray = [];
    var scratchSphereIntersectionResult = {
        start : 0.0,
        stop : 0.0
    };

    /**
     * Find an intersection between a ray and the globe surface that was rendered. The ray must be given in world coordinates.
     *
     * @param {Ray} ray The ray to test for intersection.
     * @param {Scene} scene The scene.
     * @param {Cartesian3} [result] The object onto which to store the result.
     * @returns {Cartesian3|undefined} The intersection or <code>undefined</code> if none was found.  The returned position is in projected coordinates for 2D and Columbus View.
     *
     * @private
     */
    Globe.prototype.pickWorldCoordinates = function(ray, scene, result) {
        //>>includeStart('debug', pragmas.debug);
        if (!defined(ray)) {
            throw new DeveloperError('ray is required');
        }
        if (!defined(scene)) {
            throw new DeveloperError('scene is required');
        }
        //>>includeEnd('debug');

        var mode = scene.mode;
        var projection = scene.mapProjection;

        var sphereIntersections = scratchArray;
        sphereIntersections.length = 0;

        var tilesToRender = this._surface._tilesToRender;
        var length = tilesToRender.length;

        var tile;
        var i;

        for (i = 0; i < length; ++i) {
            tile = tilesToRender[i];
            var surfaceTile = tile.data;

            if (!defined(surfaceTile)) {
                continue;
            }

            var boundingVolume = surfaceTile.pickBoundingSphere;
            if (mode !== SceneMode.SCENE3D) {
                surfaceTile.pickBoundingSphere = boundingVolume = BoundingSphere.fromRectangleWithHeights2D(tile.rectangle, projection, surfaceTile.tileBoundingRegion.minimumHeight, surfaceTile.tileBoundingRegion.maximumHeight, boundingVolume);
                Cartesian3.fromElements(boundingVolume.center.z, boundingVolume.center.x, boundingVolume.center.y, boundingVolume.center);
            } else if (defined(surfaceTile.renderedMesh)) {
                BoundingSphere.clone(surfaceTile.renderedMesh.boundingSphere3D, boundingVolume);
            } else {
                // So wait how did we render this thing then? It shouldn't be possible to get here.
                continue;
            }

            var boundingSphereIntersection = IntersectionTests.raySphere(ray, boundingVolume, scratchSphereIntersectionResult);
            if (defined(boundingSphereIntersection)) {
                sphereIntersections.push(surfaceTile);
            }
        }

        sphereIntersections.sort(createComparePickTileFunction(ray.origin));

        var intersection;
        length = sphereIntersections.length;
        for (i = 0; i < length; ++i) {
            intersection = sphereIntersections[i].pick(ray, scene.mode, scene.mapProjection, true, result);
            if (defined(intersection)) {
                break;
            }
        }

        return intersection;
    };

    var cartoScratch = new Cartographic();
    /**
     * Find an intersection between a ray and the globe surface that was rendered. The ray must be given in world coordinates.
     *
     * @param {Ray} ray The ray to test for intersection.
     * @param {Scene} scene The scene.
     * @param {Cartesian3} [result] The object onto which to store the result.
     * @returns {Cartesian3|undefined} The intersection or <code>undefined</code> if none was found.
     *
     * @example
     * // find intersection of ray through a pixel and the globe
     * var ray = viewer.camera.getPickRay(windowCoordinates);
     * var intersection = globe.pick(ray, scene);
     */
    Globe.prototype.pick = function(ray, scene, result) {
        result = this.pickWorldCoordinates(ray, scene, result);
        if (defined(result) && scene.mode !== SceneMode.SCENE3D) {
            result = Cartesian3.fromElements(result.y, result.z, result.x, result);
            var carto = scene.mapProjection.unproject(result, cartoScratch);
            result = scene.globe.ellipsoid.cartographicToCartesian(carto, result);
        }

        return result;
    };

    var scratchGetHeightCartesian = new Cartesian3();
    var scratchGetHeightIntersection = new Cartesian3();
    var scratchGetHeightCartographic = new Cartographic();
    var scratchGetHeightRay = new Ray();

    function tileIfContainsCartographic(tile, cartographic) {
        return Rectangle.contains(tile.rectangle, cartographic) ? tile : undefined;
    }

    /**
     * Get the height of the surface at a given cartographic.
     *
     * @param {Cartographic} cartographic The cartographic for which to find the height.
     * @returns {Number|undefined} The height of the cartographic or undefined if it could not be found.
     */
    Globe.prototype.getHeight = function(cartographic) {
        //>>includeStart('debug', pragmas.debug);
        if (!defined(cartographic)) {
            throw new DeveloperError('cartographic is required');
        }
        //>>includeEnd('debug');

        var levelZeroTiles = this._surface._levelZeroTiles;
        if (!defined(levelZeroTiles)) {
            return;
        }

        var tile;
        var i;

        var length = levelZeroTiles.length;
        for (i = 0; i < length; ++i) {
            tile = levelZeroTiles[i];
            if (Rectangle.contains(tile.rectangle, cartographic)) {
                break;
            }
        }

        if (i >= length) {
            return undefined;
        }

        while (tile._lastSelectionResult === TileSelectionResult.REFINED) {
            tile = tileIfContainsCartographic(tile.southwestChild, cartographic) ||
                   tileIfContainsCartographic(tile.southeastChild, cartographic) ||
                   tileIfContainsCartographic(tile.northwestChild, cartographic) ||
                   tile.northeastChild;
        }

        // This tile was either rendered or culled.
        // It is sometimes useful to get a height from a culled tile,
        // e.g. when we're getting a height in order to place a billboard
        // on terrain, and the camera is looking at that same billboard.
        // The culled tile must have a valid mesh, though.
        if (!defined(tile.data) || !defined(tile.data.renderedMesh)) {
            // Tile was not rendered (culled).
            return undefined;
        }

        var ellipsoid = this._surface._tileProvider.tilingScheme.ellipsoid;

        //cartesian has to be on the ellipsoid surface for `ellipsoid.geodeticSurfaceNormal`
        var cartesian = Cartesian3.fromRadians(cartographic.longitude, cartographic.latitude, 0.0, ellipsoid, scratchGetHeightCartesian);

        var ray = scratchGetHeightRay;
        var surfaceNormal = ellipsoid.geodeticSurfaceNormal(cartesian, ray.direction);

        // Try to find the intersection point between the surface normal and z-axis.
        // minimum height (-11500.0) for the terrain set, need to get this information from the terrain provider
        var rayOrigin = ellipsoid.getSurfaceNormalIntersectionWithZAxis(cartesian, 11500.0, ray.origin);

        // Theoretically, not with Earth datums, the intersection point can be outside the ellipsoid
        if (!defined(rayOrigin)) {
            // intersection point is outside the ellipsoid, try other value
            // minimum height (-11500.0) for the terrain set, need to get this information from the terrain provider
            var minimumHeight;
            if (defined(tile.data.tileBoundingRegion)) {
                minimumHeight = tile.data.tileBoundingRegion.minimumHeight;
            }
            var magnitude = Math.min(defaultValue(minimumHeight, 0.0), -11500.0);

            // multiply by the *positive* value of the magnitude
            var vectorToMinimumPoint = Cartesian3.multiplyByScalar(surfaceNormal, Math.abs(magnitude) + 1, scratchGetHeightIntersection);
            Cartesian3.subtract(cartesian, vectorToMinimumPoint, ray.origin);
        }

        var intersection = tile.data.pick(ray, undefined, undefined, false, scratchGetHeightIntersection);
        if (!defined(intersection)) {
            return undefined;
        }

        return ellipsoid.cartesianToCartographic(intersection, scratchGetHeightCartographic).height;
    };

    /**
     * @private
     */
    Globe.prototype.update = function(frameState) {
        if (!this.show) {
            return;
        }

        if (frameState.passes.render) {
            this._surface.update(frameState);
        }
    };

    /**
     * @private
     */
    Globe.prototype.beginFrame = function(frameState) {
        var surface = this._surface;
        var tileProvider = surface.tileProvider;
        var terrainProvider = this.terrainProvider;
        var hasWaterMask = this.showWaterEffect && terrainProvider.ready && terrainProvider.hasWaterMask;

        if (hasWaterMask && this._oceanNormalMapResourceDirty) {
            // url changed, load new normal map asynchronously
            this._oceanNormalMapResourceDirty = false;
            var oceanNormalMapResource = this._oceanNormalMapResource;
            var oceanNormalMapUrl =  oceanNormalMapResource.url;
            if (defined(oceanNormalMapUrl)) {
                var that = this;
                when(oceanNormalMapResource.fetchImage(), function(image) {
                    if (oceanNormalMapUrl !== that._oceanNormalMapResource.url) {
                        // url changed while we were loading
                        return;
                    }

                    that._oceanNormalMap = that._oceanNormalMap && that._oceanNormalMap.destroy();
                    that._oceanNormalMap = new Texture({
                        context : frameState.context,
                        source : image
                    });
                });
            } else {
                this._oceanNormalMap = this._oceanNormalMap && this._oceanNormalMap.destroy();
            }
        }

        var pass = frameState.passes;
        var mode = frameState.mode;

        if (pass.render) {
            if (this.showGroundAtmosphere) {
                this._zoomedOutOceanSpecularIntensity = 0.4;
            } else {
                this._zoomedOutOceanSpecularIntensity = 0.5;
            }

            surface.maximumScreenSpaceError = this.maximumScreenSpaceError;
            surface.tileCacheSize = this.tileCacheSize;
            surface.loadingDescendantLimit = this.loadingDescendantLimit;
            surface.preloadAncestors = this.preloadAncestors;
            surface.preloadSiblings = this.preloadSiblings;

            tileProvider.terrainProvider = this.terrainProvider;
            tileProvider.lightingFadeOutDistance = this.lightingFadeOutDistance;
            tileProvider.lightingFadeInDistance = this.lightingFadeInDistance;
            tileProvider.nightFadeOutDistance = this.nightFadeOutDistance;
            tileProvider.nightFadeInDistance = this.nightFadeInDistance;
            tileProvider.zoomedOutOceanSpecularIntensity = mode === SceneMode.SCENE3D ? this._zoomedOutOceanSpecularIntensity : 0.0;
            tileProvider.hasWaterMask = hasWaterMask;
            tileProvider.oceanNormalMap = this._oceanNormalMap;
            tileProvider.enableLighting = this.enableLighting;
            tileProvider.showGroundAtmosphere = this.showGroundAtmosphere;
            tileProvider.shadows = this.shadows;
            tileProvider.hueShift = this.atmosphereHueShift;
            tileProvider.saturationShift = this.atmosphereSaturationShift;
            tileProvider.brightnessShift = this.atmosphereBrightnessShift;
            tileProvider.fillHighlightColor = this.fillHighlightColor;
<<<<<<< HEAD
            tileProvider.showSkirts = this.showSkirts;

=======
            tileProvider.backFaceCulling = this.backFaceCulling;
>>>>>>> db26f0c7
            surface.beginFrame(frameState);
        }
    };

    /**
     * @private
     */
    Globe.prototype.render = function(frameState) {
        if (!this.show) {
            return;
        }

        if (defined(this._material)) {
            this._material.update(frameState.context);
        }

        this._surface.render(frameState);
    };

    /**
     * @private
     */
    Globe.prototype.endFrame = function(frameState) {
        if (!this.show) {
            return;
        }

        if (frameState.passes.render) {
            this._surface.endFrame(frameState);
        }
    };

    /**
     * Returns true if this object was destroyed; otherwise, false.
     * <br /><br />
     * If this object was destroyed, it should not be used; calling any function other than
     * <code>isDestroyed</code> will result in a {@link DeveloperError} exception.
     *
     * @returns {Boolean} True if this object was destroyed; otherwise, false.
     *
     * @see Globe#destroy
     */
    Globe.prototype.isDestroyed = function() {
        return false;
    };

    /**
     * Destroys the WebGL resources held by this object.  Destroying an object allows for deterministic
     * release of WebGL resources, instead of relying on the garbage collector to destroy this object.
     * <br /><br />
     * Once an object is destroyed, it should not be used; calling any function other than
     * <code>isDestroyed</code> will result in a {@link DeveloperError} exception.  Therefore,
     * assign the return value (<code>undefined</code>) to the object as done in the example.
     *
     * @exception {DeveloperError} This object was destroyed, i.e., destroy() was called.
     *
     *
     * @example
     * globe = globe && globe.destroy();
     *
     * @see Globe#isDestroyed
     */
    Globe.prototype.destroy = function() {
        this._surfaceShaderSet = this._surfaceShaderSet && this._surfaceShaderSet.destroy();
        this._surface = this._surface && this._surface.destroy();
        this._oceanNormalMap = this._oceanNormalMap && this._oceanNormalMap.destroy();
        return destroyObject(this);
    };
export default Globe;<|MERGE_RESOLUTION|>--- conflicted
+++ resolved
@@ -251,21 +251,21 @@
         this.atmosphereBrightnessShift = 0.0;
 
         /**
-<<<<<<< HEAD
          * Whether to show terrain skirts. Terrain skirts are geometry extending downwards from a tile's edges used to hide seams between neighboring tiles.
          * It may be desirable to hide terrain skirts if terrain is translucent or when viewing terrain from below the surface.
-=======
+         *
+         * @type {Boolean}
+         * @default true
+         */
+        this.showSkirts = true;
+
+        /**
          * Whether to cull back-facing terrain. Set this to false when viewing terrain from below the surface.
->>>>>>> db26f0c7
          *
          * @type {Boolean}
          * @default true
          */
-<<<<<<< HEAD
-        this.showSkirts = true;
-=======
         this.backFaceCulling = true;
->>>>>>> db26f0c7
 
         this._oceanNormalMap = undefined;
         this._zoomedOutOceanSpecularIntensity = undefined;
@@ -756,12 +756,8 @@
             tileProvider.saturationShift = this.atmosphereSaturationShift;
             tileProvider.brightnessShift = this.atmosphereBrightnessShift;
             tileProvider.fillHighlightColor = this.fillHighlightColor;
-<<<<<<< HEAD
             tileProvider.showSkirts = this.showSkirts;
-
-=======
             tileProvider.backFaceCulling = this.backFaceCulling;
->>>>>>> db26f0c7
             surface.beginFrame(frameState);
         }
     };
