# Change Log

### 1.71.0 - 2020-07-01

##### Additions :tada:

- Add a `toString` method to the `Resource` class in case an instance gets logged as a string. [#8722](https://github.com/CesiumGS/cesium/issues/8722)

##### Fixes :wrench:

- Fixed a bug with handling of PixelFormat's flipY. [#8893](https://github.com/CesiumGS/cesium/pull/8893)
<<<<<<< HEAD
- Fixed JSDoc and TypeScript type definitions for all `ImageryProvider` types, which were missing `defaultNightAlpha` and `defaultDayAlpha` properties.
- Fixed JSDoc and TypeScript type definitions for `Viewer` options parameter, which was incorrectly listed as required.
=======
- Fixed a memory leak where some 3D Tiles requests were being unintentionally retained after the requests were cancelled. [#8843](https://github.com/CesiumGS/cesium/pull/8843)
>>>>>>> 2abec988

### 1.70.0 - 2020-06-01

##### Major Announcements :loudspeaker:

- All Cesium ion users now have access to Cesium OSM Buildings - a 3D buildings layer covering the entire world built with OpenStreetMap building data, available as 3D Tiles. Read more about it [on our blog](https://cesium.com/blog/2020/06/01/cesium-osm-buildings/).
  - [Explore it on Sandcastle](https://sandcastle.cesium.com/index.html?src=Cesium%20OSM%20Buildings.html).
  - Add it to your CesiumJS app: `viewer.scene.primitives.add(Cesium.createOsmBuildings())`.
  - Contains per-feature data like building name, address, and much more. [Read more about the available properties](https://cesium.com/content/cesium-osm-buildings/).
- CesiumJS now ships with official TypeScript type definitions! [#8878](https://github.com/CesiumGS/cesium/pull/8878)
  - If you import CesiumJS as a module, the new definitions will automatically be used by TypeScript and related tooling.
  - If you import individual CesiumJS source files directly, you'll need to add `"types": ["cesium"]` in your tsconfig.json in order for the definitions to be used.
  - If you’re using your own custom definitions and you’re not yet ready to switch, you can delete `Source/Cesium.d.ts` after install.
  - See our [blog post](https://cesium.com/blog/2020/06/01/cesiumjs-tsd/) for more information and a technical overview of how it all works.
- CesiumJS now supports underground rendering with globe translucency! [#8726](https://github.com/CesiumGS/cesium/pull/8726)
  - Added options for controlling globe translucency through the new [`GlobeTranslucency`](https://cesium.com/docs/cesiumjs-ref-doc/GlobeTranslucency.html) object including front face alpha, back face alpha, and a translucency rectangle.
  - Added `Globe.undergroundColor` and `Globe.undergroundColorAlphaByDistance` for controlling how the back side of the globe is rendered when the camera is underground or the globe is translucent. [#8867](https://github.com/CesiumGS/cesium/pull/8867)
  - Improved camera controls when the camera is underground. [#8811](https://github.com/CesiumGS/cesium/pull/8811)
  - Sandcastle examples: [Globe Translucency](https://sandcastle.cesium.com/?src=Globe%20Translucency.html), [Globe Interior](https://sandcastle.cesium.com/?src=Globe%20Interior.html), and [Underground Color](https://sandcastle.cesium.com/?src=Underground%20Color.html&label=All)

##### Additions :tada:

- Our API reference documentation has received dozens of fixes and improvements, largely due to the TypeScript effort.
- Added `Cesium3DTileset.extensions` to get the extensions property from the tileset JSON. [#8829](https://github.com/CesiumGS/cesium/pull/8829)
- Added `Camera.completeFlight`, which causes the current camera flight to immediately jump to the final destination and call its complete callback. [#8788](https://github.com/CesiumGS/cesium/pull/8788)
- Added `nightAlpha` and `dayAlpha` properties to `ImageryLayer` to control alpha separately for the night and day sides of the globe. [#8868](https://github.com/CesiumGS/cesium/pull/8868)
- Added `SkyAtmosphere.perFragmentAtmosphere` to switch between per-vertex and per-fragment atmosphere shading. [#8866](https://github.com/CesiumGS/cesium/pull/8866)
- Added a new sandcastle example to show how to add fog using a `PostProcessStage` [#8798](https://github.com/CesiumGS/cesium/pull/8798)
- Added `frustumSplits` option to `DebugCameraPrimitive`. [8849](https://github.com/CesiumGS/cesium/pull/8849)
- Supported `#rgba` and `#rrggbbaa` formats in `Color.fromCssColorString`. [8873](https://github.com/CesiumGS/cesium/pull/8873)

##### Fixes :wrench:

- Fixed a bug that could cause rendering of a glTF model to become corrupt when switching from a Uint16 to a Uint32 index buffer to accomodate new vertices added for edge outlining. [#8820](https://github.com/CesiumGS/cesium/pull/8820)
- Fixed a bug where a removed billboard could prevent changing of the `TerrainProvider`. [#8766](https://github.com/CesiumGS/cesium/pull/8766)
- Fixed an issue with 3D Tiles point cloud styling where `${feature.propertyName}` and `${feature["propertyName"]}` syntax would cause a crash. Also fixed an issue where property names with non-alphanumeric characters would crash. [#8785](https://github.com/CesiumGS/cesium/pull/8785)
- Fixed a bug where `DebugCameraPrimitive` was ignoring the near and far planes of the `Camera`. [#8848](https://github.com/CesiumGS/cesium/issues/8848)
- Fixed sky atmosphere artifacts below the horizon. [#8866](https://github.com/CesiumGS/cesium/pull/8866)
- Fixed ground primitives in orthographic mode. [#5110](https://github.com/CesiumGS/cesium/issues/5110)
- Fixed the depth plane in orthographic mode. This improves the quality of polylines and other primitives that are rendered near the horizon. [8858](https://github.com/CesiumGS/cesium/pull/8858)

### 1.69.0 - 2020-05-01

##### Breaking Changes :mega:

- The property `Scene.sunColor` has been removed. Use `scene.light.color` and `scene.light.intensity` instead. [#8774](https://github.com/CesiumGS/cesium/pull/8774)
- Removed `isArray`. Use the native `Array.isArray` function instead. [#8779](https://github.com/CesiumGS/cesium/pull/8779)

##### Additions :tada:

- Added `RequestScheduler` to the public API; this allows users to have more control over the requests made by CesiumJS. [#8384](https://github.com/CesiumGS/cesium/issues/8384)
- Added support for high-quality edges on solid geometry in glTF models. [#8776](https://github.com/CesiumGS/cesium/pull/8776)
- Added `Scene.cameraUnderground` for checking whether the camera is underneath the globe. [#8765](https://github.com/CesiumGS/cesium/pull/8765)

##### Fixes :wrench:

- Fixed several problems with polylines when the logarithmic depth buffer is enabled, which is the default on most systems. [#8706](https://github.com/CesiumGS/cesium/pull/8706)
- Fixed a bug with very long view ranges requiring multiple frustums even with the logarithmic depth buffer enabled. Previously, such scenes could resolve depth incorrectly. [#8727](https://github.com/CesiumGS/cesium/pull/8727)
- Fixed an issue with glTF skinning support where an optional property `skeleton` was considered required by Cesium. [#8175](https://github.com/CesiumGS/cesium/issues/8175)
- Fixed an issue with clamping of non-looped glTF animations. Subscribers to animation `update` events should expect one additional event firing as an animation stops. [#7387](https://github.com/CesiumGS/cesium/issues/7387)
- Geometry instance floats now work for high precision floats on newer iOS devices. [#8805](https://github.com/CesiumGS/cesium/pull/8805)
- Fixed a bug where the elevation contour material's alpha was not being applied. [#8749](https://github.com/CesiumGS/cesium/pull/8749)
- Fix potential memory leak when destroying `CesiumWidget` instances. [#8591](https://github.com/CesiumGS/cesium/pull/8591)
- Fixed displaying the Cesium ion icon when running in an Android, iOS or UWP WebView. [#8758](https://github.com/CesiumGS/cesium/pull/8758)

### 1.68.0 - 2020-04-01

##### Additions :tada:

- Added basic underground rendering support. When the camera is underground the globe will be rendered as a solid surface and underground entities will not be culled. [#8572](https://github.com/AnalyticalGraphicsInc/cesium/pull/8572)
- The `CesiumUnminified` build now includes sourcemaps. [#8572](https://github.com/CesiumGS/cesium/pull/8659)
- Added glTF `STEP` animation interpolation. [#8786](https://github.com/CesiumGS/cesium/pull/8786)
- Added the ability to edit CesiumJS shaders on-the-fly using the [SpectorJS](https://spector.babylonjs.com/) Shader Editor. [#8608](https://github.com/CesiumGS/cesium/pull/8608)

##### Fixes :wrench:

- Cesium can now be used in Node.JS 12 and later, with or without `--experimental-modules`. It can still be used in earlier versions as well. [#8572](https://github.com/CesiumGS/cesium/pull/8659)
- Interacting with the Cesium canvas will now blur the previously focused element. This prevents unintended modification of input elements when interacting with the globe. [#8662](https://github.com/CesiumGS/cesium/pull/8662)
- `TileMapServiceImageryProvider` will now force `minimumLevel` to 0 if the `tilemapresource.xml` metadata request fails and the `rectangle` is too large for the given detail level [#8448](https://github.com/AnalyticalGraphicsInc/cesium/pull/8448)
- Fixed ground atmosphere rendering when using a smaller ellipsoid. [#8683](https://github.com/CesiumGS/cesium/issues/8683)
- Fixed globe incorrectly occluding objects when using a smaller ellipsoid. [#7124](https://github.com/CesiumGS/cesium/issues/7124)
- Fixed a regression introduced in 1.67 which caused overlapping colored ground geometry to have visual artifacts. [#8694](https://github.com/CesiumGS/cesium/pull/8694)
- Fixed a clipping problem when viewing a polyline up close with the logarithmic depth buffer enabled, which is the default on most systems. [#8703](https://github.com/CesiumGS/cesium/pull/8703)

### 1.67.0 - 2020-03-02

##### Breaking Changes :mega:

- `Cesium3DTileset.skipLevelOfDetail` is now `false` by default. [#8631](https://github.com/CesiumGS/cesium/pull/8631)
- glTF models are now rendered using the `LEQUALS` depth test function instead of `LESS`. This means that when geometry overlaps, the _later_ geometry will be visible above the earlier, where previously the opposite was true. We believe this is a more sensible default, and makes it easier to render e.g. outlined buildings with glTF. [#8646](https://github.com/CesiumGS/cesium/pull/8646)

##### Additions :tada:

- Massively improved performance of clamped Entity ground geometry with dynamic colors. [#8630](https://github.com/CesiumGS/cesium/pull/8630)
- Added `Entity.tileset` for loading a 3D Tiles tileset via the Entity API using the new `Cesium3DTilesetGraphics` class. [#8580](https://github.com/CesiumGS/cesium/pull/8580)
- Added `tileset.uri`, `tileset.show`, and `tileset.maximumScreenSpaceError` properties to CZML processing for loading 3D Tiles. [#8580](https://github.com/CesiumGS/cesium/pull/8580)
- Added `Color.lerp` for linearly interpolating between two RGB colors. [#8607](https://github.com/CesiumGS/cesium/pull/8607)
- `CesiumTerrainProvider` now supports terrain tiles using a `WebMercatorTilingScheme` by specifying `"projection": "EPSG:3857"` in `layer.json`. It also now supports numbering tiles from the North instead of the South by specifying `"scheme": "slippyMap"` in `layer.json`. [#8563](https://github.com/CesiumGS/cesium/pull/8563)
- Added basic support for `isNaN`, `isFinite`, `null`, and `undefined` in the 3D Tiles styling GLSL backend for point clouds. [#8621](https://github.com/CesiumGS/cesium/pull/8621)
- Added `sizeInMeters` to `ParticleSystem`. [#7746](https://github.com/CesiumGS/cesium/pull/7746)

##### Fixes :wrench:

- Fixed a bug that caused large, nearby geometry to be clipped when using a logarithmic depth buffer, which is the default on most systems. [#8600](https://github.com/CesiumGS/cesium/pull/8600)
- Fixed a bug where tiles would not load if the camera was tracking a moving tileset. [#8598](https://github.com/CesiumGS/cesium/pull/8598)
- Fixed a bug where applying a new 3D Tiles style during a flight would not update all existing tiles. [#8622](https://github.com/CesiumGS/cesium/pull/8622)
- Fixed a bug where Cartesian vectors could not be packed to typed arrays [#8568](https://github.com/CesiumGS/cesium/pull/8568)
- Updated knockout from 3.5.0 to 3.5.1. [#8424](https://github.com/CesiumGS/cesium/pull/8424)
- Cesium's local development server now works in Node 12 & 13 [#8648](https://github.com/CesiumGS/cesium/pull/8648)

##### Deprecated :hourglass_flowing_sand:

- The `isArray` function has been deprecated and will be removed in Cesium 1.69. Use the native `Array.isArray` function instead. [#8526](https://github.com/CesiumGS/cesium/pull/8526)

### 1.66.0 - 2020-02-03

##### Deprecated :hourglass_flowing_sand:

- The property `Scene.sunColor` has been deprecated and will be removed in Cesium 1.69. Use `scene.light.color` and `scene.light.intensity` instead. [#8493](https://github.com/CesiumGS/cesium/pull/8493)

##### Additions :tada:

- `useBrowserRecommendedResolution` flag in `Viewer` and `CesiumWidget` now defaults to `true`. This ensures Cesium rendering is fast and smooth by default across all devices. Set it to `false` to always render at native device resolution instead at the cost of performance on under-powered devices. [#8548](https://github.com/CesiumGS/cesium/pull/8548)
- Cesium now creates a WebGL context with a `powerPreference` value of `high-performance`. Some browsers use this setting to enable a second, more powerful, GPU. You can set it back to `default`, or opt-in to `low-power` mode, by passing the context option when creating a `Viewer` or `CesiumWidget` instance:

```js
var viewer = new Viewer("cesiumContainer", {
  contextOptions: {
    webgl: {
      powerPreference: "default",
    },
  },
});
```

- Added more customization to Cesium's lighting system. [#8493](https://github.com/CesiumGS/cesium/pull/8493)
  - Added `Light`, `DirectionalLight`, and `SunLight` classes for creating custom light sources.
  - Added `Scene.light` for setting the scene's light source, which defaults to a `SunLight`.
  - Added `Globe.dynamicAtmosphereLighting` for enabling lighting effects on atmosphere and fog, such as day/night transitions. It is true by default but may be set to false if the atmosphere should stay unchanged regardless of the scene's light direction.
  - Added `Globe.dynamicAtmosphereLightingFromSun` for using the sun direction instead of the scene's light direction when `Globe.dynamicAtmosphereLighting` is enabled. See the moonlight example in the [Lighting Sandcastle example](https://cesiumjs.org/Cesium/Apps/Sandcastle/?src=Lighting.html).
  - Primitives and the globe are now shaded with the scene light's color.
- Updated SampleData models to glTF 2.0. [#7802](https://github.com/CesiumGS/cesium/issues/7802)
- Added `Globe.showSkirts` to support the ability to hide terrain skirts when viewing terrain from below the surface. [#8489](https://github.com/CesiumGS/cesium/pull/8489)
- Added `minificationFilter` and `magnificationFilter` options to `Material` to control texture filtering. [#8473](https://github.com/CesiumGS/cesium/pull/8473)
- Updated [earcut](https://github.com/mapbox/earcut) to 2.2.1. [#8528](https://github.com/CesiumGS/cesium/pull/8528)
- Added a font cache to improve label performance. [#8537](https://github.com/CesiumGS/cesium/pull/8537)

##### Fixes :wrench:

- Fixed a bug where the camera could go underground during mouse navigation. [#8504](https://github.com/CesiumGS/cesium/pull/8504)
- Fixed a bug where rapidly updating a `PolylineCollection` could result in an `instanceIndex` is out of range error. [#8546](https://github.com/CesiumGS/cesium/pull/8546)
- Fixed issue where `RequestScheduler` double-counted image requests made via `createImageBitmap`. [#8162](https://github.com/CesiumGS/cesium/issues/8162)
- Reduced Cesium bundle size by avoiding unnecessarily importing `Cesium3DTileset` in `Picking.js`. [#8532](https://github.com/CesiumGS/cesium/pull/8532)
- Fixed a bug where files with backslashes were not loaded in KMZ files. [#8533](https://github.com/CesiumGS/cesium/pull/8533)
- Fixed WebGL warning message about `EXT_float_blend` being implicitly enabled. [#8534](https://github.com/CesiumGS/cesium/pull/8534)
- Fixed a bug where toggling point cloud classification visibility would result in a grey screen on Linux / Nvidia. [#8538](https://github.com/CesiumGS/cesium/pull/8538)
- Fixed a bug where a point in a `PointPrimitiveCollection` was rendered in the middle of the screen instead of being clipped. [#8542](https://github.com/CesiumGS/cesium/pull/8542)
- Fixed a crash when deleting and re-creating polylines from CZML. `ReferenceProperty` now returns undefined when the target entity or property does not exist, instead of throwing. [#8544](https://github.com/CesiumGS/cesium/pull/8544)
- Fixed terrain tile picking in the Cesium Inspector. [#8567](https://github.com/CesiumGS/cesium/pull/8567)
- Fixed a crash that could occur when an entity was deleted while the corresponding `Primitive` was being created asynchronously. [#8569](https://github.com/CesiumGS/cesium/pull/8569)
- Fixed a crash when calling `camera.lookAt` with the origin (0, 0, 0) as the target. This could happen when looking at a tileset with the origin as its center. [#8571](https://github.com/CesiumGS/cesium/pull/8571)
- Fixed a bug where `camera.viewBoundingSphere` was modifying the `offset` parameter. [#8438](https://github.com/CesiumGS/cesium/pull/8438)
- Fixed a crash when creating a plane with both position and normal on the Z-axis. [#8576](https://github.com/CesiumGS/cesium/pull/8576)
- Fixed `BoundingSphere.projectTo2D` when the bounding sphere’s center is at the origin. [#8482](https://github.com/CesiumGS/cesium/pull/8482)

### 1.65.0 - 2020-01-06

##### Breaking Changes :mega:

- `OrthographicFrustum.getPixelDimensions`, `OrthographicOffCenterFrustum.getPixelDimensions`, `PerspectiveFrustum.getPixelDimensions`, and `PerspectiveOffCenterFrustum.getPixelDimensions` now require a `pixelRatio` argument before the `result` argument. The previous function definition has been deprecated since 1.63. [#8320](https://github.com/CesiumGS/cesium/pull/8320)
- The function `Matrix4.getRotation` has been renamed to `Matrix4.getMatrix3`. `Matrix4.getRotation` has been deprecated since 1.62. [#8183](https://github.com/CesiumGS/cesium/pull/8183)
- `createTileMapServiceImageryProvider` and `createOpenStreetMapImageryProvider` have been removed. Instead, pass the same options to `new TileMapServiceImageryProvider` and `new OpenStreetMapImageryProvider` respectively. The old functions have been deprecated since 1.62. [#8174](https://github.com/CesiumGS/cesium/pull/8174)

##### Additions :tada:

- Added `Globe.backFaceCulling` to support viewing terrain from below the surface. [#8470](https://github.com/CesiumGS/cesium/pull/8470)

##### Fixes :wrench:

- Fixed Geocoder auto-complete suggestions when hosted inside Web Components. [#8425](https://github.com/CesiumGS/cesium/pull/8425)
- Fixed terrain tile culling problems when under ellipsoid. [#8397](https://github.com/CesiumGS/cesium/pull/8397)
- Fixed primitive culling when below the ellipsoid but above terrain. [#8398](https://github.com/CesiumGS/cesium/pull/8398)
- Improved the translucency calculation for the Water material type. [#8455](https://github.com/CesiumGS/cesium/pull/8455)
- Fixed bounding volume calculation for `GroundPrimitive`. [#4883](https://github.com/CesiumGS/cesium/issues/4483)
- Fixed `OrientedBoundingBox.fromRectangle` for rectangles with width greater than 180 degrees. [#8475](https://github.com/CesiumGS/cesium/pull/8475)
- Fixed globe picking so that it returns the closest intersecting triangle instead of the first intersecting triangle. [#8390](https://github.com/CesiumGS/cesium/pull/8390)
- Fixed horizon culling issues with large root tiles. [#8487](https://github.com/CesiumGS/cesium/pull/8487)
- Fixed a lighting bug affecting Macs with Intel integrated graphics where glTF 2.0 PBR models with double sided materials would have flipped normals. [#8494](https://github.com/CesiumGS/cesium/pull/8494)

### 1.64.0 - 2019-12-02

##### Fixes :wrench:

- Fixed an issue in image based lighting where an invalid environment map would silently fail. [#8303](https://github.com/CesiumGS/cesium/pull/8303)
- Various small internal improvements

### 1.63.1 - 2019-11-06

##### Fixes :wrench:

- Fixed regression in 1.63 where ground atmosphere and labels rendered incorrectly on displays with `window.devicePixelRatio` greater than 1.0. [#8351](https://github.com/CesiumGS/cesium/pull/8351)
- Fixed regression in 1.63 where some primitives would show through the globe when log depth is disabled. [#8368](https://github.com/CesiumGS/cesium/pull/8368)

### 1.63 - 2019-11-01

##### Major Announcements :loudspeaker:

- Cesium has migrated to ES6 modules. This may or may not be a breaking change for your application depending on how you use Cesium. See our [blog post](https://cesium.com/blog/2019/10/31/cesiumjs-es6/) for the full details.
- We’ve consolidated all of our website content from cesiumjs.org and cesium.com into one home on cesium.com. Here’s where you can now find:
  - [Sandcastle](https://sandcastle.cesium.com) - `https://sandcastle.cesium.com`
  - [API Docs](https://cesium.com/docs/cesiumjs-ref-doc/) - `https://cesium.com/docs/cesiumjs-ref-doc/`
  - [Downloads](https://cesium.com/downloads/) - `https://cesium.com/downloads/`
  - Hosted releases can be found at `https://cesium.com/downloads/cesiumjs/releases/<CesiumJS Version Number>/Build/Cesium/Cesium.js`
  - See our [blog post](https://cesium.com/blog/2019/10/15/cesiumjs-migration/) for more information.

##### Additions :tada:

- Decreased Web Workers bundle size by a factor of 10, from 8384KB (2624KB gzipped) to 863KB (225KB gzipped). This makes Cesium load faster, especially on low-end devices and slower network connections.
- Added full UTF-8 support to labels, greatly improving support for non-latin alphabets and emoji. [#7280](https://github.com/CesiumGS/cesium/pull/7280)
- Added `"type": "module"` to package.json to take advantage of native ES6 module support in newer versions of Node.js. This also enables module-based front-end development for tooling that relies on Node.js module resolution.
- The combined `Build/Cesium/Cesium.js` and `Build/CesiumUnminified/Cesium.js` have been upgraded from IIFE to UMD modules that support IIFE, AMD, and commonjs.
- Added `pixelRatio` parameter to `OrthographicFrustum.getPixelDimensions`, `OrthographicOffCenterFrustum.getPixelDimensions`, `PerspectiveFrustum.getPixelDimensions`, and `PerspectiveOffCenterFrustum.getPixelDimensions`. Pass in `scene.pixelRatio` for dimensions in CSS pixel units or `1.0` for dimensions in native device pixel units. [#8237](https://github.com/CesiumGS/cesium/pull/8237)

##### Fixes :wrench:

- Fixed css pixel usage for polylines, point clouds, models, primitives, and post-processing. [#8113](https://github.com/CesiumGS/cesium/issues/8113)
- Fixed a bug where `scene.sampleHeightMostDetailed` and `scene.clampToHeightMostDetailed` would not resolve in request render mode. [#8281](https://github.com/CesiumGS/cesium/issues/8281)
- Fixed seam artifacts when log depth is disabled, `scene.globe.depthTestAgainstTerrain` is false, and primitives are under the globe. [#8205](https://github.com/CesiumGS/cesium/pull/8205)
- Fix dynamic ellipsoids using `innerRadii`, `minimumClock`, `maximumClock`, `minimumCone` or `maximumCone`. [#8277](https://github.com/CesiumGS/cesium/pull/8277)
- Fixed rendering billboard collections containing more than 65536 billboards. [#8325](https://github.com/CesiumGS/cesium/pull/8325)

##### Deprecated :hourglass_flowing_sand:

- `OrthographicFrustum.getPixelDimensions`, `OrthographicOffCenterFrustum.getPixelDimensions`, `PerspectiveFrustum.getPixelDimensions`, and `PerspectiveOffCenterFrustum.getPixelDimensions` now take a `pixelRatio` argument before the `result` argument. The previous function definition will no longer work in 1.65. [#8237](https://github.com/CesiumGS/cesium/pull/8237)

### 1.62 - 2019-10-01

##### Deprecated :hourglass_flowing_sand:

- `createTileMapServiceImageryProvider` and `createOpenStreetMapImageryProvider` have been deprecated and will be removed in Cesium 1.65. Instead, pass the same options to `new TileMapServiceImageryProvider` and `new OpenStreetMapImageryProvider` respectively.
- The function `Matrix4.getRotation` has been deprecated and renamed to `Matrix4.getMatrix3`. `Matrix4.getRotation` will be removed in version 1.65.

##### Additions :tada:

- Added ability to create partial ellipsoids using both the Entity API and CZML. New ellipsoid geometry properties: `innerRadii`, `minimumClock`, `maximumClock`, `minimumCone`, and `maximumCone`. This affects both `EllipsoidGeometry` and `EllipsoidOutlineGeometry`. See the updated [Sandcastle example](https://cesiumjs.org/Cesium/Apps/Sandcastle/?src=Partial%20Ellipsoids.html&label=Geometries). [#5995](https://github.com/CesiumGS/cesium/pull/5995)
- Added `useBrowserRecommendedResolution` flag to `Viewer` and `CesiumWidget`. When true, Cesium renders at CSS pixel resolution instead of native device resolution. This replaces the workaround in the 1.61 change list. [8215](https://github.com/CesiumGS/cesium/issues/8215)
- Added `TileMapResourceImageryProvider` and `OpenStreetMapImageryProvider` classes to improve API consistency: [#4812](https://github.com/CesiumGS/cesium/issues/4812)
- Added `credit` parameter to `CzmlDataSource`, `GeoJsonDataSource`, `KmlDataSource` and `Model`. [#8173](https://github.com/CesiumGS/cesium/pull/8173)
- Added `Matrix3.getRotation` to get the rotational component of a matrix with scaling removed. [#8182](https://github.com/CesiumGS/cesium/pull/8182)

##### Fixes :wrench:

- Fixed labels not showing for individual entities in data sources when clustering is enabled. [#6087](https://github.com/CesiumGS/cesium/issues/6087)
- Fixed an issue where polygons, corridors, rectangles, and ellipses on terrain would not render on some mobile devices. [#6739](https://github.com/CesiumGS/cesium/issues/6739)
- Fixed a bug where GlobeSurfaceTile would not render the tile until all layers completed loading causing globe to appear to hang. [#7974](https://github.com/CesiumGS/cesium/issues/7974)
- Spread out KMl loading across multiple frames to prevent freezing. [#8195](https://github.com/CesiumGS/cesium/pull/8195)
- Fixed a bug where extruded polygons would sometimes be missing segments. [#8035](https://github.com/CesiumGS/cesium/pull/8035)
- Made pixel sizes consistent for polylines and point clouds when rendering at different pixel ratios. [#8113](https://github.com/CesiumGS/cesium/issues/8113)
- `Camera.flyTo` flies to the correct location in 2D when the destination crosses the international date line [#7909](https://github.com/CesiumGS/cesium/pull/7909)
- Fixed 3D tiles style coloring when multiple tilesets are in the scene [#8051](https://github.com/CesiumGS/cesium/pull/8051)
- 3D Tiles geometric error now correctly scales with transform. [#8182](https://github.com/CesiumGS/cesium/pull/8182)
- Fixed per-feature post processing from sometimes selecting the wrong feature. [#7929](https://github.com/CesiumGS/cesium/pull/7929)
- Fixed a bug where dynamic polylines did not use the given arcType. [#8191](https://github.com/CesiumGS/cesium/issues/8191)
- Fixed atmosphere brightness when High Dynamic Range is disabled. [#8149](https://github.com/CesiumGS/cesium/issues/8149)
- Fixed brightness levels for procedural Image Based Lighting. [#7803](https://github.com/CesiumGS/cesium/issues/7803)
- Fixed alpha equation for `BlendingState.ALPHA_BLEND` and `BlendingState.ADDITIVE_BLEND`. [#8202](https://github.com/CesiumGS/cesium/pull/8202)
- Improved display of tile coordinates for `TileCoordinatesImageryProvider` [#8131](https://github.com/CesiumGS/cesium/pull/8131)
- Reduced size of approximateTerrainHeights.json [#7959](https://github.com/CesiumGS/cesium/pull/7959)
- Fixed undefined `quadDetails` error from zooming into the map really close. [#8011](https://github.com/CesiumGS/cesium/pull/8011)
- Fixed a crash for 3D Tiles that have zero volume. [#7945](https://github.com/CesiumGS/cesium/pull/7945)
- Fixed relative-to-center check, `depthFailAppearance` resource freeing for `Primitive` [#8044](https://github.com/CesiumGS/cesium/pull/8044)

### 1.61 - 2019-09-03

##### Additions :tada:

- Added optional `index` parameter to `PrimitiveCollection.add`. [#8041](https://github.com/CesiumGS/cesium/pull/8041)
- Cesium now renders at native device resolution by default instead of CSS pixel resolution, to go back to the old behavior, set `viewer.resolutionScale = 1.0 / window.devicePixelRatio`. [#8082](https://github.com/CesiumGS/cesium/issues/8082)
- Added `getByName` method to `DataSourceCollection` allowing to retrieve `DataSource`s by their name property from the collection

##### Fixes :wrench:

- Disable FXAA by default. To re-enable, set `scene.postProcessStages.fxaa.enabled = true` [#7875](https://github.com/CesiumGS/cesium/issues/7875)
- Fixed a crash when a glTF model used `KHR_texture_transform` without a sampler defined. [#7916](https://github.com/CesiumGS/cesium/issues/7916)
- Fixed post-processing selection filtering to work for bloom. [#7984](https://github.com/CesiumGS/cesium/issues/7984)
- Disabled HDR by default to improve visual quality in most standard use cases. Set `viewer.scene.highDynamicRange = true` to re-enable. [#7966](https://github.com/CesiumGS/cesium/issues/7966)
- Fixed a bug that causes hidden point primitives to still appear on some operating systems. [#8043](https://github.com/CesiumGS/cesium/issues/8043)
- Fix negative altitude altitude handling in `GoogleEarthEnterpriseTerrainProvider`. [#8109](https://github.com/CesiumGS/cesium/pull/8109)
- Fixed issue where KTX or CRN files would not be properly identified. [#7979](https://github.com/CesiumGS/cesium/issues/7979)
- Fixed multiple globe materials making the globe darker. [#7726](https://github.com/CesiumGS/cesium/issues/7726)

### 1.60 - 2019-08-01

##### Additions :tada:

- Reworked label rendering to use signed distance fields (SDF) for crisper text. [#7730](https://github.com/CesiumGS/cesium/pull/7730)
- Added a [new Sandcastle example](https://cesiumjs.org/Cesium/Build/Apps/Sandcastle/?src=Labels%20SDF.html) to showcase the new SDF labels.
- Added support for polygon holes to CZML. [#7991](https://github.com/CesiumGS/cesium/pull/7991)
- Added `totalScale` property to `Label` which is the total scale of the label taking into account the label's scale and the relative size of the desired font compared to the generated glyph size.

##### Fixes :wrench:

- Fixed crash when using ArcGIS terrain with clipping planes. [#7998](https://github.com/CesiumGS/cesium/pull/7998)
- `PolygonGraphics.hierarchy` now converts constant array values to a `PolygonHierarchy` when set, so code that accesses the value of the property can rely on it always being a `PolygonHierarchy`.
- Fixed a bug with lengthwise texture coordinates in the first segment of ground polylines, as observed in some WebGL implementations such as Chrome on Linux. [#8017](https://github.com/CesiumGS/cesium/issues/8017)

### 1.59 - 2019-07-01

##### Additions :tada:

- Adds `ArcGISTiledElevationTerrainProvider` to support LERC encoded terrain from ArcGIS ImageServer. [#7940](https://github.com/CesiumGS/cesium/pull/7940)
- Added CZML support for `heightReference` to `box`, `cylinder`, and `ellipsoid`, and added CZML support for `classificationType` to `corridor`, `ellipse`, `polygon`, `polyline`, and `rectangle`. [#7899](https://github.com/CesiumGS/cesium/pull/7899)
- Adds `exportKML` function to export `Entity` instances with Point, Billboard, Model, Label, Polyline and Polygon graphics. [#7921](https://github.com/CesiumGS/cesium/pull/7921)
- Added support for new Mapbox Style API. [#7698](https://github.com/CesiumGS/cesium/pull/7698)
- Added support for the [AGI_articulations](https://github.com/KhronosGroup/glTF/tree/master/extensions/2.0/Vendor/AGI_articulations) vendor extension of glTF 2.0 to the Entity API and CZML. [#7907](https://github.com/CesiumGS/cesium/pull/7907)

##### Fixes :wrench:

- Fixed a bug that caused missing segments for ground polylines with coplanar points over large distances and problems with polylines containing duplicate points. [#7885](https://github.com/CesiumGS/cesium//pull/7885)
- Fixed a bug where billboards were not pickable when zoomed out completely in 2D View. [#7908](https://github.com/CesiumGS/cesium/pull/7908)
- Fixed a bug where image requests that returned HTTP code 204 would prevent any future request from succeeding on browsers that supported ImageBitmap. [#7914](https://github.com/CesiumGS/cesium/pull/7914/)
- Fixed polyline colors when `scene.highDynamicRange` is enabled. [#7924](https://github.com/CesiumGS/cesium/pull/7924)
- Fixed a bug in the inspector where the min/max height values of a picked tile were undefined. [#7904](https://github.com/CesiumGS/cesium/pull/7904)
- Fixed `Math.factorial` to return the correct values. (https://github.com/CesiumGS/cesium/pull/7969)
- Fixed a bug that caused 3D models to appear darker on Android devices. [#7944](https://github.com/CesiumGS/cesium/pull/7944)

### 1.58.1 - 2018-06-03

_This is an npm-only release to fix a publishing issue_.

### 1.58 - 2019-06-03

##### Additions :tada:

- Added support for new `BingMapsStyle` values `ROAD_ON_DEMAND` and `AERIAL_WITH_LABELS_ON_DEMAND`. The older versions of these, `ROAD` and `AERIAL_WITH_LABELS`, have been deprecated by Bing. [#7808](https://github.com/CesiumGS/cesium/pull/7808)
- Added syntax to delete data from existing properties via CZML. [#7818](https://github.com/CesiumGS/cesium/pull/7818)
- Added `checkerboard` material to CZML. [#7845](https://github.com/CesiumGS/cesium/pull/7845)
- `BingMapsImageryProvider` now uses `DiscardEmptyTileImagePolicy` by default to detect missing tiles as zero-length responses instead of inspecting pixel values. [#7810](https://github.com/CesiumGS/cesium/pull/7810)
- Added support for the [AGI_articulations](https://github.com/KhronosGroup/glTF/tree/master/extensions/2.0/Vendor/AGI_articulations) vendor extension of glTF 2.0 to the Model primitive graphics API. [#7835](https://github.com/CesiumGS/cesium/pull/7835)
- Reduce the number of Bing transactions and ion Bing sessions used when destroying and recreating the same imagery layer to 1. [#7848](https://github.com/CesiumGS/cesium/pull/7848)

##### Fixes :wrench:

- Fixed an edge case where Cesium would provide ion access token credentials to non-ion servers if the actual asset entrypoint was being hosted by ion. [#7839](https://github.com/CesiumGS/cesium/pull/7839)
- Fixed a bug that caused Cesium to request non-existent tiles for terrain tilesets lacking tile availability, i.e. a `layer.json` file.
- Fixed memory leak when removing entities that had a `HeightReference` of `CLAMP_TO_GROUND` or `RELATIVE_TO_GROUND`. This includes when removing a `DataSource`.
- Fixed 3D Tiles credits not being shown in the data attribution box. [#7877](https://github.com/CesiumGS/cesium/pull/7877)

### 1.57 - 2019-05-01

##### Additions :tada:

- Improved 3D Tiles streaming performance, resulting in ~67% camera tour load time reduction, ~44% camera tour load count reduction. And for general camera movement, ~20% load time reduction with ~27% tile load count reduction. Tile load priority changed to focus on loading tiles in the center of the screen first. Added the following tileset optimizations, which unless stated otherwise are enabled by default. [#7774](https://github.com/CesiumGS/cesium/pull/7774)
  - Added `Cesium3DTileset.cullRequestsWhileMoving` option to ignore requests for tiles that will likely be out-of-view due to the camera's movement when they come back from the server.
  - Added `Cesium3DTileset.cullRequestsWhileMovingMultiplier` option to act as a multiplier when used in culling requests while moving. Larger is more aggressive culling, smaller less aggressive culling.
  - Added `Cesium3DTileset.preloadFlightDestinations` option to preload tiles at the camera's flight destination while the camera is in flight.
  - Added `Cesium3DTileset.preferLeaves` option to prefer loading of leaves. Good for additive refinement point clouds. Set to `false` by default.
  - Added `Cesium3DTileset.progressiveResolutionHeightFraction` option to load tiles at a smaller resolution first. This can help get a quick layer of tiles down while full resolution tiles continue to load.
  - Added `Cesium3DTileset.foveatedScreenSpaceError` option to prioritize loading tiles in the center of the screen.
  - Added `Cesium3DTileset.foveatedConeSize` option to control the cone size that determines which tiles are deferred for loading. Tiles outside the cone are potentially deferred.
  - Added `Cesium3DTileset.foveatedMinimumScreenSpaceErrorRelaxation` option to control the starting screen space error relaxation for tiles outside the foveated cone.
  - Added `Cesium3DTileset.foveatedInterpolationCallback` option to control how screen space error threshold is interpolated for tiles outside the foveated cone.
  - Added `Cesium3DTileset.foveatedTimeDelay` option to control how long in seconds to wait after the camera stops moving before deferred tiles start loading in.
- Added new parameter to `PolylineGlowMaterial` called `taperPower`, that works similar to the existing `glowPower` parameter, to taper the back of the line away. [#7626](https://github.com/CesiumGS/cesium/pull/7626)
- Added `Cesium3DTileset.preloadWhenHidden` tileset option to preload tiles when `tileset.show` is false. Loads tiles as if the tileset is visible but does not render them. [#7774](https://github.com/CesiumGS/cesium/pull/7774)
- Added support for the `KHR_texture_transform` glTF extension. [#7549](https://github.com/CesiumGS/cesium/pull/7549)
- Added functions to remove samples from `SampledProperty` and `SampledPositionProperty`. [#7723](https://github.com/CesiumGS/cesium/pull/7723)
- Added support for color-to-alpha with a threshold on imagery layers. [#7727](https://github.com/CesiumGS/cesium/pull/7727)
- Add CZML processing for `heightReference` and `extrudedHeightReference` for geoemtry types that support it.
- `CesiumMath.toSNorm` documentation changed to reflect the function's implementation. [#7774](https://github.com/CesiumGS/cesium/pull/7774)
- Added `CesiumMath.normalize` to convert a scalar value in an arbitrary range to a scalar in the range [0.0, 1.0]. [#7774](https://github.com/CesiumGS/cesium/pull/7774)

##### Fixes :wrench:

- Fixed an error when loading the same glTF model in two separate viewers. [#7688](https://github.com/CesiumGS/cesium/issues/7688)
- Fixed an error where `clampToHeightMostDetailed` or `sampleHeightMostDetailed` would crash if entities were created when the promise resolved. [#7690](https://github.com/CesiumGS/cesium/pull/7690)
- Fixed an issue with compositing merged entity availability. [#7717](https://github.com/CesiumGS/cesium/issues/7717)
- Fixed an error where many imagery layers within a single tile would cause parts of the tile to render as black on some platforms. [#7649](https://github.com/CesiumGS/cesium/issues/7649)
- Fixed a bug that could cause terrain with a single, global root tile (e.g. that uses `WebMercatorTilingScheme`) to be culled unexpectedly in some views. [#7702](https://github.com/CesiumGS/cesium/issues/7702)
- Fixed a problem where instanced 3D models were incorrectly lit when using physically based materials. [#7775](https://github.com/CesiumGS/cesium/issues/7775)
- Fixed a bug where glTF models with certain blend modes were rendered incorrectly in browsers that support ImageBitmap. [#7795](https://github.com/CesiumGS/cesium/issues/7795)

### 1.56.1 - 2019-04-02

##### Additions :tada:

- `Resource.fetchImage` now takes a `preferImageBitmap` option to use `createImageBitmap` when supported to move image decode off the main thread. This option defaults to `false`.

##### Breaking Changes :mega:

- The following breaking changes are relative to 1.56. The `Resource.fetchImage` behavior is now identical to 1.55 and earlier.
  - Changed `Resource.fetchImage` back to return an `Image` by default, instead of an `ImageBitmap` when supported. Note that an `ImageBitmap` cannot be flipped during texture upload. Instead, set `flipY : true` during fetch to flip it.
  - Changed the default `flipY` option in `Resource.fetchImage` to false. This only has an effect when ImageBitmap is used.

### 1.56 - 2019-04-01

##### Breaking Changes :mega:

- `Resource.fetchImage` now returns an `ImageBitmap` instead of `Image` when supported. This allows for decoding images while fetching using `createImageBitmap` to greatly speed up texture upload and decrease frame drops when loading models with large textures. [#7579](https://github.com/CesiumGS/cesium/pull/7579)
- `Cesium3DTileStyle.style` now has an empty `Object` as its default value, instead of `undefined`. [#7567](https://github.com/CesiumGS/cesium/issues/7567)
- `Scene.clampToHeight` now takes an optional `width` argument before the `result` argument. [#7693](https://github.com/CesiumGS/cesium/pull/7693)
- In the `Resource` class, `addQueryParameters` and `addTemplateValues` have been removed. Please use `setQueryParameters` and `setTemplateValues` instead. [#7695](https://github.com/CesiumGS/cesium/issues/7695)

##### Deprecated :hourglass_flowing_sand:

- `Resource.fetchImage` now takes an options object. Use `resource.fetchImage({ preferBlob: true })` instead of `resource.fetchImage(true)`. The previous function definition will no longer work in 1.57. [#7579](https://github.com/CesiumGS/cesium/pull/7579)

##### Additions :tada:

- Added support for touch and hold gesture. The touch and hold delay can be customized by updating `ScreenSpaceEventHandler.touchHoldDelayMilliseconds`. [#7286](https://github.com/CesiumGS/cesium/pull/7286)
- `Resource.fetchImage` now has a `flipY` option to vertically flip an image during fetch & decode. It is only valid when `ImageBitmapOptions` is supported by the browser. [#7579](https://github.com/CesiumGS/cesium/pull/7579)
- Added `backFaceCulling` and `normalShading` options to `PointCloudShading`. Both options are only applicable for point clouds containing normals. [#7399](https://github.com/CesiumGS/cesium/pull/7399)
- `Cesium3DTileStyle.style` reacts to updates and represents the current state of the style. [#7567](https://github.com/CesiumGS/cesium/issues/7567)

##### Fixes :wrench:

- Fixed the value for `BlendFunction.ONE_MINUS_CONSTANT_COLOR`. [#7624](https://github.com/CesiumGS/cesium/pull/7624)
- Fixed `HeadingPitchRoll.pitch` being `NaN` when using `.fromQuaternion` due to a rounding error for pitches close to +/- 90°. [#7654](https://github.com/CesiumGS/cesium/pull/7654)
- Fixed a type of crash caused by the camera being rotated through terrain. [#6783](https://github.com/CesiumGS/cesium/issues/6783)
- Fixed an error in `Resource` when used with template replacements using numeric keys. [#7668](https://github.com/CesiumGS/cesium/pull/7668)
- Fixed an error in `Cesium3DTilePointFeature` where `anchorLineColor` used the same color instance instead of cloning the color [#7686](https://github.com/CesiumGS/cesium/pull/7686)

### 1.55 - 2019-03-01

##### Breaking Changes :mega:

- `czm_materialInput.slope` is now an angle in radians between 0 and pi/2 (flat to vertical), rather than a projected length 1 to 0 (flat to vertical).

##### Additions :tada:

- Updated terrain and imagery rendering, resulting in terrain/imagery loading ~33% faster and using ~33% less data [#7061](https://github.com/CesiumGS/cesium/pull/7061)
- `czm_materialInput.aspect` was added as an angle in radians between 0 and 2pi (east, north, west to south).
- Added CZML `arcType` support for `polyline` and `polygon`, which supersedes `followSurface`. `followSurface` is still supported for compatibility with existing documents. [#7582](https://github.com/CesiumGS/cesium/pull/7582)

##### Fixes :wrench:

- Fixed an issue where models would cause a crash on load if some primitives were Draco encoded and others were not. [#7383](https://github.com/CesiumGS/cesium/issues/7383)
- Fixed an issue where RTL labels not reversing correctly non alphabetic characters [#7501](https://github.com/CesiumGS/cesium/pull/7501)
- Fixed Node.js support for the `Resource` class and any functionality using it internally.
- Fixed an issue where some ground polygons crossing the Prime Meridian would have incorrect bounding rectangles. [#7533](https://github.com/CesiumGS/cesium/pull/7533)
- Fixed an issue where polygons on terrain using rhumb lines where being rendered incorrectly. [#7538](https://github.com/CesiumGS/cesium/pulls/7538)
- Fixed an issue with `EllipsoidRhumbLines.findIntersectionWithLongitude` when longitude was IDL. [#7551](https://github.com/CesiumGS/cesium/issues/7551)
- Fixed model silhouette colors when rendering with high dynamic range. [#7563](https://github.com/CesiumGS/cesium/pull/7563)
- Fixed an issue with ground polylines on globes that use ellipsoids other than WGS84. [#7552](https://github.com/CesiumGS/cesium/issues/7552)
- Fixed an issue where Draco compressed models with RGB per-vertex color would not load in Cesium. [#7576](https://github.com/CesiumGS/cesium/issues/7576)
- Fixed an issue where the outline geometry for extruded Polygons didn't calculate the correct indices. [#7599](https://github.com/CesiumGS/cesium/issues/7599)

### 1.54 - 2019-02-01

##### Highlights :sparkler:

- Added support for polylines and textured entities on 3D Tiles. [#7437](https://github.com/CesiumGS/cesium/pull/7437) and [#7434](https://github.com/CesiumGS/cesium/pull/7434)
- Added support for loading models and 3D tilesets with WebP images using the [`EXT_texture_webp`](https://github.com/KhronosGroup/glTF/blob/master/extensions/2.0/Vendor/EXT_texture_webp/README.md) glTF extension. [#7486](https://github.com/CesiumGS/cesium/pull/7486)
- Added support for rhumb lines to polygon and polyline geometries. [#7492](https://github.com/CesiumGS/cesium/pull/7492)

##### Breaking Changes :mega:

- Billboards with `HeightReference.CLAMP_TO_GROUND` are now clamped to both terrain and 3D Tiles. [#7434](https://github.com/CesiumGS/cesium/pull/7434)
- The default `classificationType` for `GroundPrimitive`, `CorridorGraphics`, `EllipseGraphics`, `PolygonGraphics` and `RectangleGraphics` is now `ClassificationType.BOTH`. [#7434](https://github.com/CesiumGS/cesium/pull/7434)
- The properties `ModelAnimation.speedup` and `ModelAnimationCollection.speedup` have been removed. Use `ModelAnimation.multiplier` and `ModelAnimationCollection.multiplier` respectively instead. [#7494](https://github.com/CesiumGS/cesium/issues/7394)

##### Deprecated :hourglass_flowing_sand:

- `Scene.clampToHeight` now takes an optional `width` argument before the `result` argument. The previous function definition will no longer work in 1.56. [#7287](https://github.com/CesiumGS/cesium/pull/7287)
- `PolylineGeometry.followSurface` has been superceded by `PolylineGeometry.arcType`. The previous definition will no longer work in 1.57. Replace `followSurface: false` with `arcType: Cesium.ArcType.NONE` and `followSurface: true` with `arcType: Cesium.ArcType.GEODESIC`. [#7492](https://github.com/CesiumGS/cesium/pull/7492)
- `SimplePolylineGeometry.followSurface` has been superceded by `SimplePolylineGeometry.arcType`. The previous definition will no longer work in 1.57. Replace `followSurface: false` with `arcType: Cesium.ArcType.NONE` and `followSurface: true` with `arcType: Cesium.ArcType.GEODESIC`. [#7492](https://github.com/CesiumGS/cesium/pull/7492)

##### Additions :tada:

- Added support for textured ground entities (entities with unspecified `height`) and `GroundPrimitives` on 3D Tiles. [#7434](https://github.com/CesiumGS/cesium/pull/7434)
- Added support for polylines on 3D Tiles. [#7437](https://github.com/CesiumGS/cesium/pull/7437)
- Added `classificationType` property to `PolylineGraphics` and `GroundPolylinePrimitive` which specifies whether a polyline clamped to ground should be clamped to terrain, 3D Tiles, or both. [#7437](https://github.com/CesiumGS/cesium/pull/7437)
- Added the ability to specify the width of the intersection volume for `Scene.sampleHeight`, `Scene.clampToHeight`, `Scene.sampleHeightMostDetailed`, and `Scene.clampToHeightMostDetailed`. [#7287](https://github.com/CesiumGS/cesium/pull/7287)
- Added a [new Sandcastle example](https://cesiumjs.org/Cesium/Build/Apps/Sandcastle/?src=Time%20Dynamic%20Wheels.html) on using `nodeTransformations` to rotate a model's wheels based on its velocity. [#7361](https://github.com/CesiumGS/cesium/pull/7361)
- Added a [new Sandcastle example](https://cesiumjs.org/Cesium/Build/Apps/Sandcastle/?src=Polylines%20on%203D%20Tiles.html) for drawing polylines on 3D Tiles [#7522](https://github.com/CesiumGS/cesium/pull/7522)
- Added `EllipsoidRhumbLine` class as a rhumb line counterpart to `EllipsoidGeodesic`. [#7484](https://github.com/CesiumGS/cesium/pull/7484)
- Added rhumb line support to `PolygonGeometry`, `PolygonOutlineGeometry`, `PolylineGeometry`, `GroundPolylineGeometry`, and `SimplePolylineGeometry`. [#7492](https://github.com/CesiumGS/cesium/pull/7492)
- When using Cesium in Node.js, we now use the combined and minified version for improved performance unless `NODE_ENV` is specifically set to `development`.
- Improved the performance of `QuantizedMeshTerrainData.interpolateHeight`. [#7508](https://github.com/CesiumGS/cesium/pull/7508)
- Added support for glTF models with WebP textures using the `EXT_texture_webp` extension. [#7486](https://github.com/CesiumGS/cesium/pull/7486)

##### Fixes :wrench:

- Fixed 3D Tiles performance regression. [#7482](https://github.com/CesiumGS/cesium/pull/7482)
- Fixed an issue where classification primitives with the `CESIUM_3D_TILE` classification type would render on terrain. [#7422](https://github.com/CesiumGS/cesium/pull/7422)
- Fixed an issue where 3D Tiles would show through the globe. [#7422](https://github.com/CesiumGS/cesium/pull/7422)
- Fixed crash when entity geometry show value is an interval that only covered part of the entity availability range [#7458](https://github.com/CesiumGS/cesium/pull/7458)
- Fix rectangle positions at the north and south poles. [#7451](https://github.com/CesiumGS/cesium/pull/7451)
- Fixed image size issue when using multiple particle systems. [#7412](https://github.com/CesiumGS/cesium/pull/7412)
- Fixed Sandcastle's "Open in New Window" button not displaying imagery due to blob URI limitations. [#7250](https://github.com/CesiumGS/cesium/pull/7250)
- Fixed an issue where setting `scene.globe.cartographicLimitRectangle` to `undefined` would cause a crash. [#7477](https://github.com/CesiumGS/cesium/issues/7477)
- Fixed `PrimitiveCollection.removeAll` to no longer `contain` removed primitives. [#7491](https://github.com/CesiumGS/cesium/pull/7491)
- Fixed `GeoJsonDataSource` to use polygons and polylines that use rhumb lines. [#7492](https://github.com/CesiumGS/cesium/pull/7492)
- Fixed an issue where some ground polygons would be cut off along circles of latitude. [#7507](https://github.com/CesiumGS/cesium/issues/7507)
- Fixed an issue that would cause IE 11 to crash when enabling image-based lighting. [#7485](https://github.com/CesiumGS/cesium/issues/7485)

### 1.53 - 2019-01-02

##### Additions :tada:

- Added image-based lighting for PBR models and 3D Tiles. [#7172](https://github.com/CesiumGS/cesium/pull/7172)
  - `Scene.specularEnvironmentMaps` is a url to a KTX file that contains the specular environment map and convoluted mipmaps for image-based lighting of all PBR models in the scene.
  - `Scene.sphericalHarmonicCoefficients` is an array of 9 `Cartesian3` spherical harmonics coefficients for the diffuse irradiance of all PBR models in the scene.
  - The `specularEnvironmentMaps` and `sphericalHarmonicCoefficients` properties of `Model` and `Cesium3DTileset` can be used to override the values from the scene for specific models and tilesets.
  - The `luminanceAtZenith` property of `Model` and `Cesium3DTileset` adjusts the luminance of the procedural image-based lighting.
- Double click away from an entity to un-track it [#7285](https://github.com/CesiumGS/cesium/pull/7285)

##### Fixes :wrench:

- Fixed 3D Tiles visibility checking when running multiple passes within the same frame. [#7289](https://github.com/CesiumGS/cesium/pull/7289)
- Fixed contrast on imagery layers. [#7382](https://github.com/CesiumGS/cesium/issues/7382)
- Fixed rendering transparent background color when `highDynamicRange` is enabled. [#7427](https://github.com/CesiumGS/cesium/issues/7427)
- Fixed translucent geometry when `highDynamicRange` is toggled. [#7451](https://github.com/CesiumGS/cesium/pull/7451)

### 1.52 - 2018-12-03

##### Breaking Changes :mega:

- `TerrainProviders` that implement `availability` must now also implement the `loadTileDataAvailability` method.

##### Deprecated :hourglass_flowing_sand:

- The property `ModelAnimation.speedup` has been deprecated and renamed to `ModelAnimation.multiplier`. `speedup` will be removed in version 1.54. [#7393](https://github.com/CesiumGS/cesium/pull/7393)

##### Additions :tada:

- Added functions to get the most detailed height of 3D Tiles on-screen or off-screen. [#7115](https://github.com/CesiumGS/cesium/pull/7115)
  - Added `Scene.sampleHeightMostDetailed`, an asynchronous version of `Scene.sampleHeight` that uses the maximum level of detail for 3D Tiles.
  - Added `Scene.clampToHeightMostDetailed`, an asynchronous version of `Scene.clampToHeight` that uses the maximum level of detail for 3D Tiles.
- Added support for high dynamic range rendering. It is enabled by default when supported, but can be disabled with `Scene.highDynamicRange`. [#7017](https://github.com/CesiumGS/cesium/pull/7017)
- Added `Scene.invertClassificationSupported` for checking if invert classification is supported.
- Added `computeLineSegmentLineSegmentIntersection` to `Intersections2D`. [#7228](https://github.com/CesiumGS/Cesium/pull/7228)
- Added ability to load availability progressively from a quantized mesh extension instead of upfront. This will speed up load time and reduce memory usage. [#7196](https://github.com/CesiumGS/cesium/pull/7196)
- Added the ability to apply styles to 3D Tilesets that don't contain features. [#7255](https://github.com/CesiumGS/Cesium/pull/7255)

##### Fixes :wrench:

- Fixed issue causing polyline to look wavy depending on the position of the camera [#7209](https://github.com/CesiumGS/cesium/pull/7209)
- Fixed translucency issues for dynamic geometry entities. [#7364](https://github.com/CesiumGS/cesium/issues/7364)

### 1.51 - 2018-11-01

##### Additions :tada:

- Added WMS-T (time) support in WebMapServiceImageryProvider [#2581](https://github.com/CesiumGS/cesium/issues/2581)
- Added `cutoutRectangle` to `ImageryLayer`, which allows cutting out rectangular areas in imagery layers to reveal underlying imagery. [#7056](https://github.com/CesiumGS/cesium/pull/7056)
- Added `atmosphereHueShift`, `atmosphereSaturationShift`, and `atmosphereBrightnessShift` properties to `Globe` which shift the color of the ground atmosphere to match the hue, saturation, and brightness shifts of the sky atmosphere. [#4195](https://github.com/CesiumGS/cesium/issues/4195)
- Shrink minified and gzipped Cesium.js by 27 KB (~3.7%) by delay loading seldom-used third-party dependencies. [#7140](https://github.com/CesiumGS/cesium/pull/7140)
- Added `lightColor` property to `Cesium3DTileset`, `Model`, and `ModelGraphics` to change the intensity of the light used when shading model. [#7025](https://github.com/CesiumGS/cesium/pull/7025)
- Added `imageBasedLightingFactor` property to `Cesium3DTileset`, `Model`, and `ModelGraphics` to scale the diffuse and specular image-based lighting contributions to the final color. [#7025](https://github.com/CesiumGS/cesium/pull/7025)
- Added per-feature selection to the 3D Tiles BIM Sandcastle example. [#7181](https://github.com/CesiumGS/cesium/pull/7181)
- Added `Transforms.fixedFrameToHeadingPitchRoll`, a helper function for extracting a `HeadingPitchRoll` from a fixed frame transform. [#7164](https://github.com/CesiumGS/cesium/pull/7164)
- Added `Ray.clone`. [#7174](https://github.com/CesiumGS/cesium/pull/7174)

##### Fixes :wrench:

- Fixed issue removing geometry entities with different materials. [#7163](https://github.com/CesiumGS/cesium/pull/7163)
- Fixed texture coordinate calculation for polygon entities with `perPositionHeight`. [#7188](https://github.com/CesiumGS/cesium/pull/7188)
- Fixed crash when updating polyline attributes twice in one frame. [#7155](https://github.com/CesiumGS/cesium/pull/7155)
- Fixed entity visibility issue related to setting an entity show property and altering or adding entity geometry. [#7156](https://github.com/CesiumGS/cesium/pull/7156)
- Fixed an issue where dynamic Entities on terrain would cause a crash in platforms that do not support depth textures such as Internet Explorer. [#7103](https://github.com/CesiumGS/cesium/issues/7103)
- Fixed an issue that would cause a crash when removing a post process stage. [#7210](https://github.com/CesiumGS/cesium/issues/7210)
- Fixed an issue where `pickPosition` would return incorrect results when called after `sampleHeight` or `clampToHeight`. [#7113](https://github.com/CesiumGS/cesium/pull/7113)
- Fixed an issue where `sampleHeight` and `clampToHeight` would crash if picking a primitive that doesn't write depth. [#7120](https://github.com/CesiumGS/cesium/issues/7120)
- Fixed a crash when using `BingMapsGeocoderService`. [#7143](https://github.com/CesiumGS/cesium/issues/7143)
- Fixed accuracy of rotation matrix generated by `VelocityOrientationProperty`. [#6641](https://github.com/CesiumGS/cesium/pull/6641)
- Fixed clipping plane crash when adding a plane to an empty collection. [#7168](https://github.com/CesiumGS/cesium/pull/7168)
- Fixed clipping planes on tilesets not taking into account the tileset model matrix. [#7182](https://github.com/CesiumGS/cesium/pull/7182)
- Fixed incorrect rendering of models using the `KHR_materials_common` lights extension. [#7206](https://github.com/CesiumGS/cesium/pull/7206)

### 1.50 - 2018-10-01

##### Breaking Changes :mega:

- Clipping planes on tilesets now use the root tile's transform, or the root tile's bounding sphere if a transform is not defined. [#7034](https://github.com/CesiumGS/cesium/pull/7034)
  - This is to make clipping planes' coordinates always relative to the object they're attached to. So if you were positioning the clipping planes as in the example below, this is no longer necessary:
  ```javascript
  clippingPlanes.modelMatrix = Cesium.Transforms.eastNorthUpToFixedFrame(
    tileset.boundingSphere.center
  );
  ```
  - This also fixes several issues with clipping planes not using the correct transform for tilesets with children.

##### Additions :tada:

- Initial support for clamping to 3D Tiles. [#6934](https://github.com/CesiumGS/cesium/pull/6934)
  - Added `Scene.sampleHeight` to get the height of geometry in the scene. May be used to clamp objects to the globe, 3D Tiles, or primitives in the scene.
  - Added `Scene.clampToHeight` to clamp a cartesian position to the scene geometry.
  - Requires depth texture support (`WEBGL_depth_texture` or `WEBKIT_WEBGL_depth_texture`). Added `Scene.sampleHeightSupported` and `Scene.clampToHeightSupported` functions for checking if height sampling is supported.
- Added `Cesium3DTileset.initialTilesLoaded` to indicate that all tiles in the initial view are loaded. [#6934](https://github.com/CesiumGS/cesium/pull/6934)
- Added support for glTF extension [KHR_materials_pbrSpecularGlossiness](https://github.com/KhronosGroup/glTF/tree/master/extensions/2.0/Khronos/KHR_materials_pbrSpecularGlossiness) [#7006](https://github.com/CesiumGS/cesium/pull/7006).
- Added support for glTF extension [KHR_materials_unlit](https://github.com/KhronosGroup/glTF/tree/master/extensions/2.0/Khronos/KHR_materials_unlit) [#6977](https://github.com/CesiumGS/cesium/pull/6977).
- Added support for glTF extensions [KHR_techniques_webgl](https://github.com/KhronosGroup/glTF/tree/master/extensions/2.0/Khronos/KHR_techniques_webgl) and [KHR_blend](https://github.com/KhronosGroup/glTF/pull/1302). [#6805](https://github.com/CesiumGS/cesium/pull/6805)
- Update [gltf-pipeline](https://github.com/CesiumGS/gltf-pipeline/) to 2.0. [#6805](https://github.com/CesiumGS/cesium/pull/6805)
- Added `cartographicLimitRectangle` to `Globe`. Use this to limit terrain and imagery to a specific `Rectangle` area. [#6987](https://github.com/CesiumGS/cesium/pull/6987)
- Added `OpenCageGeocoderService`, which provides geocoding via [OpenCage](https://opencagedata.com/). [#7015](https://github.com/CesiumGS/cesium/pull/7015)
- Added ground atmosphere lighting in 3D. This can be toggled with `Globe.showGroundAtmosphere`. [6877](https://github.com/CesiumGS/cesium/pull/6877)
  - Added `Globe.nightFadeOutDistance` and `Globe.nightFadeInDistance` to configure when ground atmosphere night lighting fades in and out. [6877](https://github.com/CesiumGS/cesium/pull/6877)
- Added `onStop` event to `Clock` that fires each time stopTime is reached. [#7066](https://github.com/CesiumGS/cesium/pull/7066)

##### Fixes :wrench:

- Fixed picking for overlapping translucent primitives. [#7039](https://github.com/CesiumGS/cesium/pull/7039)
- Fixed an issue in the 3D Tiles traversal where tilesets would render with mixed level of detail if an external tileset was visible but its root tile was not. [#7099](https://github.com/CesiumGS/cesium/pull/7099)
- Fixed an issue in the 3D Tiles traversal where external tilesets would not always traverse to their root tile. [#7035](https://github.com/CesiumGS/cesium/pull/7035)
- Fixed an issue in the 3D Tiles traversal where empty tiles would be selected instead of their nearest loaded ancestors. [#7011](https://github.com/CesiumGS/cesium/pull/7011)
- Fixed an issue where scaling near zero with an model animation could cause rendering to stop. [#6954](https://github.com/CesiumGS/cesium/pull/6954)
- Fixed bug where credits weren't displaying correctly if more than one viewer was initialized [#6965](expect(https://github.com/CesiumGS/cesium/issues/6965)
- Fixed entity show issues. [#7048](https://github.com/CesiumGS/cesium/issues/7048)
- Fixed a bug where polylines on terrain covering very large portions of the globe would cull incorrectly in 3d-only scenes. [#7043](https://github.com/CesiumGS/cesium/issues/7043)
- Fixed bug causing crash on entity geometry material change. [#7047](https://github.com/CesiumGS/cesium/pull/7047)
- Fixed MIME type behavior for `Resource` requests in recent versions of Edge [#7085](https://github.com/CesiumGS/cesium/issues/7085).

### 1.49 - 2018-09-04

##### Breaking Changes :mega:

- Removed `ClippingPlaneCollection.clone`. [#6872](https://github.com/CesiumGS/cesium/pull/6872)
- Changed `Globe.pick` to return a position in ECEF coordinates regardless of the current scene mode. This will only effect you if you were working around a bug to make `Globe.pick` work in 2D and Columbus View. Use `Globe.pickWorldCoordinates` to get the position in world coordinates that correlate to the current scene mode. [#6859](https://github.com/CesiumGS/cesium/pull/6859)
- Removed the unused `frameState` parameter in `evaluate` and `evaluateColor` functions in `Expression`, `StyleExpression`, `ConditionsExpression` and all other places that call the functions. [#6890](https://github.com/CesiumGS/cesium/pull/6890)
- Removed `PostProcessStageLibrary.createLensFlarStage`. Use `PostProcessStageLibrary.createLensFlareStage` instead. [#6972](https://github.com/CesiumGS/cesium/pull/6972)
- Removed `Scene.fxaa`. Use `Scene.postProcessStages.fxaa.enabled` instead. [#6980](https://github.com/CesiumGS/cesium/pull/6980)

##### Additions :tada:

- Added `heightReference` to `BoxGraphics`, `CylinderGraphics` and `EllipsoidGraphics`, which can be used to clamp these entity types to terrain. [#6932](https://github.com/CesiumGS/cesium/pull/6932)
- Added `GeocoderViewModel.destinationFound` for specifying a function that is called upon a successful geocode. The default behavior is to fly to the destination found by the geocoder. [#6915](https://github.com/CesiumGS/cesium/pull/6915)
- Added `ClippingPlaneCollection.planeAdded` and `ClippingPlaneCollection.planeRemoved` events. `planeAdded` is raised when a new plane is added to the collection and `planeRemoved` is raised when a plane is removed. [#6875](https://github.com/CesiumGS/cesium/pull/6875)
- Added `Matrix4.setScale` for setting the scale on an affine transformation matrix [#6888](https://github.com/CesiumGS/cesium/pull/6888)
- Added optional `width` and `height` to `Scene.drillPick` for specifying a search area. [#6922](https://github.com/CesiumGS/cesium/pull/6922)
- Added `Cesium3DTileset.root` for getting the root tile of a tileset. [#6944](https://github.com/CesiumGS/cesium/pull/6944)
- Added `Cesium3DTileset.extras` and `Cesium3DTile.extras` for getting application specific metadata from 3D Tiles. [#6974](https://github.com/CesiumGS/cesium/pull/6974)

##### Fixes :wrench:

- Several performance improvements and fixes to the 3D Tiles traversal code. [#6390](https://github.com/CesiumGS/cesium/pull/6390)
  - Improved load performance when `skipLevelOfDetail` is false.
  - Fixed a bug that caused some skipped tiles to load when `skipLevelOfDetail` is true.
  - Fixed pick statistics in the 3D Tiles Inspector.
  - Fixed drawing of debug labels for external tilesets.
  - Fixed drawing of debug outlines for empty tiles.
- The Geocoder widget now takes terrain altitude into account when calculating its final destination. [#6876](https://github.com/CesiumGS/cesium/pull/6876)
- The Viewer widget now takes terrain altitude into account when zooming or flying to imagery layers. [#6895](https://github.com/CesiumGS/cesium/pull/6895)
- Fixed Firefox camera control issues with mouse and touch events. [#6372](https://github.com/CesiumGS/cesium/issues/6372)
- Fixed `getPickRay` in 2D. [#2480](https://github.com/CesiumGS/cesium/issues/2480)
- Fixed `Globe.pick` for 2D and Columbus View. [#6859](https://github.com/CesiumGS/cesium/pull/6859)
- Fixed imagery layer feature picking in 2D and Columbus view. [#6859](https://github.com/CesiumGS/cesium/pull/6859)
- Fixed intermittent ground clamping issues for all entity types that use a height reference. [#6930](https://github.com/CesiumGS/cesium/pull/6930)
- Fixed bug that caused a new `ClippingPlaneCollection` to be created every frame when used with a model entity. [#6872](https://github.com/CesiumGS/cesium/pull/6872)
- Improved `Plane` entities so they are better aligned with the globe surface. [#6887](https://github.com/CesiumGS/cesium/pull/6887)
- Fixed crash when rendering translucent objects when all shadow maps in the scene set `fromLightSource` to false. [#6883](https://github.com/CesiumGS/cesium/pull/6883)
- Fixed night shading in 2D and Columbus view. [#4122](https://github.com/CesiumGS/cesium/issues/4122)
- Fixed model loading failure when a glTF 2.0 primitive does not have a material. [6906](https://github.com/CesiumGS/cesium/pull/6906)
- Fixed a crash when setting show to `false` on a polyline clamped to the ground. [#6912](https://github.com/CesiumGS/cesium/issues/6912)
- Fixed a bug where `Cesium3DTileset` wasn't using the correct `tilesetVersion`. [#6933](https://github.com/CesiumGS/cesium/pull/6933)
- Fixed crash that happened when calling `scene.pick` after setting a new terrain provider. [#6918](https://github.com/CesiumGS/cesium/pull/6918)
- Fixed an issue that caused the browser to hang when using `drillPick` on a polyline clamped to the ground. [6907](https://github.com/CesiumGS/cesium/issues/6907)
- Fixed an issue where color wasn't updated properly for polylines clamped to ground. [#6927](https://github.com/CesiumGS/cesium/pull/6927)
- Fixed an excessive memory use bug that occurred when a data URI was used to specify a glTF model. [#6928](https://github.com/CesiumGS/cesium/issues/6928)
- Fixed an issue where switching from 2D to 3D could cause a crash. [#6929](https://github.com/CesiumGS/cesium/issues/6929)
- Fixed an issue where point primitives behind the camera would appear in view. [#6904](https://github.com/CesiumGS/cesium/issues/6904)
- The `createGroundPolylineGeometry` web worker no longer depends on `GroundPolylinePrimitive`, making the worker smaller and potentially avoiding a hanging build in some webpack configurations. [#6946](https://github.com/CesiumGS/cesium/pull/6946)
- Fixed an issue that cause terrain entities (entities with unspecified `height`) and `GroundPrimitives` to fail when crossing the international date line. [#6951](https://github.com/CesiumGS/cesium/issues/6951)
- Fixed normal calculation for `CylinderGeometry` when the top radius is not equal to the bottom radius [#6863](https://github.com/CesiumGS/cesium/pull/6863)

### 1.48 - 2018-08-01

##### Additions :tada:

- Added support for loading Draco compressed Point Cloud tiles for 2-3x better compression. [#6559](https://github.com/CesiumGS/cesium/pull/6559)
- Added `TimeDynamicPointCloud` for playback of time-dynamic point cloud data, where each frame is a 3D Tiles Point Cloud tile. [#6721](https://github.com/CesiumGS/cesium/pull/6721)
- Added `CoplanarPolygonGeometry` and `CoplanarPolygonGeometryOutline` for drawing polygons composed of coplanar positions that are not necessarily on the ellipsoid surface. [#6769](https://github.com/CesiumGS/cesium/pull/6769)
- Improved support for polygon entities using `perPositionHeight`, including supporting vertical polygons. This also improves KML compatibility. [#6791](https://github.com/CesiumGS/cesium/pull/6791)
- Added `Cartesian3.midpoint` to compute the midpoint between two `Cartesian3` positions [#6836](https://github.com/CesiumGS/cesium/pull/6836)
- Added `equalsEpsilon` methods to `OrthographicFrustum`, `PerspectiveFrustum`, `OrthographicOffCenterFrustum` and `PerspectiveOffCenterFrustum`.

##### Deprecated :hourglass_flowing_sand:

- Support for 3D Tiles `content.url` is deprecated to reflect updates to the [3D Tiles spec](https://github.com/CesiumGS/3d-tiles/pull/301). Use `content.uri instead`. Support for `content.url` will remain for backwards compatibility. [#6744](https://github.com/CesiumGS/cesium/pull/6744)
- Support for the 3D Tiles pre-version 1.0 Batch Table Hierarchy is deprecated to reflect updates to the [3D Tiles spec](https://github.com/CesiumGS/3d-tiles/pull/301). Use the [`3DTILES_batch_table_hierarchy`](https://github.com/CesiumGS/3d-tiles/tree/master/extensions/3DTILES_batch_table_hierarchy) extension instead. Support for the deprecated batch table hierarchy will remain for backwards compatibility. [#6780](https://github.com/CesiumGS/cesium/pull/6780)
- `PostProcessStageLibrary.createLensFlarStage` is deprecated due to misspelling and will be removed in Cesium 1.49. Use `PostProcessStageLibrary.createLensFlareStage` instead.

##### Fixes :wrench:

- Fixed a bug where 3D Tilesets using the `region` bounding volume don't get transformed when the tileset's `modelMatrix` changes. [#6755](https://github.com/CesiumGS/cesium/pull/6755)
- Fixed a bug that caused eye dome lighting for point clouds to fail in Safari on macOS and Edge on Windows by removing the dependency on floating point color textures. [#6792](https://github.com/CesiumGS/cesium/issues/6792)
- Fixed a bug that caused polylines on terrain to render incorrectly in 2D and Columbus View with a `WebMercatorProjection`. [#6809](https://github.com/CesiumGS/cesium/issues/6809)
- Fixed bug causing billboards and labels to appear the wrong size when switching scene modes [#6745](https://github.com/CesiumGS/cesium/issues/6745)
- Fixed `PolygonGeometry` when using `VertexFormat.POSITION_ONLY`, `perPositionHeight` and `extrudedHeight` [#6790](expect(https://github.com/CesiumGS/cesium/pull/6790)
- Fixed an issue where tiles were missing in VR mode. [#6612](https://github.com/CesiumGS/cesium/issues/6612)
- Fixed issues related to updating entity show and geometry color [#6835](https://github.com/CesiumGS/cesium/pull/6835)
- Fixed `PolygonGeometry` and `EllipseGeometry` tangent and bitangent attributes when a texture rotation is used [#6788](https://github.com/CesiumGS/cesium/pull/6788)
- Fixed bug where entities with a height reference weren't being updated correctly when the terrain provider was changed. [#6820](https://github.com/CesiumGS/cesium/pull/6820)
- Fixed an issue where glTF 2.0 models sometimes wouldn't be centered in the view after putting the camera on them. [#6784](https://github.com/CesiumGS/cesium/issues/6784)
- Fixed the geocoder when `Viewer` is passed the option `geocoder: true` [#6833](https://github.com/CesiumGS/cesium/pull/6833)
- Improved performance for billboards and labels clamped to terrain [#6781](https://github.com/CesiumGS/cesium/pull/6781) [#6844](https://github.com/CesiumGS/cesium/pull/6844)
- Fixed a bug that caused billboard positions to be set incorrectly when using a `CallbackProperty`. [#6815](https://github.com/CesiumGS/cesium/pull/6815)
- Improved support for generating a TypeScript typings file using `tsd-jsdoc` [#6767](https://github.com/CesiumGS/cesium/pull/6767)
- Updated viewBoundingSphere to use correct zoomOptions [#6848](https://github.com/CesiumGS/cesium/issues/6848)
- Fixed a bug that caused the scene to continuously render after resizing the viewer when `requestRenderMode` was enabled. [#6812](https://github.com/CesiumGS/cesium/issues/6812)

### 1.47 - 2018-07-02

##### Highlights :sparkler:

- Added support for polylines on terrain [#6689](https://github.com/CesiumGS/cesium/pull/6689) [#6615](https://github.com/CesiumGS/cesium/pull/6615)
- Added `heightReference` and `extrudedHeightReference` properties to `CorridorGraphics`, `EllipseGraphics`, `PolygonGraphics` and `RectangleGraphics`. [#6717](https://github.com/CesiumGS/cesium/pull/6717)
- `PostProcessStage` has a `selected` property which is an array of primitives used for selectively applying a post-process stage. [#6476](https://github.com/CesiumGS/cesium/pull/6476)

##### Breaking Changes :mega:

- glTF 2.0 models corrected to face +Z forwards per specification. Internally Cesium uses +X as forward, so a new +Z to +X rotation was added for 2.0 models only. To fix models that are oriented incorrectly after this change:
  - If the model faces +X forwards update the glTF to face +Z forwards. This can be done by loading the glTF in a model editor and applying a 90 degree clockwise rotation about the up-axis. Alternatively, add a new root node to the glTF node hierarchy whose `matrix` is `[0,0,1,0,0,1,0,0,-1,0,0,0,0,0,0,1]`.
  - Apply a -90 degree rotation to the model's heading. This can be done by setting the model's `orientation` using the Entity API or from within CZML. See [#6738](https://github.com/CesiumGS/cesium/pull/6738) for more details.
- Dropped support for directory URLs when loading tilesets to match the updated [3D Tiles spec](https://github.com/CesiumGS/3d-tiles/issues/272). [#6502](https://github.com/CesiumGS/cesium/issues/6502)
- KML and GeoJSON now use `PolylineGraphics` instead of `CorridorGraphics` for polylines on terrain. [#6706](https://github.com/CesiumGS/cesium/pull/6706)

##### Additions :tada:

- Added support for polylines on terrain [#6689](https://github.com/CesiumGS/cesium/pull/6689) [#6615](https://github.com/CesiumGS/cesium/pull/6615)
  - Use the `clampToGround` option for `PolylineGraphics` (polyline entities).
  - Requires depth texture support (`WEBGL_depth_texture` or `WEBKIT_WEBGL_depth_texture`), otherwise `clampToGround` will be ignored. Use `Entity.supportsPolylinesOnTerrain` to check for support.
  - Added `GroundPolylinePrimitive` and `GroundPolylineGeometry`.
- `PostProcessStage` has a `selected` property which is an array of primitives used for selectively applying a post-process stage. [#6476](https://github.com/CesiumGS/cesium/pull/6476)
  - The `PostProcessStageLibrary.createBlackAndWhiteStage` and `PostProcessStageLibrary.createSilhouetteStage` have per-feature support.
- Added CZML support for `zIndex` with `corridor`, `ellipse`, `polygon`, `polyline` and `rectangle`. [#6708](https://github.com/CesiumGS/cesium/pull/6708)
- Added CZML `clampToGround` option for `polyline`. [#6706](https://github.com/CesiumGS/cesium/pull/6706)
- Added support for `RTC_CENTER` property in batched 3D model tilesets to conform to the updated [3D Tiles spec](https://github.com/CesiumGS/3d-tiles/issues/263). [#6488](https://github.com/CesiumGS/cesium/issues/6488)
- Added `heightReference` and `extrudedHeightReference` properties to `CorridorGraphics`, `EllipseGraphics`, `PolygonGraphics` and `RectangleGraphics`. [#6717](https://github.com/CesiumGS/cesium/pull/6717)
  - This can be used in conjunction with the `height` and/or `extrudedHeight` properties to clamp the geometry to terrain or set the height relative to terrain.
  - Note, this will not make the geometry conform to terrain. Extruded geoemtry that is clamped to the ground will have a flat top will sinks into the terrain at the base.

##### Fixes :wrench:

- Fixed a bug that caused Cesium to be unable to load local resources in Electron. [#6726](https://github.com/CesiumGS/cesium/pull/6726)
- Fixed a bug causing crashes with custom vertex attributes on `Geometry` crossing the IDL. Attributes will be barycentrically interpolated. [#6644](https://github.com/CesiumGS/cesium/pull/6644)
- Fixed a bug causing Point Cloud tiles with unsigned int batch-ids to not load. [#6666](https://github.com/CesiumGS/cesium/pull/6666)
- Fixed a bug with Draco encoded i3dm tiles, and loading two Draco models with the same url. [#6668](https://github.com/CesiumGS/cesium/issues/6668)
- Fixed a bug caused by creating a polygon with positions at the same longitude/latitude position but different heights [#6731](https://github.com/CesiumGS/cesium/pull/6731)
- Fixed terrain clipping when the camera was close to flat terrain and was using logarithmic depth. [#6701](https://github.com/CesiumGS/cesium/pull/6701)
- Fixed KML bug that constantly requested the same image if it failed to load. [#6710](https://github.com/CesiumGS/cesium/pull/6710)
- Improved billboard and label rendering so they no longer sink into terrain when clamped to ground. [#6621](https://github.com/CesiumGS/cesium/pull/6621)
- Fixed an issue where KMLs containing a `colorMode` of `random` could return the exact same color on successive calls to `Color.fromRandom()`.
- `Iso8601.MAXIMUM_VALUE` now formats to a string which can be parsed by `fromIso8601`.
- Fixed material support when using an image that is already loaded [#6729](https://github.com/CesiumGS/cesium/pull/6729)

### 1.46.1 - 2018-06-01

- This is an npm only release to fix the improperly published 1.46.0. There were no code changes.

### 1.46 - 2018-06-01

##### Highlights :sparkler:

- Added support for materials on terrain entities (entities with unspecified `height`) and `GroundPrimitives`. [#6393](https://github.com/CesiumGS/cesium/pull/6393)
- Added a post-processing framework. [#5615](https://github.com/CesiumGS/cesium/pull/5615)
- Added `zIndex` for ground geometry, including corridor, ellipse, polygon and rectangle entities. [#6362](https://github.com/CesiumGS/cesium/pull/6362)

##### Breaking Changes :mega:

- `ParticleSystem` no longer uses `forces`. [#6510](https://github.com/CesiumGS/cesium/pull/6510)
- `Particle` no longer uses `size`, `rate`, `lifeTime`, `life`, `minimumLife`, `maximumLife`, `minimumWidth`, `minimumHeight`, `maximumWidth`, and `maximumHeight`. [#6510](https://github.com/CesiumGS/cesium/pull/6510)
- Removed `Scene.copyGlobeDepth`. Globe depth will now be copied by default when supported. [#6393](https://github.com/CesiumGS/cesium/pull/6393)
- The default `classificationType` for `GroundPrimitive`, `CorridorGraphics`, `EllipseGraphics`, `PolygonGraphics` and `RectangleGraphics` is now `ClassificationType.TERRAIN`. If you wish the geometry to color both terrain and 3D tiles, pass in the option `classificationType: Cesium.ClassificationType.BOTH`.
- Removed support for the `options` argument for `Credit` [#6373](https://github.com/CesiumGS/cesium/issues/6373). Pass in an html string instead.
- glTF 2.0 models corrected to face +Z forwards per specification. Internally Cesium uses +X as forward, so a new +Z to +X rotation was added for 2.0 models only. [#6632](https://github.com/CesiumGS/cesium/pull/6632)

##### Deprecated :hourglass_flowing_sand:

- The `Scene.fxaa` property has been deprecated and will be removed in Cesium 1.47. Use `Scene.postProcessStages.fxaa.enabled`.

##### Additions :tada:

- Added support for materials on terrain entities (entities with unspecified `height`) and `GroundPrimitives`. [#6393](https://github.com/CesiumGS/cesium/pull/6393)
  - Only available for `ClassificationType.TERRAIN` at this time. Adding a material to a terrain `Entity` will cause it to behave as if it is `ClassificationType.TERRAIN`.
  - Requires depth texture support (`WEBGL_depth_texture` or `WEBKIT_WEBGL_depth_texture`), so materials on terrain entities and `GroundPrimitives` are not supported in Internet Explorer.
  - Best suited for notational patterns and not intended for precisely mapping textures to terrain - for that use case, use `SingleTileImageryProvider`.
- Added `GroundPrimitive.supportsMaterials` and `Entity.supportsMaterialsforEntitiesOnTerrain`, both of which can be used to check if materials on terrain entities and `GroundPrimitives` is supported. [#6393](https://github.com/CesiumGS/cesium/pull/6393)
- Added a post-processing framework. [#5615](https://github.com/CesiumGS/cesium/pull/5615)
  - Added `Scene.postProcessStages` which is a collection of post-process stages to be run in order.
    - Has a built-in `ambientOcclusion` property which will apply screen space ambient occlusion to the scene and run before all stages.
    - Has a built-in `bloom` property which applies a bloom filter to the scene before all other stages but after the ambient occlusion stage.
    - Has a built-in `fxaa` property which applies Fast Approximate Anti-aliasing (FXAA) to the scene after all other stages.
  - Added `PostProcessStageLibrary` which contains several built-in stages that can be added to the collection.
  - Added `PostProcessStageComposite` for multi-stage post-processes like depth of field.
  - Added a new Sandcastle label `Post Processing` to showcase the different built-in post-process stages.
- Added `zIndex` for ground geometry, including corridor, ellipse, polygon and rectangle entities. [#6362](https://github.com/CesiumGS/cesium/pull/6362)
- Added `Rectangle.equalsEpsilon` for comparing the equality of two rectangles [#6533](https://github.com/CesiumGS/cesium/pull/6533)

##### Fixes :wrench:

- Fixed a bug causing custom TilingScheme classes to not be able to use a GeographicProjection. [#6524](https://github.com/CesiumGS/cesium/pull/6524)
- Fixed incorrect 3D Tiles statistics when a tile fails during processing. [#6558](https://github.com/CesiumGS/cesium/pull/6558)
- Fixed race condition causing intermittent crash when changing geometry show value [#3061](https://github.com/CesiumGS/cesium/issues/3061)
- `ProviderViewModel`s with no category are displayed in an untitled group in `BaseLayerPicker` instead of being labeled as `'Other'` [#6574](https://github.com/CesiumGS/cesium/pull/6574)
- Fixed a bug causing intermittent crashes with clipping planes due to uninitialized textures. [#6576](https://github.com/CesiumGS/cesium/pull/6576)
- Added a workaround for clipping planes causing a picking shader compilation failure for gltf models and 3D Tilesets in Internet Explorer [#6575](https://github.com/CesiumGS/cesium/issues/6575)
- Allowed Bing Maps servers with a subpath (instead of being at the root) to work correctly. [#6597](https://github.com/CesiumGS/cesium/pull/6597)
- Added support for loading of Draco compressed glTF assets in IE11 [#6404](https://github.com/CesiumGS/cesium/issues/6404)
- Fixed polygon outline when using `perPositionHeight` and `extrudedHeight`. [#6595](https://github.com/CesiumGS/cesium/issues/6595)
- Fixed broken links in documentation of `createTileMapServiceImageryProvider`. [#5818](https://github.com/CesiumGS/cesium/issues/5818)
- Transitioning from 2 touches to 1 touch no longer triggers a new pan gesture. [#6479](https://github.com/CesiumGS/cesium/pull/6479)

### 1.45 - 2018-05-01

##### Major Announcements :loudspeaker:

- We've launched Cesium ion! Read all about it in our [blog post](https://cesium.com/blog/2018/05/01/get-your-cesium-ion-community-account/).
- Cesium now uses ion services by default for base imagery, terrain, and geocoding. A demo key is provided, but to use them in your own apps you must [sign up](https://cesium.com/ion/signup) for a free ion Commmunity account.

##### Breaking Changes :mega:

- `ClippingPlaneCollection` now uses `ClippingPlane` objects instead of `Plane` objects. [#6498](https://github.com/CesiumGS/cesium/pull/6498)
- Cesium no longer ships with a demo Bing Maps API key.
- `BingMapsImageryProvider` is no longer the default base imagery layer. (Bing imagery itself is still the default, however it is provided through Cesium ion)
- `BingMapsGeocoderService` is no longer the default geocoding service.
- If you wish to continue to use your own Bing API key for imagery and geocoding, you can go back to the old default behavior by constructing the Viewer as follows:
  ```javascript
  Cesium.BingMapsApi.defaultKey = "yourBingKey";
  var viewer = new Cesium.Viewer("cesiumContainer", {
    imageryProvider: new Cesium.BingMapsImageryProvider({
      url: "https://dev.virtualearth.net",
    }),
    geocoder: [
      new Cesium.CartographicGeocoderService(),
      new Cesium.BingMapsGeocoderService(),
    ],
  });
  ```

##### Deprecated :hourglass_flowing_sand:

- `Particle.size`, `ParticleSystem.rate`, `ParticleSystem.lifeTime`, `ParticleSystem.life`, `ParticleSystem.minimumLife`, and `ParticleSystem.maximumLife` have been renamed to `Particle.imageSize`, `ParticleSystem.emissionRate`, `ParticleSystem.lifetime`, `ParticleSystem.particleLife`, `ParticleSystem.minimumParticleLife`, and `ParticleSystem.maximumParticleLife`. Use of the `size`, `rate`, `lifeTime`, `life`, `minimumLife`, and `maximumLife` parameters is deprecated and will be removed in Cesium 1.46.
- `ParticleSystem.forces` array has been switched out for singular function `ParticleSystems.updateCallback`. Use of the `forces` parameter is deprecated and will be removed in Cesium 1.46.
- Any width and height variables in `ParticleSystem` will no longer be individual components. `ParticleSystem.minimumWidth` and `ParticleSystem.minimumHeight` will now be `ParticleSystem.minimumImageSize`, `ParticleSystem.maximumWidth` and `ParticleSystem.maximumHeight` will now be `ParticleSystem.maximumImageSize`, and `ParticleSystem.width` and `ParticleSystem.height` will now be `ParticleSystem.imageSize`. Use of the `minimumWidth`, `minimumHeight`, `maximumWidth`, `maximumHeight`, `width`, and `height` parameters is deprecated and will be removed in Cesium 1.46.

##### Additions :tada:

- Added option `logarithmicDepthBuffer` to `Scene`. With this option there is typically a single frustum using logarithmic depth rendered. This increases performance by issuing less draw calls to the GPU and helps to avoid artifacts on the connection of two frustums. [#5851](https://github.com/CesiumGS/cesium/pull/5851)
- When a log depth buffer is supported, the frustum near and far planes default to `0.1` and `1e10` respectively.
- Added `IonGeocoderService` and made it the default geocoding service for the `Geocoder` widget.
- Added `createWorldImagery` which provides Bing Maps imagery via a Cesium ion account.
- Added `PeliasGeocoderService`, which provides geocoding via a [Pelias](https://pelias.io) server.
- Added the ability for `BaseLayerPicker` to group layers by category. `ProviderViewModel.category` was also added to support this feature.
- Added `Math.log2` to compute the base 2 logarithm of a number.
- Added `GeocodeType` enum and use it as an optional parameter to all `GeocoderService` instances to differentiate between autocomplete and search requests.
- Added `initWebAssemblyModule` function to `TaskProcessor` to load a Web Assembly module in a web worker. [#6420](https://github.com/CesiumGS/cesium/pull/6420)
- Added `supportsWebAssembly` function to `FeatureDetection` to check if a browser supports loading Web Assembly modules. [#6420](https://github.com/CesiumGS/cesium/pull/6420)
- Improved `MapboxImageryProvider` performance by 300% via `tiles.mapbox.com` subdomain switching. [#6426](https://github.com/CesiumGS/cesium/issues/6426)
- Added ability to invoke `sampleTerrain` from node.js to enable offline terrain sampling
- Added more ParticleSystem Sandcastle examples for rocket and comet tails and weather. [#6375](https://github.com/CesiumGS/cesium/pull/6375)
- Added color and scale attributes to the `ParticleSystem` class constructor. When defined the variables override startColor and endColor and startScale and endScale. [#6429](https://github.com/CesiumGS/cesium/pull/6429)

##### Fixes :wrench:

- Fixed bugs in `TimeIntervalCollection.removeInterval`. [#6418](https://github.com/CesiumGS/cesium/pull/6418).
- Fixed glTF support to handle meshes with and without tangent vectors, and with/without morph targets, sharing one material. [#6421](https://github.com/CesiumGS/cesium/pull/6421)
- Fixed glTF support to handle skinned meshes when no skin is supplied. [#6061](https://github.com/CesiumGS/cesium/issues/6061)
- Updated glTF 2.0 PBR shader to have brighter lighting. [#6430](https://github.com/CesiumGS/cesium/pull/6430)
- Allow loadWithXhr to work with string URLs in a web worker.
- Updated to Draco 1.3.0 and implemented faster loading of Draco compressed glTF assets in browsers that support Web Assembly. [#6420](https://github.com/CesiumGS/cesium/pull/6420)
- `GroundPrimitive`s and `ClassificationPrimitive`s will become ready when `show` is `false`. [#6428](https://github.com/CesiumGS/cesium/pull/6428)
- Fix Firefox WebGL console warnings. [#5912](https://github.com/CesiumGS/cesium/issues/5912)
- Fix parsing Cesium.js in older browsers that do not support all TypedArray types. [#6396](https://github.com/CesiumGS/cesium/pull/6396)
- Fixed a bug causing crashes when setting colors on un-pickable models. [\$6442](https://github.com/CesiumGS/cesium/issues/6442)
- Fix flicker when adding, removing, or modifying entities. [#3945](https://github.com/CesiumGS/cesium/issues/3945)
- Fixed crash bug in PolylineCollection when a polyline was updated and removed at the same time. [#6455](https://github.com/CesiumGS/cesium/pull/6455)
- Fixed crash when animating a glTF model with a single keyframe. [#6422](https://github.com/CesiumGS/cesium/pull/6422)
- Fixed Imagery Layers Texture Filters Sandcastle example. [#6472](https://github.com/CesiumGS/cesium/pull/6472).
- Fixed a bug causing Cesium 3D Tilesets to not clip properly when tiles were unloaded and reloaded. [#6484](https://github.com/CesiumGS/cesium/issues/6484)
- Fixed `TimeInterval` so now it throws if `fromIso8601` is given an ISO 8601 string with improper formatting. [#6164](https://github.com/CesiumGS/cesium/issues/6164)
- Improved rendering of glTF models that don't contain normals with a temporary unlit shader workaround. [#6501](https://github.com/CesiumGS/cesium/pull/6501)
- Fixed rendering of glTF models with emissive-only materials. [#6501](https://github.com/CesiumGS/cesium/pull/6501)
- Fixed a bug in shader modification for glTF 1.0 quantized attributes and Draco quantized attributes. [#6523](https://github.com/CesiumGS/cesium/pull/6523)

### 1.44 - 2018-04-02

##### Highlights :sparkler:

- Added a new Sandcastle label, `New in X.X` which will include all new Sandcastle demos added for the current release. [#6384](https://github.com/CesiumGS/cesium/issues/6384)
- Added support for glTF models with [Draco geometry compression](https://github.com/KhronosGroup/glTF/blob/master/extensions/2.0/Khronos/KHR_draco_mesh_compression/README.md). [#5120](https://github.com/CesiumGS/cesium/issues/5120)
- Added support for ordering in `DataSourceCollection`. [#6316](https://github.com/CesiumGS/cesium/pull/6316)

##### Breaking Changes :mega:

- `GeometryVisualizer` now requires `primitive` and `groundPrimitive` parameters. [#6316](https://github.com/CesiumGS/cesium/pull/6316)
- For all classes/functions that take a `Resource` instance, all additional parameters that are part of the `Resource` class have been removed. This generally includes `proxy`, `headers` and `query` parameters. [#6368](https://github.com/CesiumGS/cesium/pull/6368)
- All low level load functions including `loadArrayBuffer`, `loadBlob`, `loadImage`, `loadJson`, `loadJsonp`, `loadText`, `loadXML` and `loadWithXhr` have been removed. Please use the equivalent `fetch` functions on the `Resource` class. [#6368](https://github.com/CesiumGS/cesium/pull/6368)

##### Deprecated :hourglass_flowing_sand:

- `ClippingPlaneCollection` is now supported in Internet Explorer, so `ClippingPlaneCollection.isSupported` has been deprecated and will be removed in Cesium 1.45.
- `ClippingPlaneCollection` should now be used with `ClippingPlane` objects instead of `Plane`. Use of `Plane` objects has been deprecated and will be removed in Cesium 1.45.
- `Credit` now takes an `html` and `showOnScreen` parameters instead of an `options` object. Use of the `options` parameter is deprecated and will be removed in Cesium 1.46.
- `Credit.text`, `Credit.imageUrl` and `Credit.link` properties have all been deprecated and will be removed in Cesium 1.46. Use `Credit.html` to retrieve the credit content.
- `Credit.hasImage` and `Credit.hasLink` functions have been deprecated and will be removed in Cesium 1.46.

##### Additions :tada:

- Added a new Sandcastle label, `New in X.X` which will include all new Sandcastle demos added for the current release. [#6384](https://github.com/CesiumGS/cesium/issues/6384)
- Added support for glTF models with [Draco geometry compression](https://github.com/KhronosGroup/glTF/blob/master/extensions/2.0/Khronos/KHR_draco_mesh_compression/README.md). [#5120](https://github.com/CesiumGS/cesium/issues/5120)
  - Added `dequantizeInShader` option parameter to `Model` and `Model.fromGltf` to specify if Draco compressed glTF assets should be dequantized on the GPU.
- Added support for ordering in `DataSourceCollection`. [#6316](https://github.com/CesiumGS/cesium/pull/6316)
  - All ground geometry from one `DataSource` will render in front of all ground geometry from another `DataSource` in the same collection with a lower index.
  - Use `DataSourceCollection.raise`, `DataSourceCollection.lower`, `DataSourceCollection.raiseToTop` and `DataSourceCollection.lowerToBottom` functions to change the ordering of a `DataSource` in the collection.
- `ClippingPlaneCollection` updates [#6201](https://github.com/CesiumGS/cesium/pull/6201):
  - Removed the 6-clipping-plane limit.
  - Added support for Internet Explorer.
  - Added a `ClippingPlane` object to be used with `ClippingPlaneCollection`.
  - Added 3D Tiles use-case to the Terrain Clipping Planes Sandcastle.
- `Credit` has been modified to take an HTML string as the credit content. [#6331](https://github.com/CesiumGS/cesium/pull/6331)
- Sharing Sandcastle examples now works by storing the full example directly in the URL instead of creating GitHub gists, because anonymous gist creation was removed by GitHub. Loading existing gists will still work. [#6342](https://github.com/CesiumGS/cesium/pull/6342)
- Updated `WebMapServiceImageryProvider` so it can take an srs or crs string to pass to the resource query parameters based on the WMS version. [#6223](https://github.com/CesiumGS/cesium/issues/6223)
- Added additional query parameter options to the CesiumViewer demo application [#6328](https://github.com/CesiumGS/cesium/pull/6328):
  - `sourceType` specifies the type of data source if the URL doesn't have a known file extension.
  - `flyTo=false` optionally disables the automatic `flyTo` after loading the data source.
- Added a multi-part CZML example to Sandcastle. [#6320](https://github.com/CesiumGS/cesium/pull/6320)
- Improved processing order of 3D tiles. [#6364](https://github.com/CesiumGS/cesium/pull/6364)

##### Fixes :wrench:

- Fixed Cesium ion browser caching. [#6353](https://github.com/CesiumGS/cesium/pull/6353).
- Fixed formula for Weighted Blended Order-Independent Transparency. [#6340](https://github.com/CesiumGS/cesium/pull/6340)
- Fixed support of glTF-supplied tangent vectors. [#6302](https://github.com/CesiumGS/cesium/pull/6302)
- Fixed model loading failure when containing unused materials. [6315](https://github.com/CesiumGS/cesium/pull/6315)
- Fixed default value of `alphaCutoff` in glTF models. [#6346](https://github.com/CesiumGS/cesium/pull/6346)
- Fixed double-sided flag for glTF materials with `BLEND` enabled. [#6371](https://github.com/CesiumGS/cesium/pull/6371)
- Fixed animation for glTF models with missing animation targets. [#6351](https://github.com/CesiumGS/cesium/pull/6351)
- Fixed improper zoom during model load failure. [#6305](https://github.com/CesiumGS/cesium/pull/6305)
- Fixed rendering vector tiles when using `invertClassification`. [#6349](https://github.com/CesiumGS/cesium/pull/6349)
- Fixed occlusion when `globe.show` is `false`. [#6374](https://github.com/CesiumGS/cesium/pull/6374)
- Fixed crash for entities with static geometry and time-dynamic attributes. [#6377](https://github.com/CesiumGS/cesium/pull/6377)
- Fixed geometry tile rendering in IE. [#6406](https://github.com/CesiumGS/cesium/pull/6406)

### 1.43 - 2018-03-01

##### Major Announcements :loudspeaker:

- Say hello to [Cesium ion](https://cesium.com/blog/2018/03/01/hello-cesium-ion/)
- Cesium, the JavaScript library, is now officially renamed to CesiumJS (no code changes required)
- The STK World Terrain tileset is deprecated and will be available until September 1, 2018. Check out the new high-resolution [Cesium World Terrain](https://cesium.com/blog/2018/03/01/introducing-cesium-world-terrain/)

##### Breaking Changes :mega:

- Removed `GeometryUpdater.perInstanceColorAppearanceType` and `GeometryUpdater.materialAppearanceType`. [#6239](https://github.com/CesiumGS/cesium/pull/6239)
- `GeometryVisualizer` no longer uses a `type` parameter. [#6239](https://github.com/CesiumGS/cesium/pull/6239)
- `GeometryVisualizer` no longer displays polylines. Use `PolylineVisualizer` instead. [#6239](https://github.com/CesiumGS/cesium/pull/6239)
- The experimental `CesiumIon` object has been completely refactored and renamed to `Ion`.

##### Deprecated :hourglass_flowing_sand:

- The STK World Terrain, ArcticDEM, and PAMAP Terrain tilesets hosted on `assets.agi.com` are deprecated and will be available until September 1, 2018. To continue using them, access them via [Cesium ion](https://cesium.com/blog/2018/03/01/hello-cesium-ion/)
- In the `Resource` class, `addQueryParameters` and `addTemplateValues` have been deprecated and will be removed in Cesium 1.45. Please use `setQueryParameters` and `setTemplateValues` instead.

##### Additions :tada:

- Added new `Ion`, `IonResource`, and `IonImageryProvider` objects for loading data hosted on [Cesium ion](https://cesium.com/blog/2018/03/01/hello-cesium-ion/).
- Added `createWorldTerrain` helper function for easily constructing the new Cesium World Terrain.
- Added support for a promise to a resource for `CesiumTerrainProvider`, `createTileMapServiceImageryProvider` and `Cesium3DTileset` [#6204](https://github.com/CesiumGS/cesium/pull/6204)
- Added `Cesium.Math.cbrt`. [#6222](https://github.com/CesiumGS/cesium/pull/6222)
- Added `PolylineVisualizer` for displaying polyline entities [#6239](https://github.com/CesiumGS/cesium/pull/6239)
- `Resource` class [#6205](https://github.com/CesiumGS/cesium/issues/6205)
  - Added `put`, `patch`, `delete`, `options` and `head` methods, so it can be used for all XHR requests.
  - Added `preserveQueryParameters` parameter to `getDerivedResource`, to allow us to append query parameters instead of always replacing them.
  - Added `setQueryParameters` and `appendQueryParameters` to allow for better handling of query strings.
- Enable terrain in the `CesiumViewer` demo application [#6198](https://github.com/CesiumGS/cesium/pull/6198)
- Added `Globe.tilesLoaded` getter property to determine if all terrain and imagery is loaded. [#6194](https://github.com/CesiumGS/cesium/pull/6194)
- Added `classificationType` property to entities which specifies whether an entity on the ground, like a polygon or rectangle, should be clamped to terrain, 3D Tiles, or both. [#6195](https://github.com/CesiumGS/cesium/issues/6195)

##### Fixes :wrench:

- Fixed bug where KmlDataSource did not use Ellipsoid to convert coordinates. Use `options.ellipsoid` to pass the ellipsoid to KmlDataSource constructors / loaders. [#6176](https://github.com/CesiumGS/cesium/pull/6176)
- Fixed bug where 3D Tiles Point Clouds would fail in Internet Explorer. [#6220](https://github.com/CesiumGS/cesium/pull/6220)
- Fixed issue where `CESIUM_BASE_URL` wouldn't work without a trailing `/`. [#6225](https://github.com/CesiumGS/cesium/issues/6225)
- Fixed coloring for polyline entities with a dynamic color for the depth fail material [#6245](https://github.com/CesiumGS/cesium/pull/6245)
- Fixed bug with zooming to dynamic geometry. [#6269](https://github.com/CesiumGS/cesium/issues/6269)
- Fixed bug where `AxisAlignedBoundingBox` did not copy over center value when cloning an undefined result. [#6183](https://github.com/CesiumGS/cesium/pull/6183)
- Fixed a bug where imagery stops loading when changing terrain in request render mode. [#6193](https://github.com/CesiumGS/cesium/issues/6193)
- Fixed `Resource.fetch` when called with no arguments [#6206](https://github.com/CesiumGS/cesium/issues/6206)
- Fixed `Resource.clone` to clone the `Request` object, so resource can be used in parallel. [#6208](https://github.com/CesiumGS/cesium/issues/6208)
- Fixed `Material` so it can now take a `Resource` object as an image. [#6199](https://github.com/CesiumGS/cesium/issues/6199)
- Fixed an issue causing the Bing Maps key to be sent unnecessarily with every tile request. [#6250](https://github.com/CesiumGS/cesium/pull/6250)
- Fixed documentation issue for the `Cesium.Math` class. [#6233](https://github.com/CesiumGS/cesium/issues/6233)
- Fixed rendering 3D Tiles as classification volumes. [#6295](https://github.com/CesiumGS/cesium/pull/6295)

### 1.42.1 - 2018-02-01

\_This is an npm-only release to fix an issue with using Cesium in Node.js.\_\_

- Fixed a bug where Cesium would fail to load under Node.js. [#6177](https://github.com/CesiumGS/cesium/pull/6177)

### 1.42 - 2018-02-01

##### Highlights :sparkler:

- Added experimental support for [3D Tiles Vector and Geometry data](https://github.com/CesiumGS/3d-tiles/tree/3d-tiles-next/TileFormats/VectorData). ([#4665](https://github.com/CesiumGS/cesium/pull/4665))
- Added optional mode to reduce CPU usage. See [Improving Performance with Explicit Rendering](https://cesium.com/blog/2018/01/24/cesium-scene-rendering-performance/). ([#6115](https://github.com/CesiumGS/cesium/pull/6115))
- Added experimental `CesiumIon` utility class for working with the Cesium ion beta API. [#6136](https://github.com/CesiumGS/cesium/pull/6136)
- Major refactor of URL handling. All classes that take a url parameter, can now take a Resource or a String. This includes all imagery providers, all terrain providers, `Cesium3DTileset`, `KMLDataSource`, `CZMLDataSource`, `GeoJsonDataSource`, `Model`, and `Billboard`.

##### Breaking Changes :mega:

- The clock does not animate by default. Set the `shouldAnimate` option to `true` when creating the Viewer to enable animation.

##### Deprecated :hourglass_flowing_sand:

- For all classes/functions that can now take a `Resource` instance, all additional parameters that are part of the `Resource` class have been deprecated and will be removed in Cesium 1.44. This generally includes `proxy`, `headers` and `query` parameters.
- All low level load functions including `loadArrayBuffer`, `loadBlob`, `loadImage`, `loadJson`, `loadJsonp`, `loadText`, `loadXML` and `loadWithXhr` have been deprecated and will be removed in Cesium 1.44. Please use the equivalent `fetch` functions on the `Resource` class.

##### Additions :tada:

- Added experimental support for [3D Tiles Vector and Geometry data](https://github.com/CesiumGS/3d-tiles/tree/3d-tiles-next/TileFormats/VectorData) ([#4665](https://github.com/CesiumGS/cesium/pull/4665)). The new and modified Cesium APIs are:
  - `Cesium3DTileStyle` has expanded to include styling point features. See the [styling specification](https://github.com/CesiumGS/3d-tiles/tree/vector-tiles/Styling#vector-data) for details.
  - `Cesium3DTileFeature` can modify `color` and `show` properties for polygon, polyline, and geometry features.
  - `Cesium3DTilePointFeature` can modify the styling options for a point feature.
- Added optional mode to reduce CPU usage. [#6115](https://github.com/CesiumGS/cesium/pull/6115)
  - `Scene.requestRenderMode` enables a mode which will only request new render frames on changes to the scene, or when the simulation time change exceeds `scene.maximumRenderTimeChange`.
  - `Scene.requestRender` will explicitly request a new render frame when in request render mode.
  - Added `Scene.preUpdate` and `Scene.postUpdate` events that are raised before and after the scene updates respectively. The scene is always updated before executing a potential render. Continue to listen to `Scene.preRender` and `Scene.postRender` events for when the scene renders a frame.
  - Added `CreditDisplay.update`, which updates the credit display before a new frame is rendered.
  - Added `Globe.imageryLayersUpdatedEvent`, which is raised when an imagery layer is added, shown, hidden, moved, or removed on the globe.
- Added `Cesium3DTileset.classificationType` to specify if a tileset classifies terrain, another 3D Tiles tileset, or both. This only applies to vector, geometry and batched 3D model tilesets. The limitations on the glTF contained in the b3dm tile are:
  - `POSITION` and `_BATCHID` semantics are required.
  - All indices with the same batch id must occupy contiguous sections of the index buffer.
  - All shaders and techniques are ignored. The generated shader simply multiplies the position by the model-view-projection matrix.
  - The only supported extensions are `CESIUM_RTC` and `WEB3D_quantized_attributes`.
  - Only one node is supported.
  - Only one mesh per node is supported.
  - Only one primitive per mesh is supported.
- Added geometric-error-based point cloud attenuation and eye dome lighting for point clouds using replacement refinement. [#6069](https://github.com/CesiumGS/cesium/pull/6069)
- Updated `Viewer.zoomTo` and `Viewer.flyTo` to take a `Cesium3DTileset` as a target. [#6104](https://github.com/CesiumGS/cesium/pull/6104)
- Added `shouldAnimate` option to the `Viewer` constructor to indicate if the clock should begin animating on startup. [#6154](https://github.com/CesiumGS/cesium/pull/6154)
- Added `Cesium3DTileset.ellipsoid` determining the size and shape of the globe. This can be set at construction and defaults to a WGS84 ellipsoid.
- Added `Plane.projectPointOntoPlane` for projecting a `Cartesian3` position onto a `Plane`. [#6092](https://github.com/CesiumGS/cesium/pull/6092)
- Added `Cartesian3.projectVector` for projecting one vector to another. [#6093](https://github.com/CesiumGS/cesium/pull/6093)
- Added `Cesium3DTileset.tileFailed` event that will be raised when a tile fails to load. The object passed to the event listener will have a url and message property. If there are no event listeners, error messages will be logged to the console. [#6088](https://github.com/CesiumGS/cesium/pull/6088)
- Added `AttributeCompression.zigZagDeltaDecode` which will decode delta and ZigZag encoded buffers in place.
- Added `pack` and `unpack` functions to `OrientedBoundingBox` for packing to and unpacking from a flat buffer.
- Added support for vertex shader uniforms when `tileset.colorBlendMode` is `MIX` or `REPLACE`. [#5874](https://github.com/CesiumGS/cesium/pull/5874)
- Added `ClippingPlaneCollection.isSupported` function for checking if rendering with clipping planes is supported.[#6084](https://github.com/CesiumGS/cesium/pull/6084)
- Added `Cartographic.toCartesian` to convert from `Cartographic` to `Cartesian3`. [#6163](https://github.com/CesiumGS/cesium/pull/6163)
- Added `BoundingSphere.volume` for computing the volume of a `BoundingSphere`. [#6069](https://github.com/CesiumGS/cesium/pull/6069)
- Added new file for the Cesium [Code of Conduct](https://github.com/CesiumGS/cesium/blob/master/CODE_OF_CONDUCT.md). [#6129](https://github.com/CesiumGS/cesium/pull/6129)

##### Fixes :wrench:

- Fixed a bug that could cause tiles to be missing from the globe surface, especially when starting with the camera zoomed close to the surface. [#4969](https://github.com/CesiumGS/cesium/pull/4969)
- Fixed applying a translucent style to a point cloud tileset. [#6113](https://github.com/CesiumGS/cesium/pull/6113)
- Fixed Sandcastle error in IE 11. [#6169](https://github.com/CesiumGS/cesium/pull/6169)
- Fixed a glTF animation bug that caused certain animations to jitter. [#5740](https://github.com/CesiumGS/cesium/pull/5740)
- Fixed a bug when creating billboard and model entities without a globe. [#6109](https://github.com/CesiumGS/cesium/pull/6109)
- Improved CZML Custom Properties Sandcastle example. [#6086](https://github.com/CesiumGS/cesium/pull/6086)
- Improved Particle System Sandcastle example for better visual. [#6132](https://github.com/CesiumGS/cesium/pull/6132)
- Fixed behavior of `Camera.move*` and `Camera.look*` functions in 2D mode. [#5884](https://github.com/CesiumGS/cesium/issues/5884)
- Fixed `Camera.moveStart` and `Camera.moveEnd` events not being raised when camera is close to the ground. [#4753](https://github.com/CesiumGS/cesium/issues/4753)
- Fixed `OrientedBoundingBox` documentation. [#6147](https://github.com/CesiumGS/cesium/pull/6147)
- Updated documentation links to reflect new locations on `https://cesiumjs.org` and `https://cesium.com`.

### 1.41 - 2018-01-02

- Breaking changes
  - Removed the `text`, `imageUrl`, and `link` parameters from `Credit`, which were deprecated in Cesium 1.40. Use `options.text`, `options.imageUrl`, and `options.link` instead.
- Added support for clipping planes. [#5913](https://github.com/CesiumGS/cesium/pull/5913), [#5996](https://github.com/CesiumGS/cesium/pull/5996)
  - Added `clippingPlanes` property to `ModelGraphics`, `Model`, `Cesium3DTileset`, and `Globe`, which specifies a `ClippingPlaneCollection` to selectively disable rendering.
  - Added `PlaneGeometry`, `PlaneOutlineGeometry`, `PlaneGeometryUpdater`, `PlaneOutlineGeometryUpdater`, `PlaneGraphics`, and `Entity.plane` to visualize planes.
  - Added `Plane.transformPlane` to apply a transformation to a plane.
- Fixed point cloud exception in IE. [#6051](https://github.com/CesiumGS/cesium/pull/6051)
- Fixed globe materials when `Globe.enableLighting` was `false`. [#6042](https://github.com/CesiumGS/cesium/issues/6042)
- Fixed shader compilation failure on pick when globe materials were enabled. [#6039](https://github.com/CesiumGS/cesium/issues/6039)
- Fixed exception when `invertClassification` was enabled, the invert color had an alpha less than `1.0`, and the window was resized. [#6046](https://github.com/CesiumGS/cesium/issues/6046)

### 1.40 - 2017-12-01

- Deprecated
  - The `text`, `imageUrl` and `link` parameters from `Credit` have been deprecated and will be removed in Cesium 1.41. Use `options.text`, `options.imageUrl` and `options.link` instead.
- Added `Globe.material` to apply materials to the globe/terrain for shading such as height- or slope-based color ramps. See the new [Sandcastle example](https://cesiumjs.org/Cesium/Apps/Sandcastle/?src=Globe%20Materials.html&label=Showcases). [#5919](https://github.com/CesiumGS/cesium/pull/5919/files)
- Added CZML support for `polyline.depthFailMaterial`, `label.scaleByDistance`, `distanceDisplayCondition`, and `disableDepthTestDistance`. [#5986](https://github.com/CesiumGS/cesium/pull/5986)
- Fixed a bug where drill picking a polygon clamped to ground would cause the browser to hang. [#5971](https://github.com/CesiumGS/cesium/issues/5971)
- Fixed bug in KML LookAt bug where degrees and radians were mixing in a subtraction. [#5992](https://github.com/CesiumGS/cesium/issues/5992)
- Fixed handling of KMZ files with missing `xsi` namespace declarations. [#6003](https://github.com/CesiumGS/cesium/pull/6003)
- Added function that removes duplicate namespace declarations while loading a KML or a KMZ. [#5972](https://github.com/CesiumGS/cesium/pull/5972)
- Fixed a language detection issue. [#6016](https://github.com/CesiumGS/cesium/pull/6016)
- Fixed a bug where glTF models with animations of different lengths would cause an error. [#5694](https://github.com/CesiumGS/cesium/issues/5694)
- Added a `clampAnimations` parameter to `Model` and `Entity.model`. Setting this to `false` allows different length animations to loop asynchronously over the duration of the longest animation.
- Fixed `Invalid asm.js: Invalid member of stdlib` console error by recompiling crunch.js with latest emscripten toolchain. [#5847](https://github.com/CesiumGS/cesium/issues/5847)
- Added `file:` scheme compatibility to `joinUrls`. [#5989](https://github.com/CesiumGS/cesium/pull/5989)
- Added a Reverse Geocoder [Sandcastle example](https://cesiumjs.org/Cesium/Apps/Sandcastle/?src=Reverse%20Geocoder.html&label=Showcases). [#5976](https://github.com/CesiumGS/cesium/pull/5976)
- Added ability to support touch event in Imagery Layers Split Sandcastle example. [#5948](https://github.com/CesiumGS/cesium/pull/5948)
- Added a new `@experimental` tag to the documentation. A small subset of the Cesium API tagged as such are subject to breaking changes without deprecation. See the [Coding Guide](https://github.com/CesiumGS/cesium/tree/master/Documentation/Contributors/CodingGuide#deprecation-and-breaking-changes) for further explanation. [#6010](https://github.com/CesiumGS/cesium/pull/6010)
- Moved terrain and imagery credits to a lightbox that pops up when you click a link in the onscreen credits [#3013](https://github.com/CesiumGS/cesium/issues/3013)

### 1.39 - 2017-11-01

- Cesium now officially supports webpack. See our [Integrating Cesium and webpack blog post](https://cesium.com/blog/2017/10/18/cesium-and-webpack/) for more details.
- Added support for right-to-left language detection in labels, currently Hebrew and Arabic are supported. To enable it, set `Cesium.Label.enableRightToLeftDetection = true` at the start of your application. [#5771](https://github.com/CesiumGS/cesium/pull/5771)
- Fixed handling of KML files with missing `xsi` namespace declarations. [#5860](https://github.com/CesiumGS/cesium/pull/5860)
- Fixed a bug that caused KML ground overlays to appear distorted when rotation was applied. [#5914](https://github.com/CesiumGS/cesium/issues/5914)
- Fixed a bug where KML placemarks with no specified icon would be displayed with default icon. [#5819](https://github.com/CesiumGS/cesium/issues/5819)
- Changed KML loading to ignore NetworkLink failures and continue to load the rest of the document. [#5871](https://github.com/CesiumGS/cesium/pull/5871)
- Added the ability to load Cesium's assets from the local file system if security permissions allow it. [#5830](https://github.com/CesiumGS/cesium/issues/5830)
- Added two new properties to `ImageryLayer` that allow for adjusting the texture sampler used for up and down-sampling of imagery tiles, namely `minificationFilter` and `magnificationFilter` with possible values `LINEAR` (the default) and `NEAREST` defined in `TextureMinificationFilter` and `TextureMagnificationFilter`. [#5846](https://github.com/CesiumGS/cesium/issues/5846)
- Fixed flickering artifacts with 3D Tiles tilesets with thin walls. [#5940](https://github.com/CesiumGS/cesium/pull/5940)
- Fixed bright fog when terrain lighting is enabled and added `Fog.minimumBrightness` to affect how bright the fog will be when in complete darkness. [#5934](https://github.com/CesiumGS/cesium/pull/5934)
- Fixed using arrow keys in geocoder widget to select search suggestions. [#5943](https://github.com/CesiumGS/cesium/issues/5943)
- Added support for the layer.json `parentUrl` property in `CesiumTerrainProvider` to allow for compositing of tilesets. [#5864](https://github.com/CesiumGS/cesium/pull/5864)
- Added `invertClassification` and `invertClassificationColor` to `Scene`. When `invertClassification` is `true`, any 3D Tiles geometry that is not classified by a `ClassificationPrimitive` or `GroundPrimitive` will have its color multiplied by `invertClassificationColor`. [#5836](https://github.com/CesiumGS/cesium/pull/5836)
- Added `customTags` property to the UrlTemplateImageryProvider to allow custom keywords in the template URL. [#5696](https://github.com/CesiumGS/cesium/pull/5696)
- Added `eyeSeparation` and `focalLength` properties to `Scene` to configure VR settings. [#5917](https://github.com/CesiumGS/cesium/pull/5917)
- Improved CZML Reference Properties example [#5754](https://github.com/CesiumGS/cesium/pull/5754)

### 1.38 - 2017-10-02

- Breaking changes
  - `Scene/CullingVolume` has been removed. Use `Core/CullingVolume`.
  - `Scene/OrthographicFrustum` has been removed. Use `Core/OrthographicFrustum`.
  - `Scene/OrthographicOffCenterFrustum` has been removed. Use `Core/OrthographicOffCenterFrustum`.
  - `Scene/PerspectiveFrustum` has been removed. Use `Core/PerspectiveFrustum`.
  - `Scene/PerspectiveOffCenterFrustum` has been removed. Use `Core/PerspectiveOffCenterFrustum`.
- Added support in CZML for expressing `orientation` as the velocity vector of an entity, using `velocityReference` syntax. [#5807](https://github.com/CesiumGS/cesium/pull/5807)
- Fixed CZML processing of `velocityReference` within an interval. [#5738](https://github.com/CesiumGS/cesium/issues/5738)
- Added ability to add an animation to `ModelAnimationCollection` by its index. [#5815](https://github.com/CesiumGS/cesium/pull/5815)
- Fixed a bug in `ModelAnimationCollection` that caused adding an animation by its name to throw an error. [#5815](https://github.com/CesiumGS/cesium/pull/5815)
- Fixed issue in Internet Explorer and Edge with loading unicode strings in typed arrays that impacted 3D Tiles Batch Table values.
- Zoom now maintains camera heading, pitch, and roll. [#4639](https://github.com/CesiumGS/cesium/pull/5603)
- Fixed a bug in `PolylineCollection` preventing the display of more than 16K points in a single collection. [#5538](https://github.com/CesiumGS/cesium/pull/5782)
- Fixed a 3D Tiles point cloud bug causing a stray point to appear at the center of the screen on certain hardware. [#5599](https://github.com/CesiumGS/cesium/issues/5599)
- Fixed removing multiple event listeners within event callbacks. [#5827](https://github.com/CesiumGS/cesium/issues/5827)
- Running `buildApps` now creates a built version of Sandcastle which uses the built version of Cesium for better performance.
- Fixed a tileset traversal bug when the `skipLevelOfDetail` optimization is off. [#5869](https://github.com/CesiumGS/cesium/issues/5869)

### 1.37 - 2017-09-01

- Breaking changes
  - Passing `options.clock` when creating a new `Viewer` instance is removed, pass `options.clockViewModel` instead.
  - Removed `GoogleEarthImageryProvider`, use `GoogleEarthEnterpriseMapsProvider` instead.
  - Removed the `throttleRequest` parameter from `TerrainProvider.requestTileGeometry` and inherited terrain providers. It is replaced with an optional `Request` object. Set the request's `throttle` property to `true` to throttle requests.
  - Removed the ability to provide a Promise for the `options.url` parameter of `loadWithXhr` and for the `url` parameter of `loadArrayBuffer`, `loadBlob`, `loadImageViaBlob`, `loadText`, `loadJson`, `loadXML`, `loadImage`, `loadCRN`, `loadKTX`, and `loadCubeMap`. Instead `url` must be a string.
- Added `classificationType` to `ClassificationPrimitive` and `GroundPrimitive` to choose whether terrain, 3D Tiles, or both are classified. [#5770](https://github.com/CesiumGS/cesium/pull/5770)
- Fixed depth picking on 3D Tiles. [#5676](https://github.com/CesiumGS/cesium/issues/5676)
- Fixed glTF model translucency bug. [#5731](https://github.com/CesiumGS/cesium/issues/5731)
- Fixed `replaceState` bug that was causing the `CesiumViewer` demo application to crash in Safari and iOS. [#5691](https://github.com/CesiumGS/cesium/issues/5691)
- Fixed a 3D Tiles traversal bug for tilesets using additive refinement. [#5766](https://github.com/CesiumGS/cesium/issues/5766)
- Fixed a 3D Tiles traversal bug where out-of-view children were being loaded unnecessarily. [#5477](https://github.com/CesiumGS/cesium/issues/5477)
- Fixed `Entity` id type to be `String` in `EntityCollection` and `CompositeEntityCollection` [#5791](https://github.com/CesiumGS/cesium/pull/5791)
- Fixed issue where `Model` and `BillboardCollection` would throw an error if the globe is undefined. [#5638](https://github.com/CesiumGS/cesium/issues/5638)
- Fixed issue where the `Model` glTF cache loses reference to the model's buffer data. [#5720](https://github.com/CesiumGS/cesium/issues/5720)
- Fixed some issues with `disableDepthTestDistance`. [#5501](https://github.com/CesiumGS/cesium/issues/5501) [#5331](https://github.com/CesiumGS/cesium/issues/5331) [#5621](https://github.com/CesiumGS/cesium/issues/5621)
- Added several new Bing Maps styles: `CANVAS_DARK`, `CANVAS_LIGHT`, and `CANVAS_GRAY`. [#5737](https://github.com/CesiumGS/cesium/pull/5737)
- Added small improvements to the atmosphere. [#5741](https://github.com/CesiumGS/cesium/pull/5741)
- Fixed a bug that caused imagery splitting to work incorrectly when CSS pixels were not equivalent to WebGL drawing buffer pixels, such as on high DPI displays in Microsoft Edge and Internet Explorer. [#5743](https://github.com/CesiumGS/cesium/pull/5743)
- Added `Cesium3DTileset.loadJson` to support overriding the default tileset loading behavior. [#5685](https://github.com/CesiumGS/cesium/pull/5685)
- Fixed loading of binary glTFs containing CRN or KTX textures. [#5753](https://github.com/CesiumGS/cesium/pull/5753)
- Fixed specular computation for certain models using the `KHR_materials_common` extension. [#5773](https://github.com/CesiumGS/cesium/pull/5773)
- Fixed a picking bug in the `3D Tiles Interactivity` Sandcastle demo. [#5703](https://github.com/CesiumGS/cesium/issues/5703)
- Updated knockout from 3.4.0 to 3.4.2 [#5703](https://github.com/CesiumGS/cesium/pull/5829)

### 1.36 - 2017-08-01

- Breaking changes
  - The function `Quaternion.fromHeadingPitchRoll(heading, pitch, roll, result)` was removed. Use `Quaternion.fromHeadingPitchRoll(hpr, result)` instead where `hpr` is a `HeadingPitchRoll`.
  - The function `Transforms.headingPitchRollToFixedFrame(origin, headingPitchRoll, ellipsoid, result)` was removed. Use `Transforms.headingPitchRollToFixedFrame(origin, headingPitchRoll, ellipsoid, fixedFrameTransform, result)` instead where `fixedFrameTransform` is a a 4x4 transformation matrix (see `Transforms.localFrameToFixedFrameGenerator`).
  - The function `Transforms.headingPitchRollQuaternion(origin, headingPitchRoll, ellipsoid, result)` was removed. Use `Transforms.headingPitchRollQuaternion(origin, headingPitchRoll, ellipsoid, fixedFrameTransform, result)` instead where `fixedFrameTransform` is a a 4x4 transformation matrix (see `Transforms.localFrameToFixedFrameGenerator`).
  - The `color`, `show`, and `pointSize` properties of `Cesium3DTileStyle` are no longer initialized with default values.
- Deprecated
  - `Scene/CullingVolume` is deprecated and will be removed in 1.38. Use `Core/CullingVolume`.
  - `Scene/OrthographicFrustum` is deprecated and will be removed in 1.38. Use `Core/OrthographicFrustum`.
  - `Scene/OrthographicOffCenterFrustum` is deprecated and will be removed in 1.38. Use `Core/OrthographicOffCenterFrustum`.
  - `Scene/PerspectiveFrustum` is deprecated and will be removed in 1.38. Use `Core/PerspectiveFrustum`.
  - `Scene/PerspectiveOffCenterFrustum` is deprecated and will be removed in 1.38. Use `Core/PerspectiveOffCenterFrustum`.
- Added glTF 2.0 support, including physically-based material rendering, morph targets, and appropriate updating of glTF 1.0 models to 2.0. [#5641](https://github.com/CesiumGS/cesium/pull/5641)
- Added `ClassificationPrimitive` which defines a volume and draws the intersection of the volume and terrain or 3D Tiles. [#5625](https://github.com/CesiumGS/cesium/pull/5625)
- Added `tileLoad` event to `Cesium3DTileset`. [#5628](https://github.com/CesiumGS/cesium/pull/5628)
- Fixed issue where scene would blink when labels were added. [#5537](https://github.com/CesiumGS/cesium/issues/5537)
- Fixed label positioning when height reference changes [#5609](https://github.com/CesiumGS/cesium/issues/5609)
- Fixed label positioning when using `HeightReference.CLAMP_TO_GROUND` and no position [#5648](https://github.com/CesiumGS/cesium/pull/5648)
- Fix for dynamic polylines with polyline dash material [#5681](https://github.com/CesiumGS/cesium/pull/5681)
- Added ability to provide a `width` and `height` to `scene.pick`. [#5602](https://github.com/CesiumGS/cesium/pull/5602)
- Fixed `Viewer.flyTo` not respecting zoom limits, and resetting minimumZoomDistance if the camera zoomed past the minimumZoomDistance. [5573](https://github.com/CesiumGS/cesium/issues/5573)
- Added ability to show tile urls in the 3D Tiles Inspector. [#5592](https://github.com/CesiumGS/cesium/pull/5592)
- Fixed a bug when reading CRN compressed textures with multiple mip levels. [#5618](https://github.com/CesiumGS/cesium/pull/5618)
- Fixed issue where composite 3D Tiles that contained instanced 3D Tiles with an external model reference would fail to download the model.
- Added behavior to `Cesium3DTilesInspector` that selects the first tileset hovered over if no tilest is specified. [#5139](https://github.com/CesiumGS/cesium/issues/5139)
- Added `Entity.computeModelMatrix` which returns the model matrix representing the entity's transformation. [#5584](https://github.com/CesiumGS/cesium/pull/5584)
- Added ability to set a style's `color`, `show`, or `pointSize` with a string or object literal. `show` may also take a boolean and `pointSize` may take a number. [#5412](https://github.com/CesiumGS/cesium/pull/5412)
- Added setter for `KmlDataSource.name` to specify a name for the datasource [#5660](https://github.com/CesiumGS/cesium/pull/5660).
- Added setter for `GeoJsonDataSource.name` to specify a name for the datasource [#5653](https://github.com/CesiumGS/cesium/issues/5653)
- Fixed crash when using the `Cesium3DTilesInspectorViewModel` and removing a tileset [#5607](https://github.com/CesiumGS/cesium/issues/5607)
- Fixed polygon outline in Polygon Sandcastle demo [#5642](https://github.com/CesiumGS/cesium/issues/5642)
- Updated `Billboard`, `Label` and `PointPrimitive` constructors to clone `NearFarScale` parameters [#5654](https://github.com/CesiumGS/cesium/pull/5654)
- Added `FrustumGeometry` and `FrustumOutlineGeometry`. [#5649](https://github.com/CesiumGS/cesium/pull/5649)
- Added an `options` parameter to the constructors of `PerspectiveFrustum`, `PerspectiveOffCenterFrustum`, `OrthographicFrustum`, and `OrthographicOffCenterFrustum` to set properties. [#5649](https://github.com/CesiumGS/cesium/pull/5649)

### 1.35.2 - 2017-07-11

- This is an npm-only release to fix an issue with using Cesium in Node.js.
- Fixed a bug where Cesium would fail to load under Node.js and some webpack configurations. [#5593](https://github.com/CesiumGS/cesium/issues/5593)
- Fixed a bug where a Model's compressed textures were not being displayed. [#5596](https://github.com/CesiumGS/cesium/pull/5596)
- Fixed documentation for `OrthographicFrustum`. [#5586](https://github.com/CesiumGS/cesium/issues/5586)

### 1.35.1 - 2017-07-05

- This is an npm-only release to fix a deployment issue with 1.35. No code changes.

### 1.35 - 2017-07-05

- Breaking changes
  - `JulianDate.fromIso8601` will default to midnight UTC if no time is provided to match the Javascript [`Date` specification](https://developer.mozilla.org/en-US/docs/Web/JavaScript/Reference/Global_Objects/Date). You must specify a local time of midnight to achieve the old behavior.
- Deprecated
  - `GoogleEarthImageryProvider` has been deprecated and will be removed in Cesium 1.37, use `GoogleEarthEnterpriseMapsProvider` instead.
  - The `throttleRequest` parameter for `TerrainProvider.requestTileGeometry`, `CesiumTerrainProvider.requestTileGeometry`, `VRTheWorldTerrainProvider.requestTileGeometry`, and `EllipsoidTerrainProvider.requestTileGeometry` is deprecated and will be replaced with an optional `Request` object. The `throttleRequests` parameter will be removed in 1.37. Instead set the request's `throttle` property to `true` to throttle requests.
  - The ability to provide a Promise for the `options.url` parameter of `loadWithXhr` and for the `url` parameter of `loadArrayBuffer`, `loadBlob`, `loadImageViaBlob`, `loadText`, `loadJson`, `loadXML`, `loadImage`, `loadCRN`, `loadKTX`, and `loadCubeMap` is deprecated. This will be removed in 1.37, instead `url` must be a string.
- Added support for [3D Tiles](https://github.com/CesiumGS/3d-tiles/blob/master/README.md) for streaming massive heterogeneous 3D geospatial datasets ([#5308](https://github.com/CesiumGS/cesium/pull/5308)). See the new [Sandcastle examples](http://cesiumjs.org/Cesium/Apps/Sandcastle/index.html?src=3D%20Tiles%20Photogrammetry&label=3D%20Tiles). The new Cesium APIs are:
  - `Cesium3DTileset`
  - `Cesium3DTileStyle`, `StyleExpression`, `Expression`, and `ConditionsExpression`
  - `Cesium3DTile`
  - `Cesium3DTileContent`
  - `Cesium3DTileFeature`
  - `Cesium3DTilesInspector`, `Cesium3DTilesInspectorViewModel`, and `viewerCesium3DTilesInspectorMixin`
  - `Cesium3DTileColorBlendMode`
- Added a particle system for effects like smoke, fire, sparks, etc. See `ParticleSystem`, `Particle`, `ParticleBurst`, `BoxEmitter`, `CircleEmitter`, `ConeEmitter`, `ParticleEmitter`, and `SphereEmitter`, and the new Sandcastle examples: [Particle System](http://cesiumjs.org/Cesium/Apps/Sandcastle/index.html?src=Particle%20System.html&label=Showcases) and [Particle System Fireworks](http://cesiumjs.org/Cesium/Apps/Sandcastle/index.html?src=Particle%20System%20Fireworks.html&label=Showcases). [#5212](https://github.com/CesiumGS/cesium/pull/5212)
- Added `options.clock`, `options.times` and `options.dimensions` to `WebMapTileServiceImageryProvider` in order to handle time dynamic and static values for dimensions.
- Added an `options.request` parameter to `loadWithXhr` and a `request` parameter to `loadArrayBuffer`, `loadBlob`, `loadImageViaBlob`, `loadText`, `loadJson`, `loadJsonp`, `loadXML`, `loadImageFromTypedArray`, `loadImage`, `loadCRN`, and `loadKTX`.
- `CzmlDataSource` and `KmlDataSource` load functions now take an optional `query` object, which will append query parameters to all network requests. [#5419](https://github.com/CesiumGS/cesium/pull/5419), [#5434](https://github.com/CesiumGS/cesium/pull/5434)
- Added Sandcastle demo for setting time with the Clock API [#5457](https://github.com/CesiumGS/cesium/pull/5457);
- Added Sandcastle demo for ArcticDEM data. [#5224](https://github.com/CesiumGS/cesium/issues/5224)
- Added `fromIso8601`, `fromIso8601DateArray`, and `fromIso8601DurationArray` to `TimeIntervalCollection` for handling various ways groups of intervals can be specified in ISO8601 format.
- Added `fromJulianDateArray` to `TimeIntervalCollection` for generating intervals from a list of dates.
- Fixed geocoder bug so geocoder can accurately handle NSEW inputs [#5407](https://github.com/CesiumGS/cesium/pull/5407)
- Fixed a bug where picking would break when the Sun came into view [#5478](https://github.com/CesiumGS/cesium/issues/5478)
- Fixed a bug where picking clusters would return undefined instead of a list of the clustered entities. [#5286](https://github.com/CesiumGS/cesium/issues/5286)
- Fixed bug where if polylines were set to follow the surface of an undefined globe, Cesium would throw an exception. [#5413](https://github.com/CesiumGS/cesium/pull/5413)
- Reduced the amount of Sun bloom post-process effect near the horizon. [#5381](https://github.com/CesiumGS/cesium/issues/5381)
- Fixed a bug where camera zooming worked incorrectly when the display height was greater than the display width [#5421](https://github.com/CesiumGS/cesium/pull/5421)
- Updated glTF/glb MIME types. [#5420](https://github.com/CesiumGS/cesium/issues/5420)
- Added `Cesium.Math.randomBetween`.
- Modified `defaultValue` to check for both `undefined` and `null`. [#5551](https://github.com/CesiumGS/cesium/pull/5551)
- The `throttleRequestByServer` function has been removed. Instead pass a `Request` object with `throttleByServer` set to `true` to any of following load functions: `loadWithXhr`, `loadArrayBuffer`, `loadBlob`, `loadImageViaBlob`, `loadText`, `loadJson`, `loadJsonp`, `loadXML`, `loadImageFromTypedArray`, `loadImage`, `loadCRN`, and `loadKTX`.

### 1.34 - 2017-06-01

- Deprecated
  - Passing `options.clock` when creating a new `Viewer` instance has been deprecated and will be removed in Cesium 1.37, pass `options.clockViewModel` instead.
- Fix issue where polylines in a `PolylineCollection` would ignore the far distance when updating the distance display condition. [#5283](https://github.com/CesiumGS/cesium/pull/5283)
- Fixed a crash when calling `Camera.pickEllipsoid` with a canvas of size 0.
- Fix `BoundingSphere.fromOrientedBoundingBox`. [#5334](https://github.com/CesiumGS/cesium/issues/5334)
- Fixed bug where polylines would not update when `PolylineCollection` model matrix was updated. [#5327](https://github.com/CesiumGS/cesium/pull/5327)
- Fixed a bug where adding a ground clamped label without a position would show up at a previous label's clamped position. [#5338](https://github.com/CesiumGS/cesium/issues/5338)
- Fixed translucency bug for certain material types. [#5335](https://github.com/CesiumGS/cesium/pull/5335)
- Fix picking polylines that use a depth fail appearance. [#5337](https://github.com/CesiumGS/cesium/pull/5337)
- Fixed a crash when morphing from Columbus view to 3D. [#5311](https://github.com/CesiumGS/cesium/issues/5311)
- Fixed a bug which prevented KML descriptions with relative paths from loading. [#5352](https://github.com/CesiumGS/cesium/pull/5352)
- Fixed an issue where camera view could be invalid at the last frame of animation. [#4949](https://github.com/CesiumGS/cesium/issues/4949)
- Fixed an issue where using the depth fail material for polylines would cause a crash in Edge. [#5359](https://github.com/CesiumGS/cesium/pull/5359)
- Fixed a crash where `EllipsoidGeometry` and `EllipsoidOutlineGeometry` were given floating point values when expecting integers. [#5260](https://github.com/CesiumGS/cesium/issues/5260)
- Fixed an issue where billboards were not properly aligned. [#2487](https://github.com/CesiumGS/cesium/issues/2487)
- Fixed an issue where translucent objects could flicker when picking on mouse move. [#5307](https://github.com/CesiumGS/cesium/issues/5307)
- Fixed a bug where billboards with `sizeInMeters` set to true would move upwards when zooming out. [#5373](https://github.com/CesiumGS/cesium/issues/5373)
- Fixed a bug where `SampledProperty.setInterpolationOptions` does not ignore undefined `options`. [#3575](https://github.com/CesiumGS/cesium/issues/3575)
- Added `basePath` option to `Cesium.Model.fromGltf`. [#5320](https://github.com/CesiumGS/cesium/issues/5320)

### 1.33 - 2017-05-01

- Breaking changes
  - Removed left, right, bottom and top properties from `OrthographicFrustum`. Use `OrthographicOffCenterFrustum` instead. [#5109](https://github.com/CesiumGS/cesium/issues/5109)
- Added `GoogleEarthEnterpriseTerrainProvider` and `GoogleEarthEnterpriseImageryProvider` to read data from Google Earth Enterprise servers. [#5189](https://github.com/CesiumGS/cesium/pull/5189).
- Support for dashed polylines [#5159](https://github.com/CesiumGS/cesium/pull/5159).
  - Added `PolylineDash` Material type.
  - Added `PolylineDashMaterialProperty` to the Entity API.
  - Added CZML `polylineDash` property .
- Added `disableDepthTestDistance` to billboards, points and labels. This sets the distance to the camera where the depth test will be disabled. Setting it to zero (the default) will always enable the depth test. Setting it to `Number.POSITVE_INFINITY` will never enabled the depth test. Also added `scene.minimumDisableDepthTestDistance` to change the default value from zero. [#5166](https://github.com/CesiumGS/cesium/pull/5166)
- Added a `depthFailMaterial` property to line entities, which is the material used to render the line when it fails the depth test. [#5160](https://github.com/CesiumGS/cesium/pull/5160)
- Fixed billboards not initially clustering. [#5208](https://github.com/CesiumGS/cesium/pull/5208)
- Fixed issue with displaying `MapboxImageryProvider` default token error message. [#5191](https://github.com/CesiumGS/cesium/pull/5191)
- Fixed bug in conversion formula in `Matrix3.fromHeadingPitchRoll`. [#5195](https://github.com/CesiumGS/cesium/issues/5195)
- Upgrade FXAA to version 3.11. [#5200](https://github.com/CesiumGS/cesium/pull/5200)
- `Scene.pickPosition` now caches results per frame to increase performance. [#5117](https://github.com/CesiumGS/cesium/issues/5117)

### 1.32 - 2017-04-03

- Deprecated
  - The `left`, `right`, `bottom`, and `top` properties of `OrthographicFrustum` are deprecated and will be removed in 1.33. Use `OrthographicOffCenterFrustum` instead.
- Breaking changes
  - Removed `ArcGisImageServerTerrainProvider`.
  - The top-level `properties` in an `Entity` created by `GeoJsonDataSource` are now instances of `ConstantProperty` instead of raw values.
- Added support for an orthographic projection in 3D and Columbus view.
  - Set `projectionPicker` to `true` in the options when creating a `Viewer` to add a widget that will switch projections. [#5021](https://github.com/CesiumGS/cesium/pull/5021)
  - Call `switchToOrthographicFrustum` or `switchToPerspectiveFrustum` on `Camera` to change projections.
- Added support for custom time-varying properties in CZML. [#5105](https:/github.com/CesiumGS/cesium/pull/5105).
- Added new flight parameters to `Camera.flyTo` and `Camera.flyToBoundingSphere`: `flyOverLongitude`, `flyOverLongitudeWeight`, and `pitchAdjustHeight`. [#5070](https://github.com/CesiumGS/cesium/pull/5070)
- Added the event `Viewer.trackedEntityChanged`, which is raised when the value of `viewer.trackedEntity` changes. [#5060](https://github.com/CesiumGS/cesium/pull/5060)
- Added `Camera.DEFAULT_OFFSET` for default view of objects with bounding spheres. [#4936](https://github.com/CesiumGS/cesium/pull/4936)
- Fixed an issue with `TileBoundingBox` that caused the terrain to disappear in certain places [4032](https://github.com/CesiumGS/cesium/issues/4032)
- Fixed overlapping billboard blending. [#5066](https://github.com/CesiumGS/cesium/pull/5066)
- Fixed an issue with `PinBuilder` where inset images could have low-alpha fringes against an opaque background. [#5099](https://github.com/CesiumGS/cesium/pull/5099)
- Fix billboard, point and label clustering in 2D and Columbus view. [#5136](https://github.com/CesiumGS/cesium/pull/5136)
- Fixed `GroundPrimitive` rendering in 2D and Columbus View. [#5078](https://github.com/CesiumGS/cesium/pull/5078)
- Fixed an issue with camera tracking of dynamic ellipsoids. [#5133](https://github.com/CesiumGS/cesium/pull/5133)
- Fixed issues with imagerySplitPosition and the international date line in 2D mode. [#5151](https://github.com/CesiumGS/cesium/pull/5151)
- Fixed a bug in `ModelAnimationCache` causing different animations to reference the same animation. [#5064](https://github.com/CesiumGS/cesium/pull/5064)
- `ConstantProperty` now provides `valueOf` and `toString` methods that return the constant value.
- Improved depth artifacts between opaque and translucent primitives. [#5116](https://github.com/CesiumGS/cesium/pull/5116)
- Fixed crunch compressed textures in IE11. [#5057](https://github.com/CesiumGS/cesium/pull/5057)
- Fixed a bug in `Quaternion.fromHeadingPitchRoll` that made it erroneously throw an exception when passed individual angles in an unminified / debug build.
- Fixed a bug that caused an exception in `CesiumInspectorViewModel` when using the NW / NE / SW / SE / Parent buttons to navigate to a terrain tile that is not yet loaded.
- `QuadtreePrimitive` now uses `frameState.afterRender` to fire `tileLoadProgressEvent` [#3450](https://github.com/CesiumGS/cesium/issues/3450)

### 1.31 - 2017-03-01

- Deprecated
  - The function `Quaternion.fromHeadingPitchRoll(heading, pitch, roll, result)` will be removed in 1.33. Use `Quaternion.fromHeadingPitchRoll(hpr, result)` instead where `hpr` is a `HeadingPitchRoll`. [#4896](https://github.com/CesiumGS/cesium/pull/4896)
  - The function `Transforms.headingPitchRollToFixedFrame(origin, headingPitchRoll, ellipsoid, result)` will be removed in 1.33. Use `Transforms.headingPitchRollToFixedFrame(origin, headingPitchRoll, ellipsoid, fixedFrameTransform, result)` instead where `fixedFrameTransform` is a a 4x4 transformation matrix (see `Transforms.localFrameToFixedFrameGenerator`). [#4896](https://github.com/CesiumGS/cesium/pull/4896)
  - The function `Transforms.headingPitchRollQuaternion(origin, headingPitchRoll, ellipsoid, result)` will be removed in 1.33. Use `Transforms.headingPitchRollQuaternion(origin, headingPitchRoll, ellipsoid, fixedFrameTransform, result)` instead where `fixedFrameTransform` is a a 4x4 transformation matrix (see `Transforms.localFrameToFixedFrameGenerator`). [#4896](https://github.com/CesiumGS/cesium/pull/4896)
  - `ArcGisImageServerTerrainProvider` will be removed in 1.32 due to missing TIFF support in web browsers. [#4981](https://github.com/CesiumGS/cesium/pull/4981)
- Breaking changes
  - Corrected spelling of `Color.FUCHSIA` from `Color.FUSCHIA`. [#4977](https://github.com/CesiumGS/cesium/pull/4977)
  - The enums `MIDDLE_DOUBLE_CLICK` and `RIGHT_DOUBLE_CLICK` from `ScreenSpaceEventType` have been removed. [#5052](https://github.com/CesiumGS/cesium/pull/5052)
  - Removed the function `GeometryPipeline.computeBinormalAndTangent`. Use `GeometryPipeline.computeTangentAndBitangent` instead. [#5053](https://github.com/CesiumGS/cesium/pull/5053)
  - Removed the `url` and `key` properties from `GeocoderViewModel`. [#5056](https://github.com/CesiumGS/cesium/pull/5056)
  - `BingMapsGeocoderServices` now requires `options.scene`. [#5056](https://github.com/CesiumGS/cesium/pull/5056)
- Added compressed texture support. [#4758](https://github.com/CesiumGS/cesium/pull/4758)
  - glTF models and imagery layers can now reference [KTX](https://www.khronos.org/opengles/sdk/tools/KTX/) textures and textures compressed with [crunch](https://github.com/BinomialLLC/crunch).
  - Added `loadKTX`, to load KTX textures, and `loadCRN` to load crunch compressed textures.
  - Added new `PixelFormat` and `WebGLConstants` enums from WebGL extensions `WEBGL_compressed_s3tc`, `WEBGL_compressed_texture_pvrtc`, and `WEBGL_compressed_texture_etc1`.
  - Added `CompressedTextureBuffer`.
- Added support for `Scene.pickPosition` in Columbus view and 2D. [#4990](https://github.com/CesiumGS/cesium/pull/4990)
- Added support for depth picking translucent primitives when `Scene.pickTranslucentDepth` is `true`. [#4979](https://github.com/CesiumGS/cesium/pull/4979)
- Fixed an issue where the camera would zoom past an object and flip to the other side of the globe. [#4967](https://github.com/CesiumGS/cesium/pull/4967) and [#4982](https://github.com/CesiumGS/cesium/pull/4982)
- Enable rendering `GroundPrimitives` on hardware without the `EXT_frag_depth` extension; however, this could cause artifacts for certain viewing angles. [#4930](https://github.com/CesiumGS/cesium/pull/4930)
- Added `Transforms.localFrameToFixedFrameGenerator` to generate a function that computes a 4x4 transformation matrix from a local reference frame to fixed reference frame. [#4896](https://github.com/CesiumGS/cesium/pull/4896)
- Added `Label.scaleByDistance` to control minimum/maximum label size based on distance from the camera. [#5019](https://github.com/CesiumGS/cesium/pull/5019)
- Added support to `DebugCameraPrimitive` to draw multifrustum planes. The attribute `debugShowFrustumPlanes` of `Scene` and `frustumPlanes` of `CesiumInspector` toggle this. [#4932](https://github.com/CesiumGS/cesium/pull/4932)
- Added fix to always outline KML line extrusions so that they show up properly in 2D and other straight down views. [#4961](https://github.com/CesiumGS/cesium/pull/4961)
- Improved `RectangleGeometry` by skipping unnecessary logic in the code. [#4948](https://github.com/CesiumGS/cesium/pull/4948)
- Fixed exception for polylines in 2D when rotating the map. [#4619](https://github.com/CesiumGS/cesium/issues/4619)
- Fixed an issue with constant `VertexArray` attributes not being set correctly. [#4995](https://github.com/CesiumGS/cesium/pull/4995)
- Added the event `Viewer.selectedEntityChanged`, which is raised when the value of `viewer.selectedEntity` changes. [#5043](https://github.com/CesiumGS/cesium/pull/5043)

### 1.30 - 2017-02-01

- Deprecated
  - The properties `url` and `key` will be removed from `GeocoderViewModel` in 1.31. These properties will be available on geocoder services that support them, like `BingMapsGeocoderService`.
  - The function `GeometryPipeline.computeBinormalAndTangent` will be removed in 1.31. Use `GeometryPipeline.createTangentAndBitangent` instead. [#4856](https://github.com/CesiumGS/cesium/pull/4856)
  - The enums `MIDDLE_DOUBLE_CLICK` and `RIGHT_DOUBLE_CLICK` from `ScreenSpaceEventType` have been deprecated and will be removed in 1.31. [#4910](https://github.com/CesiumGS/cesium/pull/4910)
- Breaking changes
  - Removed separate `heading`, `pitch`, `roll` parameters from `Transform.headingPitchRollToFixedFrame` and `Transform.headingPitchRollQuaternion`. Pass a `HeadingPitchRoll` object instead. [#4843](https://github.com/CesiumGS/cesium/pull/4843)
  - The property `binormal` has been renamed to `bitangent` for `Geometry` and `VertexFormat`. [#4856](https://github.com/CesiumGS/cesium/pull/4856)
  - A handful of `CesiumInspectorViewModel` properties were removed or changed from variables to functions. [#4857](https://github.com/CesiumGS/cesium/pull/4857)
  - The `ShadowMap` constructor has been made private. [#4010](https://github.com/CesiumGS/cesium/issues/4010)
- Added `sampleTerrainMostDetailed` to sample the height of an array of positions using the best available terrain data at each point. This requires a `TerrainProvider` with the `availability` property.
- Transparent parts of billboards, labels, and points no longer overwrite parts of the scene behind them. [#4886](https://github.com/CesiumGS/cesium/pull/4886)
  - Added `blendOption` property to `BillboardCollection`, `LabelCollection`, and `PointPrimitiveCollection`. The default is `BlendOption.OPAQUE_AND_TRANSLUCENT`; however, if all billboards, labels, or points are either completely opaque or completely translucent, `blendOption` can be changed to `BlendOption.OPAQUE` or `BlendOption.TRANSLUCENT`, respectively, to increase performance by up to 2x.
- Added support for custom geocoder services and autocomplete, see the [Sandcastle example](http://cesiumjs.org/Cesium/Apps/Sandcastle/index.html?src=Custom%20Geocoder.html). Added `GeocoderService`, an interface for geocoders, and `BingMapsGeocoderService` and `CartographicGeocoderService` implementations. [#4723](https://github.com/CesiumGS/cesium/pull/4723)
- Added ability to draw an `ImageryLayer` with a splitter to allow layers to only display to the left or right of a splitter. See `ImageryLayer.splitDirection`, `Scene.imagerySplitPosition`, and the [Sandcastle example](http://cesiumjs.org/Cesium/Apps/Sandcastle/index.html?src=Imagery%20Layers%20Split.html&label=Showcases).
- Fixed bug where `GroundPrimitives` where rendering incorrectly or disappearing at different zoom levels. [#4161](https://github.com/CesiumGS/cesium/issues/4161), [#4326](https://github.com/CesiumGS/cesium/issues/4326)
- `TerrainProvider` now optionally exposes an `availability` property that can be used to query the terrain level that is available at a location or in a rectangle. Currently only `CesiumTerrainProvider` exposes this property.
- Added support for WMS version 1.3 by using CRS vice SRS query string parameter to request projection. SRS is still used for older versions.
- Fixed a bug that caused all models to use the same highlight color. [#4798](https://github.com/CesiumGS/cesium/pull/4798)
- Fixed sky atmosphere from causing incorrect picking and hanging drill picking. [#4783](https://github.com/CesiumGS/cesium/issues/4783) and [#4784](https://github.com/CesiumGS/cesium/issues/4784)
- Fixed KML loading when color is an empty string. [#4826](https://github.com/CesiumGS/cesium/pull/4826)
- Fixed a bug that could cause a "readyImagery is not actually ready" exception when quickly zooming past the maximum available imagery level of an imagery layer near the poles.
- Fixed a bug that affected dynamic graphics with time-dynamic modelMatrix. [#4907](https://github.com/CesiumGS/cesium/pull/4907)
- Fixed `Geocoder` autocomplete drop down visibility in Firefox. [#4916](https://github.com/CesiumGS/cesium/issues/4916)
- Added `Rectangle.fromRadians`.
- Updated the morph so the default view in Columbus View is now angled. [#3878](https://github.com/CesiumGS/cesium/issues/3878)
- Added 2D and Columbus View support for models using the RTC extension or whose vertices are in WGS84 coordinates. [#4922](https://github.com/CesiumGS/cesium/pull/4922)
- The attribute `perInstanceAttribute` of `DebugAppearance` has been made optional and defaults to `false`.
- Fixed a bug that would cause a crash when `debugShowFrustums` is enabled with OIT. [#4864](https://github.com/CesiumGS/cesium/pull/4864)
- Added the ability to run the unit tests with a [WebGL Stub](https://github.com/CesiumGS/cesium/tree/master/Documentation/Contributors/TestingGuide#run-with-webgl-stub), which makes all WebGL calls a noop and ignores test expectations that rely on reading back from WebGL. Use the web link from the main index.html or run with `npm run test-webgl-stub`.

### 1.29 - 2017-01-02

- Improved 3D Models
  - Added the ability to blend a `Model` with a color/translucency. Added `color`, `colorBlendMode`, and `colorBlendAmount` properties to `Model`, `ModelGraphics`, and CZML. Also added `ColorBlendMode` enum. [#4547](https://github.com/CesiumGS/cesium/pull/4547)
  - Added the ability to render a `Model` with a silhouette. Added `silhouetteColor` and `silhouetteSize` properties to `Model`, `ModelGraphics`, and CZML. [#4314](https://github.com/CesiumGS/cesium/pull/4314)
- Improved Labels
  - Added new `Label` properties `showBackground`, `backgroundColor`, and `backgroundPadding` to the primitive, Entity, and CZML layers.
  - Added support for newlines (`\n`) in Cesium `Label`s and CZML. [#2402]
  - Added new enum `VerticalOrigin.BASELINE`. Previously, `VerticalOrigin.BOTTOM` would sometimes align to the baseline depending on the contents of a label.
    (https://github.com/CesiumGS/cesium/issues/2402)
- Fixed translucency in Firefox 50. [#4762](https://github.com/CesiumGS/cesium/pull/4762)
- Fixed texture rotation for `RectangleGeometry`. [#2737](https://github.com/CesiumGS/cesium/issues/2737)
- Fixed issue where billboards on terrain had an incorrect offset. [#4598](https://github.com/CesiumGS/cesium/issues/4598)
- Fixed issue where `globe.getHeight` incorrectly returned `undefined`. [#3411](https://github.com/CesiumGS/cesium/issues/3411)
- Fixed a crash when using Entity path visualization with reference properties. [#4915](https://github.com/CesiumGS/cesium/issues/4915)
- Fixed a bug that caused `GroundPrimitive` to render incorrectly on systems without the `WEBGL_depth_texture` extension. [#4747](https://github.com/CesiumGS/cesium/pull/4747)
- Fixed default Mapbox token and added a watermark to notify users that they need to sign up for their own token.
- Fixed glTF models with skinning that used `bindShapeMatrix`. [#4722](https://github.com/CesiumGS/cesium/issues/4722)
- Fixed a bug that could cause a "readyImagery is not actually ready" exception with some configurations of imagery layers.
- Fixed `Rectangle.union` to correctly account for rectangles that cross the IDL. [#4732](https://github.com/CesiumGS/cesium/pull/4732)
- Fixed tooltips for gallery thumbnails in Sandcastle [#4702].(https://github.com/CesiumGS/cesium/pull/4702)
- DataSourceClock.getValue now preserves the provided `result` properties when its properties are `undefined`. [#4029](https://github.com/CesiumGS/cesium/issues/4029)
- Added `divideComponents` function to `Cartesian2`, `Cartesian3`, and `Cartesian4`. [#4750](https://github.com/CesiumGS/cesium/pull/4750)
- Added `WebGLConstants` enum. Previously, this was part of the private Renderer API. [#4731](https://github.com/CesiumGS/cesium/pull/4731)

### 1.28 - 2016-12-01

- Improved terrain/imagery load ordering, especially when the terrain is already fully loaded and a new imagery layer is loaded. This results in a 25% reduction in load times in many cases. [#4616](https://github.com/CesiumGS/cesium/pull/4616)
- Improved `Billboard`, `Label`, and `PointPrimitive` visual quality. [#4675](https://github.com/CesiumGS/cesium/pull/4675)
  - Corrected odd-width and odd-height billboard sizes from being incorrectly rounded up.
  - Changed depth testing from `LESS` to `LEQUAL`, allowing label glyphs of equal depths to overlap.
  - Label glyph positions have been adjusted and corrected.
  - `TextureAtlas.borderWidthInPixels` has always been applied to the upper and right edges of each internal texture, but is now also applied to the bottom and left edges of the entire TextureAtlas, guaranteeing borders on all sides regardless of position within the atlas.
- Fall back to packing floats into an unsigned byte texture when floating point textures are unsupported. [#4563](https://github.com/CesiumGS/cesium/issues/4563)
- Added support for saving html and css in GitHub Gists. [#4125](https://github.com/CesiumGS/cesium/issues/4125)
- Fixed `Cartographic.fromCartesian` when the cartesian is not on the ellipsoid surface. [#4611](https://github.com/CesiumGS/cesium/issues/4611)

### 1.27 - 2016-11-01

- Deprecated
  - Individual heading, pitch, and roll options to `Transforms.headingPitchRollToFixedFrame` and `Transforms.headingPitchRollQuaternion` have been deprecated and will be removed in 1.30. Pass the new `HeadingPitchRoll` object instead. [#4498](https://github.com/CesiumGS/cesium/pull/4498)
- Breaking changes
  - The `scene` parameter for creating `BillboardVisualizer`, `LabelVisualizer`, and `PointVisualizer` has been removed. Instead, pass an instance of `EntityCluster`. [#4514](https://github.com/CesiumGS/cesium/pull/4514)
- Fixed an issue where a billboard entity would not render after toggling the show property. [#4408](https://github.com/CesiumGS/cesium/issues/4408)
- Fixed a crash when zooming from touch input on viewer initialization. [#4177](https://github.com/CesiumGS/cesium/issues/4177)
- Fixed a crash when clustering is enabled, an entity has a label graphics defined, but the label isn't visible. [#4414](https://github.com/CesiumGS/cesium/issues/4414)
- Added the ability for KML files to load network links to other KML files within the same KMZ archive. [#4477](https://github.com/CesiumGS/cesium/issues/4477)
- `KmlDataSource` and `GeoJsonDataSource` were not honoring the `clampToGround` option for billboards and labels and was instead always clamping, reducing performance in cases when it was unneeded. [#4459](https://github.com/CesiumGS/cesium/pull/4459)
- Fixed `KmlDataSource` features to respect `timespan` and `timestamp` properties of its parents (e.g. Folders or NetworkLinks). [#4041](https://github.com/CesiumGS/cesium/issues/4041)
- Fixed a `KmlDataSource` bug where features had duplicate IDs and only one was drawn. [#3941](https://github.com/CesiumGS/cesium/issues/3941)
- `GeoJsonDataSource` now treats null crs values as a no-op instead of failing to load. [#4456](https://github.com/CesiumGS/cesium/pull/4456)
- `GeoJsonDataSource` now gracefully handles missing style icons instead of failing to load. [#4452](https://github.com/CesiumGS/cesium/pull/4452)
- Added `HeadingPitchRoll` [#4047](https://github.com/CesiumGS/cesium/pull/4047)
  - `HeadingPitchRoll.fromQuaternion` function for retrieving heading-pitch-roll angles from a quaternion.
  - `HeadingPitchRoll.fromDegrees` function that returns a new HeadingPitchRoll instance from angles given in degrees.
  - `HeadingPitchRoll.clone` function to duplicate HeadingPitchRoll instance.
  - `HeadingPitchRoll.equals` and `HeadingPitchRoll.equalsEpsilon` functions for comparing two instances.
  - Added `Matrix3.fromHeadingPitchRoll` Computes a 3x3 rotation matrix from the provided headingPitchRoll.
- Fixed primitive bounding sphere bug that would cause a crash when loading data sources. [#4431](https://github.com/CesiumGS/cesium/issues/4431)
- Fixed `BoundingSphere` computation for `Primitive` instances with a modelMatrix. [#4428](https://github.com/CesiumGS/cesium/issues/4428)
- Fixed a bug with rotated, textured rectangles. [#4430](https://github.com/CesiumGS/cesium/pull/4430)
- Added the ability to specify retina options, such as `@2x.png`, via the `MapboxImageryProvider` `format` option. [#4453](https://github.com/CesiumGS/cesium/pull/4453).
- Fixed a crash that could occur when specifying an imagery provider's `rectangle` option. [https://github.com/CesiumGS/cesium/issues/4377](https://github.com/CesiumGS/cesium/issues/4377)
- Fixed a crash that would occur when using dynamic `distanceDisplayCondition` properties. [#4403](https://github.com/CesiumGS/cesium/pull/4403)
- Fixed several bugs that lead to billboards and labels being improperly clamped to terrain. [#4396](https://github.com/CesiumGS/cesium/issues/4396), [#4062](https://github.com/CesiumGS/cesium/issues/4062)
- Fixed a bug affected models with multiple meshes without indices. [#4237](https://github.com/CesiumGS/cesium/issues/4237)
- Fixed a glTF transparency bug where `blendFuncSeparate` parameters were loaded in the wrong order. [#4435](https://github.com/CesiumGS/cesium/pull/4435)
- Fixed a bug where creating a custom geometry with attributes and indices that have values that are not a typed array would cause a crash. [#4419](https://github.com/CesiumGS/cesium/pull/4419)
- Fixed a bug when morphing from 2D to 3D. [#4388](https://github.com/CesiumGS/cesium/pull/4388)
- Fixed `RectangleGeometry` rotation when the rectangle is close to the international date line [#3874](https://github.com/CesiumGS/cesium/issues/3874)
- Added `clusterBillboards`, `clusterLabels`, and `cluserPoints` properties to `EntityCluster` to selectively cluster screen space entities.
- Prevent execution of default device/browser behavior when handling "pinch" touch event/gesture. [#4518](https://github.com/CesiumGS/cesium/pull/4518).
- Fixed a shadow aliasing issue where polygon offset was not being applied. [#4559](https://github.com/CesiumGS/cesium/pull/4559)
- Removed an unnecessary reprojection of Web Mercator imagery tiles to the Geographic projection on load. This should improve both visual quality and load performance slightly. [#4339](https://github.com/CesiumGS/cesium/pull/4339)
- Added `Transforms.northUpEastToFixedFrame` to compute a 4x4 local transformation matrix from a reference frame with a north-west-up axes.
- Improved `Geocoder` usability by selecting text on click [#4464](https://github.com/CesiumGS/cesium/pull/4464)
- Added `Rectangle.simpleIntersection` which is an optimized version of `Rectangle.intersection` for more constrained input. [#4339](https://github.com/CesiumGS/cesium/pull/4339)
- Fixed warning when using Webpack. [#4467](https://github.com/CesiumGS/cesium/pull/4467)

### 1.26 - 2016-10-03

- Deprecated
  - The `scene` parameter for creating `BillboardVisualizer`, `LabelVisualizer`, and `PointVisualizer` has been deprecated and will be removed in 1.28. Instead, pass an instance of `EntityCluster`.
- Breaking changes
  - Vertex texture fetch is now required to be supported to render polylines. Maximum vertex texture image units must be greater than zero.
  - Removed `castShadows` and `receiveShadows` properties from `Model`, `Primitive`, and `Globe`. Instead, use `shadows` with the `ShadowMode` enum, e.g. `model.shadows = ShadowMode.ENABLED`.
  - `Viewer.terrainShadows` now uses the `ShadowMode` enum instead of a Boolean, e.g. `viewer.terrainShadows = ShadowMode.RECEIVE_ONLY`.
- Added support for clustering `Billboard`, `Label` and `Point` entities. [#4240](https://github.com/CesiumGS/cesium/pull/4240)
- Added `DistanceDisplayCondition`s to all primitives to determine the range interval from the camera for when it will be visible.
- Removed the default gamma correction for Bing Maps aerial imagery, because it is no longer an improvement to current versions of the tiles. To restore the previous look, set the `defaultGamma` property of your `BingMapsImageryProvider` instance to 1.3.
- Fixed a bug that could lead to incorrect terrain heights when using `HeightmapTerrainData` with an encoding in which actual heights were equal to the minimum representable height.
- Fixed a bug in `AttributeCompression.compressTextureCoordinates` and `decompressTextureCoordinates` that could cause a small inaccuracy in the encoded texture coordinates.
- Fixed a bug where viewing a model with transparent geometry would cause a crash. [#4378](https://github.com/CesiumGS/cesium/issues/4378)
- Added `TrustedServer` collection that controls which servers should have `withCredential` set to `true` on XHR Requests.
- Fixed billboard rotation when sized in meters. [#3979](https://github.com/CesiumGS/cesium/issues/3979)
- Added `backgroundColor` and `borderWidth` properties to `writeTextToCanvas`.
- Fixed timeline touch events. [#4305](https://github.com/CesiumGS/cesium/pull/4305)
- Fixed a bug that was incorrectly clamping Latitudes in KML <GroundOverlay>(s) to the range -PI..PI. Now correctly clamps to -PI/2..PI/2.
- Added `CesiumMath.clampToLatitudeRange`. A convenience function to clamp a passed radian angle to valid Latitudes.
- Added `DebugCameraPrimitive` to visualize the view frustum of a camera.

### 1.25 - 2016-09-01

- Breaking changes
  - The number and order of arguments passed to `KmlDataSource` `unsupportedNodeEvent` listeners have changed to allow better handling of unsupported KML Features.
  - Changed billboards and labels that are clamped to terrain to have the `verticalOrigin` set to `CENTER` by default instead of `BOTTOM`.
- Deprecated
  - Deprecated `castShadows` and `receiveShadows` properties from `Model`, `Primitive`, and `Globe`. They will be removed in 1.26. Use `shadows` instead with the `ShadowMode` enum, e.g. `model.shadows = ShadowMode.ENABLED`.
  - `Viewer.terrainShadows` now uses the `ShadowMode` enum instead of a Boolean, e.g. `viewer.terrainShadows = ShadowMode.RECEIVE_ONLY`. Boolean support will be removed in 1.26.
- Updated the online [model converter](http://cesiumjs.org/convertmodel.html) to convert OBJ models to glTF with [obj2gltf](https://github.com/CesiumGS/OBJ2GLTF), as well as optimize existing glTF models with the [gltf-pipeline](https://github.com/CesiumGS/gltf-pipeline). Added an option to bake ambient occlusion onto the glTF model. Also added an option to compress geometry using the glTF [WEB3D_quantized_attributes](https://github.com/KhronosGroup/glTF/blob/master/extensions/Vendor/WEB3D_quantized_attributes/README.md) extension.
- Improve label quality for oblique and italic fonts. [#3782](https://github.com/CesiumGS/cesium/issues/3782)
- Added `shadows` property to the entity API for `Box`, `Corridor`, `Cylinder`, `Ellipse`, `Ellipsoid`, `Polygon`, `Polyline`, `PoylineVolume`, `Rectangle`, and `Wall`. [#4005](https://github.com/CesiumGS/cesium/pull/4005)
- Added `Camera.cancelFlight` to cancel the existing camera flight if it exists.
- Fix overlapping camera flights by always cancelling the previous flight when a new one is created.
- Camera flights now disable collision with the terrain until all of the terrain in the area has finished loading. This prevents the camera from being moved to be above lower resolution terrain when flying to a position close to higher resolution terrain. [#4075](https://github.com/CesiumGS/cesium/issues/4075)
- Fixed a crash that would occur if quickly toggling imagery visibility. [#4083](https://github.com/CesiumGS/cesium/issues/4083)
- Fixed an issue causing an error if KML has a clamped to ground LineString with color. [#4131](https://github.com/CesiumGS/cesium/issues/4131)
- Added logic to `KmlDataSource` defaulting KML Feature node to hidden unless all ancestors are visible. This better matches the KML specification.
- Fixed position of KML point features with an altitude mode of `relativeToGround` and `clampToGround`.
- Added `GeocoderViewModel.keepExpanded` which when set to true will always keep the Geocoder in its expanded state.
- Added support for `INT` and `UNSIGNED_INT` in `ComponentDatatype`.
- Added `ComponentDatatype.fromName` for getting a `ComponentDatatype` from its name.
- Fixed a crash caused by draping dynamic geometry over terrain. [#4255](https://github.com/CesiumGS/cesium/pull/4255)

### 1.24 - 2016-08-01

- Added support in CZML for expressing `BillboardGraphics.alignedAxis` as the velocity vector of an entity, using `velocityReference` syntax.
- Added `urlSchemeZeroPadding` property to `UrlTemplateImageryProvider` to allow the numeric parts of a URL, such as `{x}`, to be padded with zeros to make them a fixed width.
- Added leap second just prior to January 2017. [#4092](https://github.com/CesiumGS/cesium/issues/4092)
- Fixed an exception that would occur when switching to 2D view when shadows are enabled. [#4051](https://github.com/CesiumGS/cesium/issues/4051)
- Fixed an issue causing entities to disappear when updating multiple entities simultaneously. [#4096](https://github.com/CesiumGS/cesium/issues/4096)
- Normalizing the velocity vector produced by `VelocityVectorProperty` is now optional.
- Pack functions now return the result array [#4156](https://github.com/CesiumGS/cesium/pull/4156)
- Added optional `rangeMax` parameter to `Math.toSNorm` and `Math.fromSNorm`. [#4121](https://github.com/CesiumGS/cesium/pull/4121)
- Removed `MapQuest OpenStreetMap` from the list of demo base layers since direct tile access has been discontinued. See the [MapQuest Developer Blog](http://devblog.mapquest.com/2016/06/15/modernization-of-mapquest-results-in-changes-to-open-tile-access/) for details.
- Fixed PolylinePipeline.generateArc to accept an array of heights when there's only one position [#4155](https://github.com/CesiumGS/cesium/pull/4155)

### 1.23 - 2016-07-01

- Breaking changes
  - `GroundPrimitive.initializeTerrainHeights()` must be called and have the returned promise resolve before a `GroundPrimitive` can be added synchronously.
- Added terrain clamping to entities, KML, and GeoJSON
  - Added `heightReference` property to point, billboard and model entities.
  - Changed corridor, ellipse, polygon and rectangle entities to conform to terrain by using a `GroundPrimitive` if its material is a `ColorMaterialProperty` instance and it doesn't have a `height` or `extrudedHeight`. Entities with any other type of material are not clamped to terrain.
  - `KMLDataSource`
    - Point and Model features will always respect `altitudeMode`.
    - Added `clampToGround` property. When `true`, clamps `Polygon`, `LineString` and `LinearRing` features to the ground if their `altitudeMode` is `clampToGround`. For this case, lines use a corridor instead of a polyline.
  - `GeoJsonDataSource`
    - Points with a height will be drawn at that height; otherwise, they will be clamped to the ground.
    - Added `clampToGround` property. When `true`, clamps `Polygon` and `LineString` features to the ground. For this case, lines use a corridor instead of a polyline.
  - Added [Ground Clamping Sandcastle example](https://cesiumjs.org/Cesium/Apps/Sandcastle/index.html?src=Ground%20Clamping.html&label=Showcases).
- Improved performance and accuracy of polygon triangulation by using the [earcut](https://github.com/mapbox/earcut) library. Loading a GeoJSON with polygons for each country was 2x faster.
- Fix some large polygon triangulations. [#2788](https://github.com/CesiumGS/cesium/issues/2788)
- Added support for the glTF extension [WEB3D_quantized_attributes](https://github.com/KhronosGroup/glTF/blob/master/extensions/Vendor/WEB3D_quantized_attributes/README.md). [#3241](https://github.com/CesiumGS/cesium/issues/3241)
- Added CZML support for `Box`, `Corridor` and `Cylinder`. Added new CZML properties:
  - `Billboard`: `width`, `height`, `heightReference`, `scaleByDistance`, `translucencyByDistance`, `pixelOffsetScaleByDistance`, `imageSubRegion`
  - `Label`: `heightReference`, `translucencyByDistance`, `pixelOffsetScaleByDistance`
  - `Model`: `heightReference`, `maximumScale`
  - `Point`: `heightReference`, `scaleByDistance`, `translucencyByDistance`
  - `Ellipsoid`: `subdivisions`, `stackPartitions`, `slicePartitions`
- Added `rotatable2D` property to to `Scene`, `CesiumWidget` and `Viewer` to enable map rotation in 2D mode. [#3897](https://github.com/CesiumGS/cesium/issues/3897)
- `Camera.setView` and `Camera.flyTo` now use the `orientation.heading` parameter in 2D if the map is rotatable.
- Added `Camera.changed` event that will fire whenever the camera has changed more than `Camera.percentageChanged`. `percentageChanged` is in the range [0, 1].
- Zooming in toward a target point now keeps the target point at the same screen position. [#4016](https://github.com/CesiumGS/cesium/pull/4016)
- Improved `GroundPrimitive` performance.
- Some incorrect KML (specifically KML that reuses IDs) is now parsed correctly.
- Added `unsupportedNodeEvent` to `KmlDataSource` that is fired whenever an unsupported node is encountered.
- `Clock` now keeps its configuration settings self-consistent. Previously, this was done by `AnimationViewModel` and could become inconsistent in certain cases. [#4007](https://github.com/CesiumGS/cesium/pull/4007)
- Updated [Google Cardboard Sandcastle example](http://cesiumjs.org/Cesium/Apps/Sandcastle/index.html?src=Cardboard.html&label=Showcase).
- Added [hot air balloon](https://github.com/CesiumGS/cesium/tree/master/Apps/SampleData/models/CesiumBalloon) sample model.
- Fixed handling of sampled Rectangle coordinates in CZML. [#4033](https://github.com/CesiumGS/cesium/pull/4033)
- Fix "Cannot read property 'x' of undefined" error when calling SceneTransforms.wgs84ToWindowCoordinates in certain cases. [#4022](https://github.com/CesiumGS/cesium/pull/4022)
- Re-enabled mouse inputs after a specified number of milliseconds past the most recent touch event.
- Exposed a parametric ray-triangle intersection test to the API as `IntersectionTests.rayTriangleParametric`.
- Added `packArray` and `unpackArray` functions to `Cartesian2`, `Cartesian3`, and `Cartesian4`.

### 1.22.2 - 2016-06-14

- This is an npm only release to fix the improperly published 1.22.1. There were no code changes.

### 1.22.1 - 2016-06-13

- Fixed default Bing Key and added a watermark to notify users that they need to sign up for their own key.

### 1.22 - 2016-06-01

- Breaking changes
  - `KmlDataSource` now requires `options.camera` and `options.canvas`.
- Added shadows
  - See the Sandcastle demo: [Shadows](http://cesiumjs.org/Cesium/Apps/Sandcastle/index.html?src=Shadows.html&label=Showcases).
  - Added `Viewer.shadows` and `Viewer.terrainShadows`. Both are off by default.
  - Added `Viewer.shadowMap` and `Scene.shadowMap` for accessing the scene's shadow map.
  - Added `castShadows` and `receiveShadows` properties to `Model` and `Entity.model`, and options to the `Model` constructor and `Model.fromGltf`.
  - Added `castShadows` and `receiveShadows` properties to `Primitive`, and options to the `Primitive` constructor.
  - Added `castShadows` and `receiveShadows` properties to `Globe`.
- Added `heightReference` to models so they can be drawn on terrain.
- Added support for rendering models in 2D and Columbus view.
- Added option to enable sun position based atmosphere color when `Globe.enableLighting` is `true`. [3439](https://github.com/CesiumGS/cesium/issues/3439)
- Improved KML NetworkLink compatibility by supporting the `Url` tag. [#3895](https://github.com/CesiumGS/cesium/pull/3895).
- Added `VelocityVectorProperty` so billboard's aligned axis can follow the velocity vector. [#3908](https://github.com/CesiumGS/cesium/issues/3908)
- Improve memory management for entity billboard/label/point/path visualization.
- Added `terrainProviderChanged` event to `Scene` and `Globe`
- Added support for hue, saturation, and brightness color shifts in the atmosphere in `SkyAtmosphere`. See the new Sandcastle example: [Atmosphere Color](http://cesiumjs.org/Cesium/Apps/Sandcastle/index.html?src=Atmosphere%20Color.html&label=Showcases). [#3439](https://github.com/CesiumGS/cesium/issues/3439)
- Fixed exaggerated terrain tiles disappearing. [#3676](https://github.com/CesiumGS/cesium/issues/3676)
- Fixed a bug that could cause incorrect normals to be computed for exaggerated terrain, especially for low-detail tiles. [#3904](https://github.com/CesiumGS/cesium/pull/3904)
- Fixed a bug that was causing errors to be thrown when picking and terrain was enabled. [#3779](https://github.com/CesiumGS/cesium/issues/3779)
- Fixed a bug that was causing the atmosphere to disappear when only atmosphere is visible. [#3347](https://github.com/CesiumGS/cesium/issues/3347)
- Fixed infinite horizontal 2D scrolling in IE/Edge. [#3893](https://github.com/CesiumGS/cesium/issues/3893)
- Fixed a bug that would cause a crash is the camera was on the IDL in 2D. [#3951](https://github.com/CesiumGS/cesium/issues/3951)
- Fixed issue where a repeating model animation doesn't play when the clock is set to a time before the model was created. [#3932](https://github.com/CesiumGS/cesium/issues/3932)
- Fixed `Billboard.computeScreenSpacePosition` returning the wrong y coordinate. [#3920](https://github.com/CesiumGS/cesium/issues/3920)
- Fixed issue where labels were disappearing. [#3730](https://github.com/CesiumGS/cesium/issues/3730)
- Fixed issue where billboards on terrain didn't always update when the terrain provider was changed. [#3921](https://github.com/CesiumGS/cesium/issues/3921)
- Fixed issue where `Matrix4.fromCamera` was taking eye/target instead of position/direction. [#3927](https://github.com/CesiumGS/cesium/issues/3927)
- Added `Scene.nearToFarDistance2D` that determines the size of each frustum of the multifrustum in 2D.
- Added `Matrix4.computeView`.
- Added `CullingVolume.fromBoundingSphere`.
- Added `debugShowShadowVolume` to `GroundPrimitive`.
- Fix issue with disappearing tiles on Linux. [#3889](https://github.com/CesiumGS/cesium/issues/3889)

### 1.21 - 2016-05-02

- Breaking changes
  - Removed `ImageryMaterialProperty.alpha`. Use `ImageryMaterialProperty.color.alpha` instead.
  - Removed `OpenStreetMapImageryProvider`. Use `createOpenStreetMapImageryProvider` instead.
- Added ability to import and export Sandcastle example using GitHub Gists. [#3795](https://github.com/CesiumGS/cesium/pull/3795)
- Added `PolygonGraphics.closeTop`, `PolygonGraphics.closeBottom`, and `PolygonGeometry` options for creating an extruded polygon without a top or bottom. [#3879](https://github.com/CesiumGS/cesium/pull/3879)
- Added support for polyline arrow material to `CzmlDataSource` [#3860](https://github.com/CesiumGS/cesium/pull/3860)
- Fixed issue causing the sun not to render. [#3801](https://github.com/CesiumGS/cesium/pull/3801)
- Fixed issue where `Camera.flyTo` would not work with a rectangle in 2D. [#3688](https://github.com/CesiumGS/cesium/issues/3688)
- Fixed issue causing the fog to go dark and the atmosphere to flicker when the camera clips the globe. [#3178](https://github.com/CesiumGS/cesium/issues/3178)
- Fixed a bug that caused an exception and rendering to stop when using `ArcGisMapServerImageryProvider` to connect to a MapServer specifying the Web Mercator projection and a fullExtent bigger than the valid extent of the projection. [#3854](https://github.com/CesiumGS/cesium/pull/3854)
- Fixed issue causing an exception when switching scene modes with an active KML network link. [#3865](https://github.com/CesiumGS/cesium/issues/3865)

### 1.20 - 2016-04-01

- Breaking changes
  - Removed `TileMapServiceImageryProvider`. Use `createTileMapServiceImageryProvider` instead.
  - Removed `GroundPrimitive.geometryInstance`. Use `GroundPrimitive.geometryInstances` instead.
  - Removed `definedNotNull`. Use `defined` instead.
  - Removed ability to rotate the map in 2D due to the new infinite 2D scrolling feature.
- Deprecated
  - Deprecated `ImageryMaterialProperty.alpha`. It will be removed in 1.21. Use `ImageryMaterialProperty.color.alpha` instead.
- Added infinite horizontal scrolling in 2D.
- Added a code example to Sandcastle for the [new 1-meter Pennsylvania terrain service](http://cesiumjs.org/2016/03/15/New-Cesium-Terrain-Service-Covering-Pennsylvania/).
- Fixed loading for KML `NetworkLink` to not append a `?` if there isn't a query string.
- Fixed handling of non-standard KML `styleUrl` references within a `StyleMap`.
- Fixed issue in KML where StyleMaps from external documents fail to load.
- Added translucent and colored image support to KML ground overlays
- Fix bug when upsampling exaggerated terrain where the terrain heights were exaggerated at twice the value. [#3607](https://github.com/CesiumGS/cesium/issues/3607)
- All external urls are now https by default to make Cesium work better with non-server-based applications. [#3650](https://github.com/CesiumGS/cesium/issues/3650)
- `GeoJsonDataSource` now handles CRS `urn:ogc:def:crs:EPSG::4326`
- Fixed `TimeIntervalCollection.removeInterval` bug that resulted in too many intervals being removed.
- `GroundPrimitive` throws a `DeveloperError` when passed an unsupported geometry type instead of crashing.
- Fix issue with billboard collections that have at least one billboard with an aligned axis and at least one billboard without an aligned axis. [#3318](https://github.com/CesiumGS/cesium/issues/3318)
- Fix a race condition that would cause the terrain to continue loading and unloading or cause a crash when changing terrain providers. [#3690](https://github.com/CesiumGS/cesium/issues/3690)
- Fix issue where the `GroundPrimitive` volume was being clipped by the far plane. [#3706](https://github.com/CesiumGS/cesium/issues/3706)
- Fixed issue where `Camera.computeViewRectangle` was incorrect when crossing the international date line. [#3717](https://github.com/CesiumGS/cesium/issues/3717)
- Added `Rectangle` result parameter to `Camera.computeViewRectangle`.
- Fixed a reentrancy bug in `EntityCollection.collectionChanged`. [#3739](https://github.com/CesiumGS/cesium/pull/3739)
- Fixed a crash that would occur if you added and removed an `Entity` with a path without ever actually rendering it. [#3738](https://github.com/CesiumGS/cesium/pull/3738)
- Fixed issue causing parts of geometry and billboards/labels to be clipped. [#3748](https://github.com/CesiumGS/cesium/issues/3748)
- Fixed bug where transparent image materials were drawn black.
- Fixed `Color.fromCssColorString` from reusing the input `result` alpha value in some cases.

### 1.19 - 2016-03-01

- Breaking changes
  - `PolygonGeometry` now changes the input `Cartesian3` values of `options.positions` so that they are on the ellipsoid surface. This only affects polygons created synchronously with `options.perPositionHeight = false` when the positions have a non-zero height and the same positions are used for multiple entities. In this case, make a copy of the `Cartesian3` values used for the polygon positions.
- Deprecated
  - Deprecated `KmlDataSource` taking a proxy object. It will throw an exception in 1.21. It now should take a `options` object with required `camera` and `canvas` parameters.
  - Deprecated `definedNotNull`. It will be removed in 1.20. Use `defined` instead, which now checks for `null` as well as `undefined`.
- Improved KML support.
  - Added support for `NetworkLink` refresh modes `onInterval`, `onExpire` and `onStop`. Includes support for `viewboundScale`, `viewFormat`, `httpQuery`.
  - Added partial support for `NetworkLinkControl` including `minRefreshPeriod`, `cookie` and `expires`.
  - Added support for local `StyleMap`. The `highlight` style is still ignored.
  - Added support for `root://` URLs.
  - Added more warnings for unsupported features.
  - Improved style processing in IE.
- `Viewer.zoomTo` and `Viewer.flyTo` now accept an `ImageryLayer` instance as a valid parameter and will zoom to the extent of the imagery.
- Added `Camera.flyHome` function for resetting the camera to the home view.
- `Camera.flyTo` now honors max and min zoom settings in `ScreenSpaceCameraController`.
- Added `show` property to `CzmlDataSource`, `GeoJsonDataSource`, `KmlDataSource`, `CustomDataSource`, and `EntityCollection` for easily toggling display of entire data sources.
- Added `owner` property to `CompositeEntityCollection`.
- Added `DataSouceDisplay.ready` for determining whether or not static data associated with the Entity API has been rendered.
- Fix an issue when changing a billboard's position property multiple times per frame. [#3511](https://github.com/CesiumGS/cesium/pull/3511)
- Fixed texture coordinates for polygon with position heights.
- Fixed issue that kept `GroundPrimitive` with an `EllipseGeometry` from having a `rotation`.
- Fixed crash caused when drawing `CorridorGeometry` and `CorridorOutlineGeometry` synchronously.
- Added the ability to create empty geometries. Instead of throwing `DeveloperError`, `undefined` is returned.
- Fixed flying to `latitude, longitude, height` in the Geocoder.
- Fixed bug in `IntersectionTests.lineSegmentSphere` where the ray origin was not set.
- Added `length` to `Matrix2`, `Matrix3` and `Matrix4` so these can be used as array-like objects.
- Added `Color.add`, `Color.subtract`, `Color.multiply`, `Color.divide`, `Color.mod`, `Color.multiplyByScalar`, and `Color.divideByScalar` functions to perform arithmetic operations on colors.
- Added optional `result` parameter to `Color.fromRgba`, `Color.fromHsl` and `Color.fromCssColorString`.
- Fixed bug causing `navigator is not defined` reference error when Cesium is used with Node.js.
- Upgraded Knockout from version 3.2.0 to 3.4.0.
- Fixed hole that appeared in the top of in dynamic ellipsoids

### 1.18 - 2016-02-01

- Breaking changes
  - Removed support for `CESIUM_binary_glTF`. Use `KHR_binary_glTF` instead, which is the default for the online [COLLADA-to-glTF converter](http://cesiumjs.org/convertmodel.html).
- Deprecated
  - Deprecated `GroundPrimitive.geometryInstance`. It will be removed in 1.20. Use `GroundPrimitive.geometryInstances` instead.
  - Deprecated `TileMapServiceImageryProvider`. It will be removed in 1.20. Use `createTileMapServiceImageryProvider` instead.
- Reduced the amount of CPU memory used by terrain by ~25% in Chrome.
- Added a Sandcastle example to "star burst" overlapping billboards and labels.
- Added `VRButton` which is a simple, single-button widget that toggles VR mode. It is off by default. To enable the button, set the `vrButton` option to `Viewer` to `true`. Only Cardboard for mobile is supported. More VR devices will be supported when the WebVR API is more stable.
- Added `Scene.useWebVR` to switch the scene to use stereoscopic rendering.
- Cesium now honors `window.devicePixelRatio` on browsers that support the CSS `imageRendering` attribute. This greatly improves performance on mobile devices and high DPI displays by rendering at the browser-recommended resolution. This also reduces bandwidth usage and increases battery life in these cases. To enable the previous behavior, use the following code:
  ```javascript
  if (Cesium.FeatureDetection.supportsImageRenderingPixelated()) {
    viewer.resolutionScale = window.devicePixelRatio;
  }
  ```
- `GroundPrimitive` now supports batching geometry for better performance.
- Improved compatibility with glTF KHR_binary_glTF and KHR_materials_common extensions
- Added `ImageryLayer.getViewableRectangle` to make it easy to get the effective bounds of an imagery layer.
- Improved compatibility with glTF KHR_binary_glTF and KHR_materials_common extensions
- Fixed a picking issue that sometimes prevented objects being selected. [#3386](https://github.com/CesiumGS/cesium/issues/3386)
- Fixed cracking between tiles in 2D. [#3486](https://github.com/CesiumGS/cesium/pull/3486)
- Fixed creating bounding volumes for `GroundPrimitive`s whose containing rectangle has a width greater than pi.
- Fixed incorrect texture coordinates for polygons with large height.
- Fixed camera.flyTo not working when in 2D mode and only orientation changes
- Added `UrlTemplateImageryProvider.reinitialize` for changing imagery provider options without creating a new instance.
- `UrlTemplateImageryProvider` now accepts a promise to an `options` object in addition to taking the object directly.
- Fixed a bug that prevented WMS feature picking from working with THREDDS XML and msGMLOutput in Internet Explorer 11.
- Added `Scene.useDepthPicking` to enable or disable picking using the depth buffer. [#3390](https://github.com/CesiumGS/cesium/pull/3390)
- Added `BoundingSphere.fromEncodedCartesianVertices` to create bounding volumes from parallel arrays of the upper and lower bits of `EncodedCartesian3`s.
- Added helper functions: `getExtensionFromUri`, `getAbsoluteUri`, and `Math.logBase`.
- Added `Rectangle.union` and `Rectangle.expand`.
- TMS support now works with newer versions of gdal2tiles.py generated layers. `createTileMapServiceImageryProvider`. Tilesets generated with older gdal2tiles.py versions may need to have the `flipXY : true` option set to load correctly.

### 1.17 - 2016-01-04

- Breaking changes
  - Removed `Camera.viewRectangle`. Use `Camera.setView({destination: rectangle})` instead.
  - Removed `RectanglePrimitive`. Use `RectangleGeometry` or `Entity.rectangle` instead.
  - Removed `Polygon`. Use `PolygonGeometry` or `Entity.polygon` instead.
  - Removed `OrthographicFrustum.getPixelSize`. Use `OrthographicFrustum.getPixelDimensions` instead.
  - Removed `PerspectiveFrustum.getPixelSize`. Use `PerspectiveFrustum.getPixelDimensions` instead.
  - Removed `PerspectiveOffCenterFrustum.getPixelSize`. Use `PerspectiveOffCenterFrustum.getPixelDimensions` instead.
  - Removed `Scene\HeadingPitchRange`. Use `Core\HeadingPitchRange` instead.
  - Removed `jsonp`. Use `loadJsonp` instead.
  - Removed `HeightmapTessellator` from the public API. It is an implementation details.
  - Removed `TerrainMesh` from the public API. It is an implementation details.
- Reduced the amount of GPU and CPU memory used by terrain by using [compression](http://cesiumjs.org/2015/12/18/Terrain-Quantization/). The CPU memory was reduced by up to 40%.
- Added the ability to manipulate `Model` node transformations via CZML and the Entity API. See the new Sandcastle example: [CZML Model - Node Transformations](http://cesiumjs.org/Cesium/Apps/Sandcastle/index.html?src=CZML%20Model%20-%20Node%20Transformations.html&label=CZML). [#3316](https://github.com/CesiumGS/cesium/pull/3316)
- Added `Globe.tileLoadProgressEvent`, which is raised when the length of the tile load queue changes, enabling incremental loading indicators.
- Added support for msGMLOutput and Thredds server feature information formats to `GetFeatureInfoFormat` and `WebMapServiceImageryProvider`.
- Added dynamic `enableFeaturePicking` toggle to all ImageryProviders that support feature picking.
- Fixed disappearing terrain while fog is active. [#3335](https://github.com/CesiumGS/cesium/issues/3335)
- Fixed short segments in `CorridorGeometry` and `PolylineVolumeGeometry`. [#3293](https://github.com/CesiumGS/cesium/issues/3293)
- Fixed `CorridorGeometry` with nearly colinear points. [#3320](https://github.com/CesiumGS/cesium/issues/3320)
- Added missing points to `EllipseGeometry` and `EllipseOutlineGeometry`. [#3078](https://github.com/CesiumGS/cesium/issues/3078)
- `Rectangle.fromCartographicArray` now uses the smallest rectangle regardess of whether or not it crosses the international date line. [#3227](https://github.com/CesiumGS/cesium/issues/3227)
- Added `TranslationRotationScale` property, which represents an affine transformation defined by a translation, rotation, and scale.
- Added `Matrix4.fromTranslationRotationScale`.
- Added `NodeTransformationProperty`, which is a `Property` value that is defined by independent `translation`, `rotation`, and `scale` `Property` instances.
- Added `PropertyBag`, which is a `Property` whose value is a key-value mapping of property names to the computed value of other properties.
- Added `ModelGraphics.runAnimations` which is a boolean `Property` indicating if all model animations should be started after the model is loaded.
- Added `ModelGraphics.nodeTransformations` which is a `PropertyBag` of `TranslationRotationScale` properties to be applied to a loaded model.
- Added CZML support for new `runAnimations` and `nodeTransformations` properties on the `model` packet.

### 1.16 - 2015-12-01

- Deprecated
  - Deprecated `HeightmapTessellator`. It will be removed in 1.17.
  - Deprecated `TerrainMesh`. It will be removed in 1.17.
  - Deprecated `OpenStreetMapImageryProvider`. It will be removed in 1.18. Use `createOpenStreetMapImageryProvider` instead.
- Improved terrain performance by up to 35%. Added support for fog near the horizon, which improves performance by rendering less terrain tiles and reduces terrain tile requests. This is enabled by default. See `Scene.fog` for options. [#3154](https://github.com/CesiumGS/cesium/pull/3154)
- Added terrain exaggeration. Enabled on viewer creation with the exaggeration scalar as the `terrainExaggeration` option.
- Added support for incrementally loading textures after a Model is ready. This allows the Model to be visible as soon as possible while its textures are loaded in the background.
- `ImageMaterialProperty.image` now accepts an `HTMLVideoElement`. You can also assign a video element directly to an Entity `material` property.
- `Material` image uniforms now accept and `HTMLVideoElement` anywhere it could previously take a `Canvas` element.
- Added `VideoSynchronizer` helper object for keeping an `HTMLVideoElement` in sync with a scene's clock.
- Fixed an issue with loading skeletons for skinned glTF models. [#3224](https://github.com/CesiumGS/cesium/pull/3224)
- Fixed an issue with tile selection when below the surface of the ellipsoid. [#3170](https://github.com/CesiumGS/cesium/issues/3170)
- Added `Cartographic.fromCartesian` function.
- Added `createOpenStreetMapImageryProvider` function to replace the `OpenStreetMapImageryProvider` class. This function returns a constructed `UrlTemplateImageryProvider`.
- `GeoJsonDataSource.load` now takes an optional `describeProperty` function for generating feature description properties. [#3140](https://github.com/CesiumGS/cesium/pull/3140)
- Added `ImageryProvider.readyPromise` and `TerrainProvider.readyPromise` and implemented it in all terrain and imagery providers. This is a promise which resolves when `ready` becomes true and rejected if there is an error during initialization. [#3175](https://github.com/CesiumGS/cesium/pull/3175)
- Fixed an issue where the sun texture is not generated correctly on some mobile devices. [#3141](https://github.com/CesiumGS/cesium/issues/3141)
- Fixed a bug that caused setting `Entity.parent` to `undefined` to throw an exception. [#3169](https://github.com/CesiumGS/cesium/issues/3169)
- Fixed a bug which caused `Entity` polyline graphics to be incorrect when a scene's ellipsoid was not WGS84. [#3174](https://github.com/CesiumGS/cesium/pull/3174)
- Entities have a reference to their entity collection and to their owner (usually a data source, but can be a `CompositeEntityCollection`).
- Added `ImageMaterialProperty.alpha` and a `alpha` uniform to `Image` and `Material` types to control overall image opacity. It defaults to 1.0, fully opaque.
- Added `Camera.getPixelSize` function to get the size of a pixel in meters based on the current view.
- Added `Camera.distanceToBoundingSphere` function.
- Added `BoundingSphere.fromOrientedBoundingBox` function.
- Added utility function `getBaseUri`, which given a URI with or without query parameters, returns the base path of the URI.
- Added `Queue.peek` to return the item at the front of a Queue.
- Fixed `JulianDate.fromIso8601` so that it correctly parses the `YYYY-MM-DDThh:mmTZD` format.
- Added `Model.maximumScale` and `ModelGraphics.maximumScale` properties, giving an upper limit for minimumPixelSize.
- Fixed glTF implementation to read the version as a string as per the specification and to correctly handle backwards compatibility for axis-angle rotations in glTF 0.8 models.
- Fixed a bug in the deprecated `jsonp` that prevented it from returning a promise. Its replacement, `loadJsonp`, was unaffected.
- Fixed a bug where loadWithXhr would reject the returned promise with successful HTTP responses (2xx) that weren't 200.

### 1.15 - 2015-11-02

- Breaking changes
  - Deleted old `<subfolder>/package.json` and `*.profile.js` files, not used since Cesium moved away from a Dojo-based build years ago. This will allow future compatibility with newer systems like Browserify and Webpack.
- Deprecated
  - Deprecated `Camera.viewRectangle`. It will be removed in 1.17. Use `Camera.setView({destination: rectangle})` instead.
  - The following options to `Camera.setView` have been deprecated and will be removed in 1.17:
    - `position`. Use `destination` instead.
    - `positionCartographic`. Convert to a `Cartesian3` and use `destination` instead.
    - `heading`, `pitch` and `roll`. Use `orientation.heading/pitch/roll` instead.
  - Deprecated `CESIUM_binary_glTF` extension support for glTF models. [KHR_binary_glTF](https://github.com/KhronosGroup/glTF/tree/master/extensions/Khronos/KHR_binary_glTF) should be used instead. `CESIUM_binary_glTF` will be removed in 1.18. Reconvert models using the online [model converter](http://cesiumjs.org/convertmodel.html).
  - Deprecated `RectanglePrimitive`. It will be removed in 1.17. Use `RectangleGeometry` or `Entity.rectangle` instead.
  - Deprecated `EllipsoidPrimitive`. It will be removed in 1.17. Use `EllipsoidGeometry` or `Entity.ellipsoid` instead.
  - Made `EllipsoidPrimitive` private, use `EllipsoidGeometry` or `Entity.ellipsoid` instead.
  - Deprecated `BoxGeometry.minimumCorner` and `BoxGeometry.maximumCorner`. These will be removed in 1.17. Use `BoxGeometry.minimum` and `BoxGeometry.maximum` instead.
  - Deprecated `BoxOutlineGeometry.minimumCorner` and `BoxOutlineGeometry.maximumCorner`. These will be removed in 1.17. Use `BoxOutlineGeometry.minimum` and `BoxOutlineGeometry.maximum` instead.
  - Deprecated `OrthographicFrustum.getPixelSize`. It will be removed in 1.17. Use `OrthographicFrustum.getPixelDimensions` instead.
  - Deprecated `PerspectiveFrustum.getPixelSize`. It will be removed in 1.17. Use `PerspectiveFrustum.getPixelDimensions` instead.
  - Deprecated `PerspectiveOffCenterFrustum.getPixelSize`. It will be removed in 1.17. Use `PerspectiveOffCenterFrustum.getPixelDimensions` instead.
  - Deprecated `Scene\HeadingPitchRange`. It will be removed in 1.17. Use `Core\HeadingPitchRange` instead.
  - Deprecated `jsonp`. It will be removed in 1.17. Use `loadJsonp` instead.
- Added support for the [glTF 1.0](https://github.com/KhronosGroup/glTF/blob/master/specification/README.md) draft specification.
- Added support for the glTF extensions [KHR_binary_glTF](https://github.com/KhronosGroup/glTF/tree/master/extensions/Khronos/KHR_binary_glTF) and [KHR_materials_common](https://github.com/KhronosGroup/glTF/tree/KHR_materials_common/extensions/Khronos/KHR_materials_common).
- Decreased GPU memory usage in `BillboardCollection` and `LabelCollection` by using WebGL instancing.
- Added CZML examples to Sandcastle. See the new CZML tab.
- Changed `Camera.setView` to take the same parameter options as `Camera.flyTo`. `options.destination` takes a rectangle, `options.orientation` works with heading/pitch/roll or direction/up, and `options.endTransform` was added. [#3100](https://github.com/CesiumGS/cesium/pull/3100)
- Fixed token issue in `ArcGisMapServerImageryProvider`.
- `ImageryLayerFeatureInfo` now has an `imageryLayer` property, indicating the layer that contains the feature.
- Made `TileMapServiceImageryProvider` and `CesiumTerrainProvider` work properly when the provided base url contains query parameters and fragments.
- The WebGL setting of `failIfMajorPerformanceCaveat` now defaults to `false`, which is the WebGL default. This improves compatibility with out-of-date drivers and remote desktop sessions. Cesium will run slower in these cases instead of simply failing to load. [#3108](https://github.com/CesiumGS/cesium/pull/3108)
- Fixed the issue where the camera inertia takes too long to finish causing the camera move events to fire after it appears to. [#2839](https://github.com/CesiumGS/cesium/issues/2839)
- Make KML invalid coordinate processing match Google Earth behavior. [#3124](https://github.com/CesiumGS/cesium/pull/3124)
- Added `BoxOutlineGeometry.fromAxisAlignedBoundingBox` and `BoxGeometry.fromAxisAlignedBoundingBox` functions.
- Switched to [gulp](http://gulpjs.com/) for all build tasks. `Java` and `ant` are no longer required to develop Cesium. [#3106](https://github.com/CesiumGS/cesium/pull/3106)
- Updated `requirejs` from 2.1.9 to 2.1.20. [#3107](https://github.com/CesiumGS/cesium/pull/3107)
- Updated `almond` from 0.2.6 to 0.3.1. [#3107](https://github.com/CesiumGS/cesium/pull/3107)

### 1.14 - 2015-10-01

- Fixed issues causing the terrain and sky to disappear when the camera is near the surface. [#2415](https://github.com/CesiumGS/cesium/issues/2415) and [#2271](https://github.com/CesiumGS/cesium/issues/2271)
- Changed the `ScreenSpaceCameraController.minimumZoomDistance` default from `20.0` to `1.0`.
- Added `Billboard.sizeInMeters`. `true` sets the billboard size to be measured in meters; otherwise, the size of the billboard is measured in pixels. Also added support for billboard `sizeInMeters` to entities and CZML.
- Fixed a bug in `AssociativeArray` that would cause unbounded memory growth when adding and removing lots of items.
- Provided a workaround for Safari 9 where WebGL constants can't be accessed through `WebGLRenderingContext`. Now constants are hard-coded in `WebGLConstants`. [#2989](https://github.com/CesiumGS/cesium/issues/2989)
- Added a workaround for Chrome 45, where the first character in a label with a small font size would not appear. [#3011](https://github.com/CesiumGS/cesium/pull/3011)
- Added `subdomains` option to the `WebMapTileServiceImageryProvider` constructor.
- Added `subdomains` option to the `WebMapServiceImageryProvider` constructor.
- Fix zooming in 2D when tracking an object. The zoom was based on location rather than the tracked object. [#2991](https://github.com/CesiumGS/cesium/issues/2991)
- Added `options.credit` parameter to `MapboxImageryProvider`.
- Fixed an issue with drill picking at low frame rates that would cause a crash. [#3010](https://github.com/CesiumGS/cesium/pull/3010)
- Fixed a bug that prevented `setView` from working across all scene modes.
- Fixed a bug that caused `camera.positionWC` to occasionally return the incorrect value.
- Used all the template urls defined in the CesiumTerrain provider.[#3038](https://github.com/CesiumGS/cesium/pull/3038)

### 1.13 - 2015-09-01

- Breaking changes
  - Remove deprecated `AxisAlignedBoundingBox.intersect` and `BoundingSphere.intersect`. Use `BoundingSphere.intersectPlane` instead.
  - Remove deprecated `getFeatureInfoAsGeoJson` and `getFeatureInfoAsXml` constructor parameters from `WebMapServiceImageryProvider`.
- Added support for `GroundPrimitive` which works much like `Primitive` but drapes geometry over terrain. Valid geometries that can be draped on terrain are `CircleGeometry`, `CorridorGeometry`, `EllipseGeometry`, `PolygonGeometry`, and `RectangleGeometry`. Because of the cutting edge nature of this feature in WebGL, it requires the [EXT_frag_depth](https://www.khronos.org/registry/webgl/extensions/EXT_frag_depth/) extension, which is currently only supported in Chrome, Firefox, and Edge. Apple support is expected in iOS 9 and MacOS Safari 9. Android support varies by hardware and IE11 will most likely never support it. You can use [webglreport.com](http://webglreport.com) to verify support for your hardware. Finally, this feature is currently only supported in Primitives and not yet available via the Entity API. [#2865](https://github.com/CesiumGS/cesium/pull/2865)
- Added `Scene.groundPrimitives`, which is a primitive collection like `Scene.primitives`, but for `GroundPrimitive` instances. It allows custom z-ordering. [#2960](https://github.com/CesiumGS/cesium/pull/2960) For example:

        // draws the ellipse on top of the rectangle
        var ellipse = scene.groundPrimitives.add(new Cesium.GroundPrimitive({...}));
        var rectangle = scene.groundPrimitives.add(new Cesium.GroundPrimitive({...}));

        // move the rectangle to draw on top of the ellipse
        scene.groundPrimitives.raise(rectangle);

- Added `reverseZ` tag to `UrlTemplateImageryProvider`. [#2961](https://github.com/CesiumGS/cesium/pull/2961)
- Added `BoundingSphere.isOccluded` and `OrientedBoundingBox.isOccluded` to determine if the volumes are occluded by an `Occluder`.
- Added `distanceSquaredTo` and `computePlaneDistances` functions to `OrientedBoundingBox`.
- Fixed a GLSL precision issue that enables Cesium to support Mali-400MP GPUs and other mobile GPUs where GLSL shaders did not previously compile. [#2984](https://github.com/CesiumGS/cesium/pull/2984)
- Fixed an issue where extruded `PolygonGeometry` was always extruding to the ellipsoid surface instead of specified height. [#2923](https://github.com/CesiumGS/cesium/pull/2923)
- Fixed an issue where non-feature nodes prevented KML documents from loading. [#2945](https://github.com/CesiumGS/cesium/pull/2945)
- Fixed an issue where `JulianDate` would not parse certain dates properly. [#405](https://github.com/CesiumGS/cesium/issues/405)
- Removed [es5-shim](https://github.com/kriskowal/es5-shim), which is no longer being used. [#2933](https://github.com/CesiumGS/cesium/pull/2945)

### 1.12 - 2015-08-03

- Breaking changes
  - Remove deprecated `ObjectOrientedBoundingBox`. Use `OrientedBoundingBox` instead.
- Added `MapboxImageryProvider` to load imagery from [Mapbox](https://www.mapbox.com).
- Added `maximumHeight` option to `Viewer.flyTo`. [#2868](https://github.com/CesiumGS/cesium/issues/2868)
- Added picking support to `UrlTemplateImageryProvider`.
- Added ArcGIS token-based authentication support to `ArcGisMapServerImageryProvider`.
- Added proxy support to `ArcGisMapServerImageryProvider` for `pickFeatures` requests.
- The default `CTRL + Left Click Drag` mouse behavior is now duplicated for `CTRL + Right Click Drag` for better compatibility with Firefox on Mac OS [#2872](https://github.com/CesiumGS/cesium/pull/2913).
- Fixed incorrect texture coordinates for `WallGeometry` [#2872](https://github.com/CesiumGS/cesium/issues/2872)
- Fixed `WallGeometry` bug that caused walls covering a short distance not to render. [#2897](https://github.com/CesiumGS/cesium/issues/2897)
- Fixed `PolygonGeometry` clockwise winding order bug.
- Fixed extruded `RectangleGeometry` bug for small heights. [#2823](https://github.com/CesiumGS/cesium/issues/2823)
- Fixed `BillboardCollection` bounding sphere for billboards with a non-center vertical origin. [#2894](https://github.com/CesiumGS/cesium/issues/2894)
- Fixed a bug that caused `Camera.positionCartographic` to be incorrect. [#2838](https://github.com/CesiumGS/cesium/issues/2838)
- Fixed calling `Scene.pickPosition` after calling `Scene.drillPick`. [#2813](https://github.com/CesiumGS/cesium/issues/2813)
- The globe depth is now rendered during picking when `Scene.depthTestAgainstTerrain` is `true` so objects behind terrain are not picked.
- Fixed Cesium.js failing to parse in IE 8 and 9. While Cesium doesn't work in IE versions less than 11, this allows for more graceful error handling.

### 1.11 - 2015-07-01

- Breaking changes
  - Removed `Scene.fxaaOrderIndependentTranslucency`, which was deprecated in 1.10. Use `Scene.fxaa` which is now `true` by default.
  - Removed `Camera.clone`, which was deprecated in 1.10.
- Deprecated
  - The STK World Terrain url `cesiumjs.org/stk-terrain/world` has been deprecated, use `assets.agi.com/stk-terrain/world` instead. A redirect will be in place until 1.14.
  - Deprecated `AxisAlignedBoundingBox.intersect` and `BoundingSphere.intersect`. These will be removed in 1.13. Use `AxisAlignedBoundingBox.intersectPlane` and `BoundingSphere.intersectPlane` instead.
  - Deprecated `ObjectOrientedBoundingBox`. It will be removed in 1.12. Use `OrientedBoundingBox` instead.
- Improved camera flights. [#2825](https://github.com/CesiumGS/cesium/pull/2825)
- The camera now zooms to the point under the mouse cursor.
- Added a new camera mode for horizon views. When the camera is looking at the horizon and a point on terrain above the camera is picked, the camera moves in the plane containing the camera position, up and right vectors.
- Improved terrain and imagery performance and reduced tile loading by up to 50%, depending on the camera view, by using the new `OrientedBoundingBox` for view frustum culling. See [Terrain Culling with Oriented Bounding Boxes](http://cesiumjs.org/2015/06/24/Oriented-Bounding-Boxes/).
- Added `UrlTemplateImageryProvider`. This new imagery provider allows access to a wide variety of imagery sources, including OpenStreetMap, TMS, WMTS, WMS, WMS-C, and various custom schemes, by specifying a URL template to use to request imagery tiles.
- Fixed flash/streak rendering artifacts when picking. [#2790](https://github.com/CesiumGS/cesium/issues/2790), [#2811](https://github.com/CesiumGS/cesium/issues/2811)
- Fixed 2D and Columbus view lighting issue. [#2635](https://github.com/CesiumGS/cesium/issues/2635).
- Fixed issues with material caching which resulted in the inability to use an image-based material multiple times. [#2821](https://github.com/CesiumGS/cesium/issues/2821)
- Improved `Camera.viewRectangle` so that the specified rectangle is now better centered on the screen. [#2764](https://github.com/CesiumGS/cesium/issues/2764)
- Fixed a crash when `viewer.zoomTo` or `viewer.flyTo` were called immediately before or during a scene morph. [#2775](https://github.com/CesiumGS/cesium/issues/2775)
- Fixed an issue where `Camera` functions would throw an exception if used from within a `Scene.morphComplete` callback. [#2776](https://github.com/CesiumGS/cesium/issues/2776)
- Fixed camera flights that ended up at the wrong position in Columbus view. [#802](https://github.com/CesiumGS/cesium/issues/802)
- Fixed camera flights through the map in 2D. [#804](https://github.com/CesiumGS/cesium/issues/804)
- Fixed strange camera flights from opposite sides of the globe. [#1158](https://github.com/CesiumGS/cesium/issues/1158)
- Fixed camera flights that wouldn't fly to the home view after zooming out past it. [#1400](https://github.com/CesiumGS/cesium/issues/1400)
- Fixed flying to rectangles that cross the IDL in Columbus view and 2D. [#2093](https://github.com/CesiumGS/cesium/issues/2093)
- Fixed flights with a pitch of -90 degrees. [#2468](https://github.com/CesiumGS/cesium/issues/2468)
- `Model` can now load Binary glTF from a `Uint8Array`.
- Fixed a bug in `ImageryLayer` that could cause an exception and the render loop to stop when the base layer did not cover the entire globe.
- The performance statistics displayed when `scene.debugShowFramesPerSecond === true` can now be styled using the `cesium-performanceDisplay` CSS classes in `shared.css` [#2779](https://github.com/CesiumGS/cesium/issues/2779).
- Added `Plane.fromCartesian4`.
- Added `Plane.ORIGIN_XY_PLANE`/`ORIGIN_YZ_PLANE`/`ORIGIN_ZX_PLANE` constants for commonly-used planes.
- Added `Matrix2`/`Matrix3`/`Matrix4.ZERO` constants.
- Added `Matrix2`/`Matrix3.multiplyByScale` for multiplying against non-uniform scales.
- Added `projectPointToNearestOnPlane` and `projectPointsToNearestOnPlane` to `EllipsoidTangentPlane` to project 3D points to the nearest 2D point on an `EllipsoidTangentPlane`.
- Added `EllipsoidTangentPlane.plane` property to get the `Plane` for the tangent plane.
- Added `EllipsoidTangentPlane.xAxis`/`yAxis`/`zAxis` properties to get the local coordinate system of the tangent plane.
- Add `QuantizedMeshTerrainData` constructor argument `orientedBoundingBox`.
- Add `TerrainMesh.orientedBoundingBox` which holds the `OrientedBoundingBox` for the mesh for a single terrain tile.

### 1.10 - 2015-06-01

- Breaking changes
  - Existing bookmarks to documentation of static members have changed [#2757](https://github.com/CesiumGS/cesium/issues/2757).
  - Removed `InfoBoxViewModel.defaultSanitizer`, `InfoBoxViewModel.sanitizer`, and `Cesium.sanitize`, which was deprecated in 1.7.
  - Removed `InfoBoxViewModel.descriptionRawHtml`, which was deprecated in 1.7. Use `InfoBoxViewModel.description` instead.
  - Removed `GeoJsonDataSource.fromUrl`, which was deprecated in 1.7. Use `GeoJsonDataSource.load` instead. Unlike fromUrl, load can take either a url or parsed JSON object and returns a promise to a new instance, rather than a new instance.
  - Removed `GeoJsonDataSource.prototype.loadUrl`, which was deprecated in 1.7. Instead, pass a url as the first parameter to `GeoJsonDataSource.prototype.load`.
  - Removed `CzmlDataSource.prototype.loadUrl`, which was deprecated in 1.7. Instead, pass a url as the first parameter to `CzmlDataSource.prototype.load`.
  - Removed `CzmlDataSource.prototype.processUrl`, which was deprecated in 1.7. Instead, pass a url as the first parameter to `CzmlDataSource.prototype.process`.
  - Removed the `sourceUri` parameter to all `CzmlDataSource` load and process functions, which was deprecated in 1.7. Instead pass an `options` object with `sourceUri` property.
  - Removed `PolygonGraphics.positions` which was deprecated in 1.6. Instead, use `PolygonGraphics.hierarchy`.
  - Existing bookmarks to documentation of static members changed. [#2757](https://github.com/CesiumGS/cesium/issues/2757)
- Deprecated
  - `WebMapServiceImageryProvider` constructor parameters `options.getFeatureInfoAsGeoJson` and `options.getFeatureInfoAsXml` were deprecated and will be removed in Cesium 1.13. Use `options.getFeatureInfoFormats` instead.
  - Deprecated `Camera.clone`. It will be removed in 1.11.
  - Deprecated `Scene.fxaaOrderIndependentTranslucency`. It will be removed in 1.11. Use `Scene.fxaa` which is now `true` by default.
  - The Cesium sample models are now in the Binary glTF format (`.bgltf`). Cesium will also include the models as plain glTF (`.gltf`) until 1.13. Cesium support for `.gltf` will not be removed.
- Added `view` query parameter to the CesiumViewer app, which sets the initial camera position using longitude, latitude, height, heading, pitch and roll. For example: `http://cesiumjs.org/Cesium/Build/Apps/CesiumViewer/index.html/index.html?view=-75.0,40.0,300.0,9.0,-13.0,3.0`
- Added `Billboard.heightReference` and `Label.heightReference` to clamp billboards and labels to terrain.
- Added support for the [CESIUM_binary_glTF](https://github.com/KhronosGroup/glTF/blob/new-extensions/extensions/CESIUM_binary_glTF/README.md) extension for loading binary blobs of glTF to `Model`. See [Faster 3D Models with Binary glTF](http://cesiumjs.org/2015/06/01/Binary-glTF/).
- Added support for the [CESIUM_RTC](https://github.com/KhronosGroup/glTF/blob/new-extensions/extensions/CESIUM_RTC/README.md) glTF extension for high-precision rendering to `Model`.
- Added `PointPrimitive` and `PointPrimitiveCollection`, which are faster and use less memory than billboards with circles.
- Changed `Entity.point` to use the new `PointPrimitive` instead of billboards. This does not change the `Entity.point` API.
- Added `Scene.pickPosition` to reconstruct the WGS84 position from window coordinates.
- The default mouse controls now support panning and zooming on 3D models and other opaque geometry.
- Added `Camera.moveStart` and `Camera.moveEnd` events.
- Added `GeocoderViewModel.complete` event. Triggered after the camera flight is completed.
- `KmlDataSource` can now load a KML file that uses explicit XML namespacing, e.g. `kml:Document`.
- Setting `Entity.show` now properly toggles the display of all descendant entities, previously it only affected its direct children.
- Fixed a bug that sometimes caused `Entity` instances with `show` set to false to reappear when new `Entity` geometry is added. [#2686](https://github.com/CesiumGS/cesium/issues/2686)
- Added a `Rotation` object which, when passed to `SampledProperty`, always interpolates values towards the shortest angle. Also hooked up CZML to use `Rotation` for all time-dynamic rotations.
- Fixed a bug where moon rendered in front of foreground geometry. [#1964](https://github.com/CesiumGS/cesium/issue/1964)
- Fixed a bug where the sun was smeared when the skybox/stars was disabled. [#1829](https://github.com/CesiumGS/cesium/issue/1829)
- `TileProviderError` now optionally takes an `error` parameter with more details of the error or exception that occurred. `ImageryLayer` passes that information through when tiles fail to load. This allows tile provider error handling to take a different action when a tile returns a 404 versus a 500, for example.
- `ArcGisMapServerImageryProvider` now has a `maximumLevel` constructor parameter.
- `ArcGisMapServerImageryProvider` picking now works correctly when the `layers` parameter is specified. Previously, it would pick from all layers even if only displaying a subset.
- `WebMapServiceImageryProvider.pickFeatures` now works with WMS servers, such as Google Maps Engine, that can only return feature information in HTML format.
- `WebMapServiceImageryProvider` now accepts an array of `GetFeatureInfoFormat` instances that it will use to obtain information about the features at a given position on the globe. This enables an arbitrary `info_format` to be passed to the WMS server, and an arbitrary JavaScript function to be used to interpret the response.
- Fixed a crash caused by `ImageryLayer` attempting to generate mipmaps for textures that are not a power-of-two size.
- Fixed a bug where `ImageryLayerCollection.pickImageryLayerFeatures` would return incorrect results when picking from a terrain tile that was partially covered by correct-level imagery and partially covered by imagery from an ancestor level.
- Fixed incorrect counting of `debug.tilesWaitingForChildren` in `QuadtreePrimitive`.
- Added `throttleRequestsByServer.maximumRequestsPerServer` property.
- Changed `createGeometry` to load individual-geometry workers using a CommonJS-style `require` when run in a CommonJS-like environment.
- Added `buildModuleUrl.setBaseUrl` function to allow the Cesium base URL to be set without the use of the global CESIUM_BASE_URL variable.
- Changed `ThirdParty/zip` to defer its call to `buildModuleUrl` until it is needed, rather than executing during module loading.
- Added optional drilling limit to `Scene.drillPick`.
- Added optional `ellipsoid` parameter to construction options of imagery and terrain providers that were lacking it. Note that terrain bounding spheres are precomputed on the server, so any supplied terrain ellipsoid must match the one used by the server.
- Added debug option to `Scene` to show the depth buffer information for a specified view frustum slice and exposed capability in `CesiumInspector` widget.
- Added new leap second for 30 June 2015 at UTC 23:59:60.
- Upgraded Autolinker from version 0.15.2 to 0.17.1.

### 1.9 - 2015-05-01

- Breaking changes
  - Removed `ColorMaterialProperty.fromColor`, previously deprecated in 1.6. Pass a `Color` directly to the `ColorMaterialProperty` constructor instead.
  - Removed `CompositeEntityCollection.entities` and `EntityCollection.entities`, both previously deprecated in 1.6. Use `CompositeEntityCollection.values` and `EntityCollection.values` instead.
  - Removed `DataSourceDisplay.getScene` and `DataSourceDisplay.getDataSources`, both previously deprecated in 1.6. Use `DataSourceDisplay.scene` and `DataSourceDisplay.dataSources` instead.
  - `Entity` no longer takes a string id as its constructor argument. Pass an options object with `id` property instead. This was previously deprecated in 1.6.
  - Removed `Model.readyToRender`, previously deprecated in 1.6. Use `Model.readyPromise` instead.
- Entity `material` properties and `Material` uniform values can now take a `canvas` element in addition to an image or url. [#2667](https://github.com/CesiumGS/cesium/pull/2667)
- Fixed a bug which caused `Entity.viewFrom` to be ignored when flying to, zooming to, or tracking an Entity. [#2628](https://github.com/CesiumGS/cesium/issues/2628)
- Fixed a bug that caused `Corridor` and `PolylineVolume` geometry to be incorrect for sharp corners [#2626](https://github.com/CesiumGS/cesium/pull/2626)
- Fixed crash when modifying a translucent entity geometry outline. [#2630](https://github.com/CesiumGS/cesium/pull/2630)
- Fixed crash when loading KML GroundOverlays that spanned 360 degrees. [#2639](https://github.com/CesiumGS/cesium/pull/2639)
- Fixed `Geocoder` styling issue in Safari. [#2658](https://github.com/CesiumGS/cesium/pull/2658).
- Fixed a crash that would occur when the `Viewer` or `CesiumWidget` was resized to 0 while the camera was in motion. [#2662](https://github.com/CesiumGS/cesium/issues/2662)
- Fixed a bug that prevented the `InfoBox` title from updating if the name of `viewer.selectedEntity` changed. [#2644](https://github.com/CesiumGS/cesium/pull/2644)
- Added an optional `result` parameter to `computeScreenSpacePosition` on both `Billboard` and `Label`.
- Added number of cached shaders to the `CesiumInspector` debugging widget.
- An exception is now thrown if `Primitive.modelMatrix` is not the identity matrix when in in 2D or Columbus View.

### 1.8 - 2015-04-01

- Breaking changes
  - Removed the `eye`, `target`, and `up` parameters to `Camera.lookAt` which were deprecated in Cesium 1.6. Use the `target` and `offset`.
  - Removed `Camera.setTransform`, which was deprecated in Cesium 1.6. Use `Camera.lookAtTransform`.
  - Removed `Camera.transform`, which was deprecated in Cesium 1.6. Use `Camera.lookAtTransform`.
  - Removed the `direction` and `up` options to `Camera.flyTo`, which were deprecated in Cesium 1.6. Use the `orientation` option.
  - Removed `Camera.flyToRectangle`, which was deprecated in Cesium 1.6. Use `Camera.flyTo`.
- Deprecated
  - Deprecated the `smallterrain` tileset. It will be removed in 1.11. Use the [STK World Terrain](http://cesiumjs.org/data-and-assets/terrain/stk-world-terrain.html) tileset.
- Added `Entity.show`, a boolean for hiding or showing an entity and its children.
- Added `Entity.isShowing`, a read-only property that indicates if an entity is currently being drawn.
- Added support for the KML `visibility` element.
- Added `PolylineArrowMaterialProperty` to allow entities materials to use polyline arrows.
- Added `VelocityOrientationProperty` to easily orient Entity graphics (such as a model) along the direction it is moving.
- Added a new Sandcastle demo, [Interpolation](http://cesiumjs.org/Cesium/Apps/Sandcastle/index.html?src=Interpolation.html&label=Showcases), which illustrates time-dynamic position interpolation options and uses the new `VelocityOrientationProperty` to orient an aircraft in flight.
- Improved `viewer.zoomTo` and `viewer.flyTo` so they are now "best effort" and work even if some entities being zoomed to are not currently in the scene.
- Fixed `PointerEvent` detection so that it works with older implementations of the specification. This also fixes lack of mouse handling when detection failed, such as when using Cesium in the Windows `WebBrowser` control.
- Fixed an issue with transparency. [#2572](https://github.com/CesiumGS/cesium/issues/2572)
- Fixed improper handling of null values when loading `GeoJSON` data.
- Added support for automatic raster feature picking from `ArcGisMapServerImagerProvider`.
- Added the ability to specify the desired tiling scheme, rectangle, and width and height of tiles to the `ArcGisMapServerImagerProvider` constructor.
- Added the ability to access dynamic ArcGIS MapServer layers by specifying the `layers` parameter to the `ArcGisMapServerImagerProvider` constructor.
- Fixed a bug that could cause incorrect rendering of an `ArcGisMapServerImageProvider` with a "singleFusedMapCache" in the geographic projection (EPSG:4326).
- Added new construction options to `CesiumWidget` and `Viewer`, for `skyBox`, `skyAtmosphere`, and `globe`.
- Fixed a bug that prevented Cesium from working in browser configurations that explicitly disabled localStorage, such as Safari's private browsing mode.
- Cesium is now tested using Jasmine 2.2.0.

### 1.7.1 - 2015-03-06

- Fixed a crash in `InfoBox` that would occur when attempting to display plain text.
- Fixed a crash when loading KML features that have no description and an empty `ExtendedData` node.
- Fixed a bug `in Color.fromCssColorString` where undefined would be returned for the CSS color `transparent`.
- Added `Color.TRANSPARENT`.
- Added support for KML `TimeStamp` nodes.
- Improved KML compatibility to work with non-specification compliant KML files that still happen to load in Google Earth.
- All data sources now print errors to the console in addition to raising the `errorEvent` and rejecting their load promise.

### 1.7 - 2015-03-02

- Breaking changes
  - Removed `viewerEntityMixin`, which was deprecated in Cesium 1.5. Its functionality is now directly part of the `Viewer` widget.
  - Removed `Camera.tilt`, which was deprecated in Cesium 1.6. Use `Camera.pitch`.
  - Removed `Camera.heading` and `Camera.tilt`. They were deprecated in Cesium 1.6. Use `Camera.setView`.
  - Removed `Camera.setPositionCartographic`, which was was deprecated in Cesium 1.6. Use `Camera.setView`.
- Deprecated
  - Deprecated `InfoBoxViewModel.defaultSanitizer`, `InfoBoxViewModel.sanitizer`, and `Cesium.sanitize`. They will be removed in 1.10.
  - Deprecated `InfoBoxViewModel.descriptionRawHtml`, it will be removed in 1.10. Use `InfoBoxViewModel.description` instead.
  - Deprecated `GeoJsonDataSource.fromUrl`, it will be removed in 1.10. Use `GeoJsonDataSource.load` instead. Unlike fromUrl, load can take either a url or parsed JSON object and returns a promise to a new instance, rather than a new instance.
  - Deprecated `GeoJsonDataSource.prototype.loadUrl`, it will be removed in 1.10. Instead, pass a url as the first parameter to `GeoJsonDataSource.prototype.load`.
  - Deprecated `CzmlDataSource.prototype.loadUrl`, it will be removed in 1.10. Instead, pass a url as the first parameter to `CzmlDataSource.prototype.load`.
  - Deprecated `CzmlDataSource.prototype.processUrl`, it will be removed in 1.10. Instead, pass a url as the first parameter to `CzmlDataSource.prototype.process`.
  - Deprecated the `sourceUri` parameter to all `CzmlDataSource` load and process functions. Support will be removed in 1.10. Instead pass an `options` object with `sourceUri` property.
- Added initial support for [KML 2.2](https://developers.google.com/kml/) via `KmlDataSource`. Check out the new [Sandcastle Demo](http://cesiumjs.org/Cesium/Apps/Sandcastle/index.html?src=KML.html) and the [reference documentation](http://cesiumjs.org/Cesium/Build/Documentation/KmlDataSource.html) for more details.
- `InfoBox` sanitization now relies on [iframe sandboxing](http://www.html5rocks.com/en/tutorials/security/sandboxed-iframes/). This allows for much more content to be displayed in the InfoBox (and still be secure).
- Added `InfoBox.frame` which is the instance of the iframe that is used to host description content. Sanitization can be controlled via the frame's `sandbox` attribute. See the above link for additional information.
- Worked around a bug in Safari that caused most of Cesium to be broken. Cesium should now work much better on Safari for both desktop and mobile.
- Fixed incorrect ellipse texture coordinates. [#2363](https://github.com/CesiumGS/cesium/issues/2363) and [#2465](https://github.com/CesiumGS/cesium/issues/2465)
- Fixed a bug that would cause incorrect geometry for long Corridors and Polyline Volumes. [#2513](https://github.com/CesiumGS/cesium/issues/2513)
- Fixed a bug in imagery loading that could cause some or all of the globe to be missing when using an imagery layer that does not cover the entire globe.
- Fixed a bug that caused `ElipseOutlineGeometry` and `CircleOutlineGeometry` to be extruded to the ground when they should have instead been drawn at height. [#2499](https://github.com/CesiumGS/cesium/issues/2499).
- Fixed a bug that prevented per-vertex colors from working with `PolylineGeometry` and `SimplePolylineGeometry` when used asynchronously. [#2516](https://github.com/CesiumGS/cesium/issues/2516)
- Fixed a bug that would caused duplicate graphics if non-time-dynamic `Entity` objects were modified in quick succession. [#2514](https://github.com/CesiumGS/cesium/issues/2514).
- Fixed a bug where `camera.flyToBoundingSphere` would ignore range if the bounding sphere radius was 0. [#2519](https://github.com/CesiumGS/cesium/issues/2519)
- Fixed some styling issues with `InfoBox` and `BaseLayerPicker` caused by using Bootstrap with Cesium. [#2487](https://github.com/CesiumGS/cesium/issues/2479)
- Added support for rendering a water effect on Quantized-Mesh terrain tiles.
- Added `pack` and `unpack` functions to `Matrix2` and `Matrix3`.
- Added camera-terrain collision detection/response when the camera reference frame is set.
- Added `ScreenSpaceCameraController.enableCollisionDetection` to enable/disable camera collision detection with terrain.
- Added `CzmlDataSource.load` and `GeoJsonDataSource.load` to make it easy to create and load data in a single line.
- Added the ability to pass a `Promise` to a `DataSource` to `DataSourceCollection.add`. The `DataSource` will not actually be added until the promise resolves.
- Added the ability to pass a `Promise` to a target to `viewer.zoomTo` and `viewer.flyTo`.
- All `CzmlDataSource` and `GeoJsonDataSource` loading functions now return `Promise` instances that resolve to the instances after data is loaded.
- Error handling in all `CzmlDataSource` and `GeoJsonDataSource` loading functions is now more consistent. Rather than a mix of exceptions and `Promise` rejections, all errors are raised via `Promise` rejections.
- In addition to addresses, the `Geocoder` widget now allows input of longitude, latitude, and an optional height in degrees and meters. Example: `-75.596, 40.038, 1000` or `-75.596 40.038`.

### 1.6 - 2015-02-02

- Breaking changes
  - `Rectangle.intersectWith` was deprecated in Cesium 1.5. Use `Rectangle.intersection`, which is the same but returns `undefined` when two rectangles do not intersect.
  - `Rectangle.isEmpty` was deprecated in Cesium 1.5.
  - The `sourceUri` parameter to `GeoJsonDatasource.load` was deprecated in Cesium 1.4 and has been removed. Use options.sourceUri instead.
  - `PolygonGraphics.positions` created by `GeoJSONDataSource` now evaluate to a `PolygonHierarchy` object instead of an array of positions.
- Deprecated
  - `Camera.tilt` was deprecated in Cesium 1.6. It will be removed in Cesium 1.7. Use `Camera.pitch`.
  - `Camera.heading` and `Camera.tilt` were deprecated in Cesium 1.6. They will become read-only in Cesium 1.7. Use `Camera.setView`.
  - `Camera.setPositionCartographic` was deprecated in Cesium 1.6. It will be removed in Cesium 1.7. Use `Camera.setView`.
  - The `direction` and `up` options to `Camera.flyTo` have been deprecated in Cesium 1.6. They will be removed in Cesium 1.8. Use the `orientation` option.
  - `Camera.flyToRectangle` has been deprecated in Cesium 1.6. They will be removed in Cesium 1.8. Use `Camera.flyTo`.
  - `Camera.setTransform` was deprecated in Cesium 1.6. It will be removed in Cesium 1.8. Use `Camera.lookAtTransform`.
  - `Camera.transform` was deprecated in Cesium 1.6. It will be removed in Cesium 1.8. Use `Camera.lookAtTransform`.
  - The `eye`, `target`, and `up` parameters to `Camera.lookAt` were deprecated in Cesium 1.6. It will be removed in Cesium 1.8. Use the `target` and `offset`.
  - `PolygonGraphics.positions` was deprecated and replaced with `PolygonGraphics.hierarchy`, whose value is a `PolygonHierarchy` instead of an array of positions. `PolygonGraphics.positions` will be removed in Cesium 1.8.
  - The `Model.readyToRender` event was deprecated and will be removed in Cesium 1.9. Use the new `Model.readyPromise` instead.
  - `ColorMaterialProperty.fromColor(color)` has been deprecated and will be removed in Cesium 1.9. The constructor can now take a Color directly, for example `new ColorMaterialProperty(color)`.
  - `DataSourceDisplay` methods `getScene` and `getDataSources` have been deprecated and replaced with `scene` and `dataSources` properties. They will be removed in Cesium 1.9.
  - The `Entity` constructor taking a single string value for the id has been deprecated. The constructor now takes an options object which allows you to provide any and all `Entity` related properties at construction time. Support for the deprecated behavior will be removed in Cesium 1.9.
  - The `EntityCollection.entities` and `CompositeEntityCollect.entities` properties have both been renamed to `values`. Support for the deprecated behavior will be removed in Cesium 1.9.
- Fixed an issue which caused order independent translucency to be broken on many video cards. Disabling order independent translucency should no longer be necessary.
- `GeoJsonDataSource` now supports polygons with holes.
- Many Sandcastle examples have been rewritten to make use of the newly improved Entity API.
- Instead of throwing an exception when there are not enough unique positions to define a geometry, creating a `Primitive` will succeed, but not render. [#2375](https://github.com/CesiumGS/cesium/issues/2375)
- Improved performance of asynchronous geometry creation (as much as 20% faster in some use cases). [#2342](https://github.com/CesiumGS/cesium/issues/2342)
- Fixed picking in 2D. [#2447](https://github.com/CesiumGS/cesium/issues/2447)
- Added `viewer.entities` which allows you to easily create and manage `Entity` instances without a corresponding `DataSource`. This is just a shortcut to `viewer.dataSourceDisplay.defaultDataSource.entities`
- Added `viewer.zoomTo` and `viewer.flyTo` which takes an entity, array of entities, `EntityCollection`, or `DataSource` as a parameter and zooms or flies to the corresponding visualization.
- Setting `viewer.trackedEntity` to `undefined` will now restore the camera controls to their default states.
- When you track an entity by clicking on the track button in the `InfoBox`, you can now stop tracking by clicking the button a second time.
- Added `Quaternion.fromHeadingPitchRoll` to create a rotation from heading, pitch, and roll angles.
- Added `Transforms.headingPitchRollToFixedFrame` to create a local frame from a position and heading/pitch/roll angles.
- Added `Transforms.headingPitchRollQuaternion` which is the quaternion rotation from `Transforms.headingPitchRollToFixedFrame`.
- Added `Color.fromAlpha` and `Color.withAlpha` to make it easy to create translucent colors from constants, i.e. `var translucentRed = Color.RED.withAlpha(0.95)`.
- Added `PolylineVolumeGraphics` and `Entity.polylineVolume`
- Added `Camera.lookAtTransform` which sets the camera position and orientation given a transformation matrix defining a reference frame and either a cartesian offset or heading/pitch/range from the center of that frame.
- Added `Camera.setView` (which use heading, pitch, and roll) and `Camera.roll`.
- Added an orientation option to `Camera.flyTo` that can be either direction and up unit vectors or heading, pitch and roll angles.
- Added `BillboardGraphics.imageSubRegion`, to enable custom texture atlas use for `Entity` instances.
- Added `CheckerboardMaterialProperty` to enable use of the checkerboard material with the entity API.
- Added `PolygonHierarchy` to make defining polygons with holes clearer.
- Added `PolygonGraphics.hierarchy` for supporting polygons with holes via data sources.
- Added `BoundingSphere.fromBoundingSpheres`, which creates a `BoundingSphere` that encloses the specified array of BoundingSpheres.
- Added `Model.readyPromise` and `Primitive.readyPromise` which are promises that resolve when the primitives are ready.
- `ConstantProperty` can now hold any value; previously it was limited to values that implemented `equals` and `clones` functions, as well as a few special cases.
- Fixed a bug in `EllipsoidGeodesic` that caused it to modify the `height` of the positions passed to the constructor or to to `setEndPoints`.
- `WebMapTileServiceImageryProvider` now supports RESTful requests (by accepting a tile-URL template).
- Fixed a bug that caused `Camera.roll` to be around 180 degrees, indicating the camera was upside-down, when in the Southern hemisphere.
- The object returned by `Primitive.getGeometryInstanceAttributes` now contains the instance's bounding sphere and repeated calls will always now return the same object instance.
- Fixed a bug that caused dynamic geometry outlines widths to not work on implementations that support them.
- The `SelectionIndicator` widget now works for all entity visualization and uses the center of visualization instead of entity.position. This produces more accurate results, especially for shapes, volumes, and models.
- Added `CustomDataSource` which makes it easy to create and manage a group of entities without having to manually implement the DataSource interface in a new class.
- Added `DataSourceDisplay.defaultDataSource` which is an instance of `CustomDataSource` and allows you to easily add custom entities to the display.
- Added `Camera.viewBoundingSphere` and `Camera.flyToBoundingSphere`, which as the names imply, sets or flies to a view that encloses the provided `BoundingSphere`
- For constant `Property` values, there is no longer a need to create an instance of `ConstantProperty` or `ConstantPositionProperty`, you can now assign a value directly to the corresponding property. The same is true for material images and colors.
- All Entity and related classes can now be assigned using anonymous objects as well as be passed template objects. The correct underlying instance is created for you automatically. For a more detailed overview of changes to the Entity API, see [this forum thread](https://community.cesium.com/t/cesium-in-2015-entity-api/1863) for details.

### 1.5 - 2015-01-05

- Breaking changes
  - Removed `GeometryPipeline.wrapLongitude`, which was deprecated in 1.4. Use `GeometryPipeline.splitLongitude` instead.
  - Removed `GeometryPipeline.combine`, which was deprecated in 1.4. Use `GeometryPipeline.combineInstances` instead.
- Deprecated
  - `viewerEntityMixin` was deprecated. It will be removed in Cesium 1.6. Its functionality is now directly part of the `Viewer` widget.
  - `Rectangle.intersectWith` was deprecated. It will be removed in Cesium 1.6. Use `Rectangle.intersection`, which is the same but returns `undefined` when two rectangles do not intersect.
  - `Rectangle.isEmpty` was deprecated. It will be removed in Cesium 1.6.
- Improved GeoJSON, TopoJSON, and general polygon loading performance.
- Added caching to `Model` to save memory and improve loading speed when several models with the same url are created.
- Added `ModelNode.show` for per-node show/hide.
- Added the following properties to `Viewer` and `CesiumWidget`: `imageryLayers`, `terrainProvider`, and `camera`. This avoids the need to access `viewer.scene` in some cases.
- Dramatically improved the quality of font outlines.
- Added `BoxGraphics` and `Entity.box`.
- Added `CorridorGraphics` and `Entity.corridor`.
- Added `CylinderGraphics` and `Entity.cylinder`.
- Fixed imagery providers whose rectangle crosses the IDL. Added `Rectangle.computeWidth`, `Rectangle.computeHeight`, `Rectangle.width`, and `Rectangle.height`. [#2195](https://github.com/CesiumGS/cesium/issues/2195)
- `ConstantProperty` now accepts `HTMLElement` instances as valid values.
- `BillboardGraphics.image` and `ImageMaterialProperty.image` now accept `Property` instances that represent an `Image` or `Canvas` in addition to a url.
- Fixed a bug in `PolylineGeometry` that would cause gaps in the line. [#2136](https://github.com/CesiumGS/cesium/issues/2136)
- Fixed `upsampleQuantizedTerrainMesh` rounding errors that had occasionally led to missing terrain skirt geometry in upsampled tiles.
- Added `Math.mod` which computes `m % n` but also works when `m` is negative.

### 1.4 - 2014-12-01

- Breaking changes
  - Types implementing `TerrainProvider` are now required to implement the `getTileDataAvailable` function. Backwards compatibility for this was deprecated in Cesium 1.2.
- Deprecated
  - The `sourceUri` parameter to `GeoJsonDatasource.load` was deprecated and will be removed in Cesium 1.6 on February 3, 2015 ([#2257](https://github.com/CesiumGS/cesium/issues/2257)). Use `options.sourceUri` instead.
  - `GeometryPipeline.wrapLongitude` was deprecated. It will be removed in Cesium 1.5 on January 2, 2015. Use `GeometryPipeline.splitLongitude`. ([#2272](https://github.com/CesiumGS/cesium/issues/2272))
  - `GeometryPipeline.combine` was deprecated. It will be removed in Cesium 1.5. Use `GeometryPipeline.combineInstances`.
- Added support for touch events on Internet Explorer 11 using the [Pointer Events API](http://www.w3.org/TR/pointerevents/).
- Added geometry outline width support to the `DataSource` layer. This is exposed via the new `outlineWidth` property on `EllipseGraphics`, `EllipsoidGraphics`, `PolygonGraphics`, `RectangleGraphics`, and `WallGraphics`.
- Added `outlineWidth` support to CZML geometry packets.
- Added `stroke-width` support to the GeoJSON simple-style implementation.
- Added the ability to specify global GeoJSON default styling. See the [documentation](http://cesiumjs.org/Cesium/Build/Documentation/GeoJsonDataSource.html) for details.
- Added `CallbackProperty` to support lazy property evaluation as well as make custom properties easier to create.
- Added an options parameter to `GeoJsonDataSource.load`, `GeoJsonDataSource.loadUrl`, and `GeoJsonDataSource.fromUrl` to allow for basic per-instance styling. [Sandcastle example](http://cesiumjs.org/Cesium/Apps/Sandcastle/index.html?src=GeoJSON%20and%20TopoJSON.html&label=Showcases).
- Improved GeoJSON loading performance.
- Improved point visualization performance for all DataSources.
- Improved the performance and memory usage of `EllipseGeometry`, `EllipseOutlineGeometry`, `CircleGeometry`, and `CircleOutlineGeometry`.
- Added `tileMatrixLabels` option to `WebMapTileServiceImageryProvider`.
- Fixed a bug in `PolylineGeometry` that would cause the geometry to be split across the IDL for 3D only scenes. [#1197](https://github.com/CesiumGS/cesium/issues/1197)
- Added `modelMatrix` and `cull` options to `Primitive` constructor.
- The `translation` parameter to `Matrix4.fromRotationTranslation` now defaults to `Cartesian3.ZERO`.
- Fixed `ModelNode.matrix` when a node is targeted for animation.
- `Camera.tilt` now clamps to [-pi / 2, pi / 2] instead of [0, pi / 2].
- Fixed an issue that could lead to poor performance on lower-end GPUs like the Intel HD 3000.
- Added `distanceSquared` to `Cartesian2`, `Cartesian3`, and `Cartesian4`.
- Added `Matrix4.multiplyByMatrix3`.
- Fixed a bug in `Model` where the WebGL shader optimizer in Linux was causing mesh loading to fail.

### 1.3 - 2014-11-03

- Worked around a shader compilation regression in Firefox 33 and 34 by falling back to a less precise shader on those browsers. [#2197](https://github.com/CesiumGS/cesium/issues/2197)
- Added support to the `CesiumTerrainProvider` for terrain tiles with more than 64K vertices, which is common for sub-meter terrain.
- Added `Primitive.compressVertices`. When true (default), geometry vertices are compressed to save GPU memory.
- Added `culture` option to `BingMapsImageryProvider` constructor.
- Reduced the amount of GPU memory used by billboards and labels.
- Fixed a bug that caused non-base imagery layers with a limited `rectangle` to be stretched to the edges of imagery tiles. [#416](https://github.com/CesiumGS/cesium/issues/416)
- Fixed rendering polylines with duplicate positions. [#898](https://github.com/CesiumGS/cesium/issues/898)
- Fixed a bug in `Globe.pick` that caused it to return incorrect results when using terrain data with vertex normals. The bug manifested itself as strange behavior when navigating around the surface with the mouse as well as incorrect results when using `Camera.viewRectangle`.
- Fixed a bug in `sampleTerrain` that could cause it to produce undefined heights when sampling for a position very near the edge of a tile.
- `ReferenceProperty` instances now retain their last value if the entity being referenced is removed from the target collection. The reference will be automatically reattached if the target is reintroduced.
- Upgraded topojson from 1.6.8 to 1.6.18.
- Upgraded Knockout from version 3.1.0 to 3.2.0.
- Upgraded CodeMirror, used by SandCastle, from 2.24 to 4.6.

### 1.2 - 2014-10-01

- Deprecated
  - Types implementing the `TerrainProvider` interface should now include the new `getTileDataAvailable` function. The function will be required starting in Cesium 1.4.
- Fixed model orientations to follow the same Z-up convention used throughout Cesium. There was also an orientation issue fixed in the [online model converter](http://cesiumjs.org/convertmodel.html). If you are having orientation issues after updating, try reconverting your models.
- Fixed a bug in `Model` where the wrong animations could be used when the model was created from glTF JSON instead of a url to a glTF file. [#2078](https://github.com/CesiumGS/cesium/issues/2078)
- Fixed a bug in `GeoJsonDataSource` which was causing polygons with height values to be drawn onto the surface.
- Fixed a bug that could cause a crash when quickly adding and removing imagery layers.
- Eliminated imagery artifacts at some zoom levels due to Mercator reprojection.
- Added support for the GeoJSON [simplestyle specification](https://github.com/mapbox/simplestyle-spec). ([Sandcastle example](http://cesiumjs.org/Cesium/Apps/Sandcastle/index.html?src=GeoJSON%20simplestyle.html))
- Added `GeoJsonDataSource.fromUrl` to make it easy to add a data source in less code.
- Added `PinBuilder` class for easy creation of map pins. ([Sandcastle example](http://cesiumjs.org/Cesium/Apps/Sandcastle/index.html?src=PinBuilder.html))
- Added `Color.brighten` and `Color.darken` to make it easy to brighten or darker a color instance.
- Added a constructor option to `Scene`, `CesiumWidget`, and `Viewer` to disable order independent translucency.
- Added support for WKID 102113 (equivalent to 102100) to `ArcGisMapServerImageryProvider`.
- Added `TerrainProvider.getTileDataAvailable` to improve tile loading performance when camera starts near globe.
- Added `Globe.showWaterEffect` to enable/disable the water effect for supported terrain providers.
- Added `Globe.baseColor` to set the color of the globe when no imagery is available.
- Changed default `GeoJSON` Point feature graphics to use `BillboardGraphics` with a blue map pin instead of color `PointGraphics`.
- Cesium now ships with a version of the [maki icon set](https://www.mapbox.com/maki/) for use with `PinBuilder` and GeoJSON simplestyle support.
- Cesium now ships with a default web.config file to simplify IIS deployment.

### 1.1 - 2014-09-02

- Added a new imagery provider, `WebMapTileServiceImageryProvider`, for accessing tiles on a WMTS 1.0.0 server.
- Added an optional `pickFeatures` function to the `ImageryProvider` interface. With supporting imagery providers, such as `WebMapServiceImageryProvider`, it can be used to determine the rasterized features under a particular location.
- Added `ImageryLayerCollection.pickImageryLayerFeatures`. It determines the rasterized imagery layer features intersected by a given pick ray by querying supporting layers using `ImageryProvider.pickFeatures`.
- Added `tileWidth`, `tileHeight`, `minimumLevel`, and `tilingScheme` parameters to the `WebMapServiceImageryProvider` constructor.
- Added `id` property to `Scene` which is a readonly unique identifier associated with each instance.
- Added `FeatureDetection.supportsWebWorkers`.
- Greatly improved the performance of time-varying polylines when using DataSources.
- `viewerEntityMixin` now automatically queries for imagery layer features on click and shows their properties in the `InfoBox` panel.
- Fixed a bug in terrain and imagery loading that could cause an inconsistent frame rate when moving around the globe, especially on a faster internet connection.
- Fixed a bug that caused `SceneTransforms.wgs84ToWindowCoordinates` to incorrectly return `undefined` when in 2D.
- Fixed a bug in `ImageryLayer` that caused layer images to be rendered twice for each terrain tile that existed prior to adding the imagery layer.
- Fixed a bug in `Camera.pickEllipsoid` that caused it to return the back side of the ellipsoid when near the surface.
- Fixed a bug which prevented `loadWithXhr` from working with older browsers, such as Internet Explorer 9.

### 1.0 - 2014-08-01

- Breaking changes ([why so many?](https://community.cesium.com/t/moving-towards-cesium-1-0/1209))

  - All `Matrix2`, `Matrix3`, `Matrix4` and `Quaternion` functions that take a `result` parameter now require the parameter, except functions starting with `from`.
  - Removed `Billboard.imageIndex` and `BillboardCollection.textureAtlas`. Instead, use `Billboard.image`.

    - Code that looked like:

            var billboards = new Cesium.BillboardCollection();
            var textureAtlas = new Cesium.TextureAtlas({
                scene : scene,
                images : images // array of loaded images
            });
            billboards.textureAtlas = textureAtlas;
            billboards.add({
                imageIndex : 0,
                position : //...
            });

    - should now look like:

            var billboards = new Cesium.BillboardCollection();
            billboards.add({
                image : '../images/Cesium_Logo_overlay.png',
                position : //...
            });

  - Updated the [Model Converter](http://cesiumjs.org/convertmodel.html) and `Model` to support [glTF 0.8](https://github.com/KhronosGroup/glTF/blob/schema-8/specification/README.md). See the [forum post](https://community.cesium.com/t/cesium-and-gltf-version-compatibility/1343) for full details.
  - `Model` primitives are now rotated to be `Z`-up to match Cesium convention; glTF stores models with `Y` up.
  - `SimplePolylineGeometry` and `PolylineGeometry` now curve to follow the ellipsoid surface by default. To disable this behavior, set the option `followSurface` to `false`.
  - Renamed `DynamicScene` layer to `DataSources`. The following types were also renamed:
    - `DynamicBillboard` -> `BillboardGraphics`
    - `DynamicBillboardVisualizer` -> `BillboardVisualizer`
    - `CompositeDynamicObjectCollection` -> `CompositeEntityCollection`
    - `DynamicClock` -> `DataSourceClock`
    - `DynamicEllipse` -> `EllipseGraphics`
    - `DynamicEllipsoid` -> `EllipsoidGraphics`
    - `DynamicObject` -> `Entity`
    - `DynamicObjectCollection` -> `EntityCollection`
    - `DynamicObjectView` -> `EntityView`
    - `DynamicLabel` -> `LabelGraphics`
    - `DynamicLabelVisualizer` -> `LabelVisualizer`
    - `DynamicModel` -> `ModelGraphics`
    - `DynamicModelVisualizer` -> `ModelVisualizer`
    - `DynamicPath` -> `PathGraphics`
    - `DynamicPathVisualizer` -> `PathVisualizer`
    - `DynamicPoint` -> `PointGraphics`
    - `DynamicPointVisualizer` -> `PointVisualizer`
    - `DynamicPolygon` -> `PolygonGraphics`
    - `DynamicPolyline` -> `PolylineGraphics`
    - `DynamicRectangle` -> `RectangleGraphics`
    - `DynamicWall` -> `WallGraphics`
    - `viewerDynamicObjectMixin` -> `viewerEntityMixin`
  - Removed `DynamicVector` and `DynamicVectorVisualizer`.
  - Renamed `DataSource.dynamicObjects` to `DataSource.entities`.
  - `EntityCollection.getObjects()` and `CompositeEntityCollection.getObjects()` are now properties named `EntityCollection.entities` and `CompositeEntityCollection.entities`.
  - Renamed `Viewer.trackedObject` and `Viewer.selectedObject` to `Viewer.trackedEntity` and `Viewer.selectedEntity` when using the `viewerEntityMixin`.
  - Renamed functions for consistency:
    - `BoundingSphere.getPlaneDistances` -> `BoundingSphere.computePlaneDistances`
    - `Cartesian[2,3,4].getMaximumComponent` -> `Cartesian[2,3,4].maximumComponent`
    - `Cartesian[2,3,4].getMinimumComponent` -> `Cartesian[2,3,4].minimumComponent`
    - `Cartesian[2,3,4].getMaximumByComponent` -> `Cartesian[2,3,4].maximumByComponent`
    - `Cartesian[2,3,4].getMinimumByComponent` -> `Cartesian[2,3,4].minimumByComponent`
    - `CubicRealPolynomial.realRoots` -> `CubicRealPolynomial.computeRealRoots`
    - `CubicRealPolynomial.discriminant` -> `CubicRealPolynomial.computeDiscriminant`
    - `JulianDate.getTotalDays` -> `JulianDate.totalDyas`
    - `JulianDate.getSecondsDifference` -> `JulianDate.secondsDifference`
    - `JulianDate.getDaysDifference` -> `JulianDate.daysDifference`
    - `JulianDate.getTaiMinusUtc` -> `JulianDate.computeTaiMinusUtc`
    - `Matrix3.getEigenDecompostion` -> `Matrix3.computeEigenDecomposition`
    - `Occluder.getVisibility` -> `Occluder.computeVisibility`
    - `Occluder.getOccludeePoint` -> `Occluder.computerOccludeePoint`
    - `QuadraticRealPolynomial.discriminant` -> `QuadraticRealPolynomial.computeDiscriminant`
    - `QuadraticRealPolynomial.realRoots` -> `QuadraticRealPolynomial.computeRealRoots`
    - `QuarticRealPolynomial.discriminant` -> `QuarticRealPolynomial.computeDiscriminant`
    - `QuarticRealPolynomial.realRoots` -> `QuarticRealPolynomial.computeRealRoots`
    - `Quaternion.getAxis` -> `Quaternion.computeAxis`
    - `Quaternion.getAngle` -> `Quaternion.computeAngle`
    - `Quaternion.innerQuadrangle` -> `Quaternion.computeInnerQuadrangle`
    - `Rectangle.getSouthwest` -> `Rectangle.southwest`
    - `Rectangle.getNorthwest` -> `Rectangle.northwest`
    - `Rectangle.getSoutheast` -> `Rectangle.southeast`
    - `Rectangle.getNortheast` -> `Rectangle.northeast`
    - `Rectangle.getCenter` -> `Rectangle.center`
    - `CullingVolume.getVisibility` -> `CullingVolume.computeVisibility`
  - Replaced `PerspectiveFrustum.fovy` with `PerspectiveFrustum.fov` which will change the field of view angle in either the `X` or `Y` direction depending on the aspect ratio.
  - Removed the following from the Cesium API: `Transforms.earthOrientationParameters`, `EarthOrientationParameters`, `EarthOrientationParametersSample`, `Transforms.iau2006XysData`, `Iau2006XysData`, `Iau2006XysSample`, `IauOrientationAxes`, `TimeConstants`, `Scene.frameState`, `FrameState`, `EncodedCartesian3`, `EllipsoidalOccluder`, `TextureAtlas`, and `FAR`. These are still available but are not part of the official API and may change in future versions.
  - Removed `DynamicObject.vertexPositions`. Use `DynamicWall.positions`, `DynamicPolygon.positions`, and `DynamicPolyline.positions` instead.
  - Removed `defaultPoint`, `defaultLine`, and `defaultPolygon` from `GeoJsonDataSource`.
  - Removed `Primitive.allow3DOnly`. Set the `Scene` constructor option `scene3DOnly` instead.
  - `SampledProperty` and `SampledPositionProperty` no longer extrapolate outside of their sample data time range by default.
  - Changed the following functions to properties:
    - `TerrainProvider.hasWaterMask`
    - `CesiumTerrainProvider.hasWaterMask`
    - `ArcGisImageServerTerrainProvider.hasWaterMask`
    - `EllipsoidTerrainProvider.hasWaterMask`
    - `VRTheWorldTerrainProvider.hasWaterMask`
  - Removed `ScreenSpaceCameraController.ellipsoid`. The behavior that depended on the ellipsoid is now determined based on the scene state.
  - Sandcastle examples now automatically wrap the example code in RequireJS boilerplate. To upgrade any custom examples, copy the code into an existing example (such as Hello World) and save a new file.
  - Removed `CustomSensorVolume`, `RectangularPyramidSensorVolume`, `DynamicCone`, `DynamicConeVisualizerUsingCustomSensor`, `DynamicPyramid` and `DynamicPyramidVisualizer`. This will be moved to a plugin in early August. [#1887](https://github.com/CesiumGS/cesium/issues/1887)
  - If `Primitive.modelMatrix` is changed after creation, it only affects primitives with one instance and only in 3D mode.
  - `ImageryLayer` properties `alpha`, `brightness`, `contrast`, `hue`, `saturation`, and `gamma` may no longer be functions. If you need to change these values each frame, consider moving your logic to an event handler for `Scene.preRender`.
  - Removed `closeTop` and `closeBottom` options from `RectangleGeometry`.
  - CZML changes:
    - CZML is now versioned using the <major>.<minor> scheme. For example, any CZML 1.0 implementation will be able to load any 1.<minor> document (with graceful degradation). Major version number increases will be reserved for breaking changes. We fully expect these major version increases to happen, as CZML is still in development, but we wanted to give developers a stable target to work with.
    - A `"1.0"` version string is required to be on the document packet, which is required to be the first packet in a CZML file. Previously the `document` packet was optional; it is now mandatory. The simplest document packet is:
      ```
      {
        "id":"document",
        "version":"1.0"
      }
      ```
    - The `vertexPositions` property has been removed. There is now a `positions` property directly on objects that use it, currently `polyline`, `polygon`, and `wall`.
    - `cone`, `pyramid`, and `vector` have been removed from the core CZML schema. They are now treated as extensions maintained by Analytical Graphics and have been renamed to `agi_conicSensor`, `agi_customPatternSensor`, and `agi_vector` respectively.
    - The `orientation` property has been changed to match Cesium convention. To update existing CZML documents, conjugate the quaternion values.
    - `pixelOffset` now uses the top-left of the screen as the origin; previously it was the bottom-left. To update existing documents, negate the `y` value.
    - Removed `color`, `outlineColor`, and `outlineWidth` properties from `polyline` and `path`. There is a new `material` property that allows you to specify a variety of materials, such as `solidColor`, `polylineOutline` and `polylineGlow`.
    - See the [CZML Schema](https://github.com/CesiumGS/cesium/wiki/CZML-Content) for more details. We plan on greatly improving this document in the coming weeks.

- Added camera collision detection with terrain to the default mouse interaction.
- Modified the default camera tilt mouse behavior to tilt about the point clicked, taking into account terrain.
- Modified the default camera mouse behavior to look about the camera's position when the sky is clicked.
- Cesium can now render an unlimited number of imagery layers, no matter how few texture units are supported by the hardware.
- Added support for rendering terrain lighting with oct-encoded per-vertex normals. Added `CesiumTerrainProvider.requestVertexNormals` to request per vertex normals. Added `hasVertexNormals` property to all terrain providers to indicate whether or not vertex normals are included in the requested terrain tiles.
- Added `Globe.getHeight` and `Globe.pick` for finding the terrain height at a given Cartographic coordinate and picking the terrain with a ray.
- Added `scene3DOnly` options to `Viewer`, `CesiumWidget`, and `Scene` constructors. This setting optimizes memory usage and performance for 3D mode at the cost of losing the ability to use 2D or Columbus View.
- Added `forwardExtrapolationType`, `forwardExtrapolationDuration`, `backwardExtrapolationType`, and `backwardExtrapolationDuration` to `SampledProperty` and `SampledPositionProperty` which allows the user to specify how a property calculates its value when outside the range of its sample data.
- Prevent primitives from flashing off and on when modifying static DataSources.
- Added the following methods to `IntersectionTests`: `rayTriangle`, `lineSegmentTriangle`, `raySphere`, and `lineSegmentSphere`.
- Matrix types now have `add` and `subtract` functions.
- `Matrix3` type now has a `fromCrossProduct` function.
- Added `CesiumMath.signNotZero`, `CesiumMath.toSNorm` and `CesiumMath.fromSNorm` functions.
- DataSource & CZML models now default to North-East-Down orientation if none is provided.
- `TileMapServiceImageryProvider` now works with tilesets created by tools that better conform to the TMS specification. In particular, a profile of `global-geodetic` or `global-mercator` is now supported (in addition to the previous `geodetic` and `mercator`) and in these profiles it is assumed that the X coordinates of the bounding box correspond to the longitude direction.
- `EntityCollection` and `CompositeEntityCollection` now include the array of modified entities as the last parameter to their `onCollectionChanged` event.
- `RectangleGeometry`, `RectangleOutlineGeometry` and `RectanglePrimitive` can cross the international date line.

## Beta Releases

### b30 - 2014-07-01

- Breaking changes ([why so many?](https://community.cesium.com/t/moving-towards-cesium-1-0/1209))

  - CZML property references now use a `#` symbol to separate identifier from property path. `objectId.position` should now be `objectId#position`.
  - All `Cartesian2`, `Cartesian3`, `Cartesian4`, `TimeInterval`, and `JulianDate` functions that take a `result` parameter now require the parameter (except for functions starting with `from`).
  - Modified `Transforms.pointToWindowCoordinates` and `SceneTransforms.wgs84ToWindowCoordinates` to return window coordinates with origin at the top left corner.
  - `Billboard.pixelOffset` and `Label.pixelOffset` now have their origin at the top left corner.
  - Replaced `CameraFlightPath.createAnimation` with `Camera.flyTo` and replaced `CameraFlightPath.createAnimationRectangle` with `Camera.flyToRectangle`. Code that looked like:

            scene.animations.add(Cesium.CameraFlightPath.createAnimation(scene, {
                destination : Cesium.Cartesian3.fromDegrees(-117.16, 32.71, 15000.0)
            }));

    should now look like:

            scene.camera.flyTo({
                destination : Cesium.Cartesian3.fromDegrees(-117.16, 32.71, 15000.0)
            });

  - In `Camera.flyTo` and `Camera.flyToRectangle`:
    - `options.duration` is now in seconds, not milliseconds.
    - Renamed `options.endReferenceFrame` to `options.endTransform`.
    - Renamed `options.onComplete` to `options.complete`.
    - Renamed `options.onCancel` to `options.cancel`.
  - The following are now in seconds, not milliseconds.
    - `Scene.morphToColumbusView`, `Scene.morphTo2D`, and `Scene.morphTo3D` parameter `duration`.
    - `HomeButton` constructor parameter `options.duration`, `HomeButtonViewModel` constructor parameter `duration`, and `HomeButtonViewModel.duration`.
    - `SceneModePicker` constructor parameter `duration`, `SceneModePickerViewModel` constructor parameter `duration`, and `SceneModePickerViewModel.duration`.
    - `Geocoder` and `GeocoderViewModel` constructor parameter `options.flightDuration` and `GeocoderViewModel.flightDuration`.
    - `ScreenSpaceCameraController.bounceAnimationTime`.
    - `FrameRateMonitor` constructor parameter `options.samplingWindow`, `options.quietPeriod`, and `options.warmupPeriod`.
  - Refactored `JulianDate` to be in line with other Core types.
    - Most functions now take result parameters.
    - The default constructor no longer creates a date at the current time, use `JulianDate.now()` instead.
    - Removed `JulianDate.getJulianTimeFraction` and `JulianDate.compareTo`
    - `new JulianDate()` -> `JulianDate.now()`
    - `date.getJulianDayNumber()` -> `date.dayNumber`
    - `date.getSecondsOfDay()` -> `secondsOfDay`
    - `date.getTotalDays()` -> `JulianDate.getTotalDays(date)`
    - `date.getSecondsDifference(arg1, arg2)` -> `JulianDate.getSecondsDifference(arg2, arg1)` (Note, order of arguments flipped)
    - `date.getDaysDifference(arg1, arg2)` -> `JulianDate.getDaysDifference(arg2, arg1)` (Note, order of arguments flipped)
    - `date.getTaiMinusUtc()` -> `JulianDate.getTaiMinusUtc(date)`
    - `date.addSeconds(seconds)` -> `JulianDate.addSeconds(date, seconds)`
    - `date.addMinutes(minutes)` -> `JulianDate.addMinutes(date, minutes)`
    - `date.addHours(hours)` -> `JulianDate.addHours(date, hours)`
    - `date.addDays(days)` -> `JulianDate.addDays(date, days)`
    - `date.lessThan(right)` -> `JulianDate.lessThan(left, right)`
    - `date.lessThanOrEquals(right)` -> `JulianDate.lessThanOrEquals(left, right)`
    - `date.greaterThan(right)` -> `JulianDate.greaterThan(left, right)`
    - `date.greaterThanOrEquals(right)` -> `JulianDate.greaterThanOrEquals(left, right)`
  - Refactored `TimeInterval` to be in line with other Core types.

    - The constructor no longer requires parameters and now takes a single options parameter. Code that looked like:

            new TimeInterval(startTime, stopTime, true, true, data);

    should now look like:

            new TimeInterval({
                start : startTime,
                stop : stopTime,
                isStartIncluded : true,
                isStopIncluded : true,
                data : data
            });

    - `TimeInterval.fromIso8601` now takes a single options parameter. Code that looked like:

            TimeInterval.fromIso8601(intervalString, true, true, data);

    should now look like:

            TimeInterval.fromIso8601({
                iso8601 : intervalString,
                isStartIncluded : true,
                isStopIncluded : true,
                data : data
            });

    - `interval.intersect(otherInterval)` -> `TimeInterval.intersect(interval, otherInterval)`
    - `interval.contains(date)` -> `TimeInterval.contains(interval, date)`

  - Removed `TimeIntervalCollection.intersectInterval`.
  - `TimeIntervalCollection.findInterval` now takes a single options parameter instead of individual parameters. Code that looked like:

            intervalCollection.findInterval(startTime, stopTime, false, true);

    should now look like:

            intervalCollection.findInterval({
                start : startTime,
                stop : stopTime,
                isStartIncluded : false,
                isStopIncluded : true
            });

  - `TimeIntervalCollection.empty` was renamed to `TimeIntervalCollection.isEmpty`
  - Removed `Scene.animations` and `AnimationCollection` from the public Cesium API.
  - Replaced `color`, `outlineColor`, and `outlineWidth` in `DynamicPath` with a `material` property.
  - `ModelAnimationCollection.add` and `ModelAnimationCollection.addAll` renamed `options.startOffset` to `options.delay`. Also renamed `ModelAnimation.startOffset` to `ModelAnimation.delay`.
  - Replaced `Scene.scene2D.projection` property with read-only `Scene.mapProjection`. Set this with the `mapProjection` option for the `Viewer`, `CesiumWidget`, or `Scene` constructors.
  - Moved Fresnel, Reflection, and Refraction materials to the [Materials Pack Plugin](https://github.com/CesiumGS/cesium-materials-pack).
  - Renamed `Simon1994PlanetaryPositions` functions `ComputeSunPositionInEarthInertialFrame` and `ComputeMoonPositionInEarthInertialFrame` to `computeSunPositionInEarthInertialFrame` and `computeMoonPositionInEarthInertialFrame`, respectively.
  - `Scene` constructor function now takes an `options` parameter instead of individual parameters.
  - `CesiumWidget.showErrorPanel` now takes a `message` parameter in between the previous `title` and `error` parameters.
  - Removed `Camera.createCorrectPositionAnimation`.
  - Moved `LeapSecond.leapSeconds` to `JulianDate.leapSeconds`.
  - `Event.removeEventListener` no longer throws `DeveloperError` if the `listener` does not exist; it now returns `false`.
  - Enumeration values of `SceneMode` have better correspondence with mode names to help with debugging.
  - The build process now requires [Node.js](http://nodejs.org/) to be installed on the system.

- Cesium now supports Internet Explorer 11.0.9 on desktops. For the best results, use the new [IE Developer Channel](http://devchannel.modern.ie/) for development.
- `ReferenceProperty` can now handle sub-properties, for example, `myObject#billboard.scale`.
- `DynamicObject.id` can now include period characters.
- Added `PolylineGlowMaterialProperty` which enables data sources to use the PolylineGlow material.
- Fixed support for embedded resources in glTF models.
- Added `HermitePolynomialApproximation.interpolate` for performing interpolation when derivative information is available.
- `SampledProperty` and `SampledPositionProperty` can now store derivative information for each sample value. This allows for more accurate interpolation when using `HermitePolynomialApproximation`.
- Added `FrameRateMonitor` to monitor the frame rate achieved by a `Scene` and to raise a `lowFrameRate` event when it falls below a configurable threshold.
- Added `PerformanceWatchdog` widget and `viewerPerformanceWatchdogMixin`.
- `Viewer` and `CesiumWidget` now provide more user-friendly error messages when an initialization or rendering error occurs.
- `Viewer` and `CesiumWidget` now take a new optional parameter, `creditContainer`.
- `Viewer` can now optionally be constructed with a `DataSourceCollection`. Previously, it always created one itself internally.
- Fixed a problem that could rarely lead to the camera's `tilt` property being `NaN`.
- `GeoJsonDataSource` no longer uses the `name` or `title` property of the feature as the dynamic object's name if the value of the property is null.
- Added `TimeIntervalCollection.isStartIncluded` and `TimeIntervalCollection.isStopIncluded`.
- Added `Cesium.VERSION` to the combined `Cesium.js` file.
- Made general improvements to the [reference documentation](http://cesiumjs.org/refdoc.html).
- Updated third-party [Tween.js](https://github.com/sole/tween.js/) from r7 to r13.
- Updated third-party JSDoc 3.3.0-alpha5 to 3.3.0-alpha9.
- The development web server has been rewritten in Node.js, and is now included as part of each release.

### b29 - 2014-06-02

- Breaking changes ([why so many?](https://community.cesium.com/t/moving-towards-cesium-1-0/1209))

  - Replaced `Scene.createTextureAtlas` with `new TextureAtlas`.
  - Removed `CameraFlightPath.createAnimationCartographic`. Code that looked like:

           var flight = CameraFlightPath.createAnimationCartographic(scene, {
               destination : cartographic
           });
           scene.animations.add(flight);

    should now look like:

           var flight = CameraFlightPath.createAnimation(scene, {
               destination : ellipsoid.cartographicToCartesian(cartographic)
           });
           scene.animations.add(flight);

  - Removed `CesiumWidget.onRenderLoopError` and `Viewer.renderLoopError`. They have been replaced by `Scene.renderError`.
  - Renamed `CompositePrimitive` to `PrimitiveCollection` and added an `options` parameter to the constructor function.
  - Removed `Shapes.compute2DCircle`, `Shapes.computeCircleBoundary` and `Shapes.computeEllipseBoundary`. Instead, use `CircleOutlineGeometry` and `EllipseOutlineGeometry`. See the [tutorial](http://cesiumjs.org/2013/11/04/Geometry-and-Appearances/).
  - Removed `PolylinePipeline`, `PolygonPipeline`, `Tipsify`, `FrustumCommands`, and all `Renderer` types (except noted below) from the public Cesium API. These are still available but are not part of the official API and may change in future versions. `Renderer` types in particular are likely to change.
  - For AMD users only:
    - Moved `PixelFormat` from `Renderer` to `Core`.
    - Moved the following from `Renderer` to `Scene`: `TextureAtlas`, `TextureAtlasBuilder`, `BlendEquation`, `BlendFunction`, `BlendingState`, `CullFace`, `DepthFunction`, `StencilFunction`, and `StencilOperation`.
    - Moved the following from `Scene` to `Core`: `TerrainProvider`, `ArcGisImageServerTerrainProvider`, `CesiumTerrainProvider`, `EllipsoidTerrainProvider`, `VRTheWorldTerrainProvider`, `TerrainData`, `HeightmapTerrainData`, `QuantizedMeshTerrainData`, `TerrainMesh`, `TilingScheme`, `GeographicTilingScheme`, `WebMercatorTilingScheme`, `sampleTerrain`, `TileProviderError`, `Credit`.
  - Removed `TilingScheme.createRectangleOfLevelZeroTiles`, `GeographicTilingScheme.createLevelZeroTiles` and `WebMercatorTilingScheme.createLevelZeroTiles`.
  - Removed `CameraColumbusViewMode`.
  - Removed `Enumeration`.

- Added new functions to `Cartesian3`: `fromDegrees`, `fromRadians`, `fromDegreesArray`, `fromRadiansArray`, `fromDegreesArray3D` and `fromRadiansArray3D`. Added `fromRadians` to `Cartographic`.
- Fixed dark lighting in 3D and Columbus View when viewing a primitive edge on. ([#592](https://github.com/CesiumGS/cesium/issues/592))
- Improved Internet Explorer 11.0.8 support including workarounds for rendering labels, billboards, and the sun.
- Improved terrain and imagery rendering performance when very close to the surface.
- Added `preRender` and `postRender` events to `Scene`.
- Added `Viewer.targetFrameRate` and `CesiumWidget.targetFrameRate` to allow for throttling of the requestAnimationFrame rate.
- Added `Viewer.resolutionScale` and `CesiumWidget.resolutionScale` to allow the scene to be rendered at a resolution other than the canvas size.
- `Camera.transform` now works consistently across scene modes.
- Fixed a bug that prevented `sampleTerrain` from working with STK World Terrain in Firefox.
- `sampleTerrain` no longer fails when used with a `TerrainProvider` that is not yet ready.
- Fixed problems that could occur when using `ArcGisMapServerImageryProvider` to access a tiled MapServer of non-global extent.
- Added `interleave` option to `Primitive` constructor.
- Upgraded JSDoc from 3.0 to 3.3.0-alpha5. The Cesium reference documentation now has a slightly different look and feel.
- Upgraded Dojo from 1.9.1 to 1.9.3. NOTE: Dojo is only used in Sandcastle and not required by Cesium.

### b28 - 2014-05-01

- Breaking changes ([why so many?](https://community.cesium.com/t/breaking-changes/1132)):
  - Renamed and moved `Scene.primitives.centralBody` moved to `Scene.globe`.
  - Removed `CesiumWidget.centralBody` and `Viewer.centralBody`. Use `CesiumWidget.scene.globe` and `Viewer.scene.globe`.
  - Renamed `CentralBody` to `Globe`.
  - Replaced `Model.computeWorldBoundingSphere` with `Model.boundingSphere`.
  - Refactored visualizers, removing `setDynamicObjectCollection`, `getDynamicObjectCollection`, `getScene`, and `removeAllPrimitives` which are all superfluous after the introduction of `DataSourceDisplay`. The affected classes are:
    - `DynamicBillboardVisualizer`
    - `DynamicConeVisualizerUsingCustomSensor`
    - `DynamicLabelVisualizer`
    - `DynamicModelVisualizer`
    - `DynamicPathVisualizer`
    - `DynamicPointVisualizer`
    - `DynamicPyramidVisualizer`
    - `DynamicVectorVisualizer`
    - `GeometryVisualizer`
  - Renamed Extent to Rectangle
    - `Extent` -> `Rectangle`
    - `ExtentGeometry` -> `RectangleGeomtry`
    - `ExtentGeometryOutline` -> `RectangleGeometryOutline`
    - `ExtentPrimitive` -> `RectanglePrimitive`
    - `BoundingRectangle.fromExtent` -> `BoundingRectangle.fromRectangle`
    - `BoundingSphere.fromExtent2D` -> `BoundingSphere.fromRectangle2D`
    - `BoundingSphere.fromExtentWithHeights2D` -> `BoundingSphere.fromRectangleWithHeights2D`
    - `BoundingSphere.fromExtent3D` -> `BoundingSphere.fromRectangle3D`
    - `EllipsoidalOccluder.computeHorizonCullingPointFromExtent` -> `EllipsoidalOccluder.computeHorizonCullingPointFromRectangle`
    - `Occluder.computeOccludeePointFromExtent` -> `Occluder.computeOccludeePointFromRectangle`
    - `Camera.getExtentCameraCoordinates` -> `Camera.getRectangleCameraCoordinates`
    - `Camera.viewExtent` -> `Camera.viewRectangle`
    - `CameraFlightPath.createAnimationExtent` -> `CameraFlightPath.createAnimationRectangle`
    - `TilingScheme.extentToNativeRectangle` -> `TilingScheme.rectangleToNativeRectangle`
    - `TilingScheme.tileXYToNativeExtent` -> `TilingScheme.tileXYToNativeRectangle`
    - `TilingScheme.tileXYToExtent` -> `TilingScheme.tileXYToRectangle`
  - Converted `DataSource` get methods into properties.
    - `getName` -> `name`
    - `getClock` -> `clock`
    - `getChangedEvent` -> `changedEvent`
    - `getDynamicObjectCollection` -> `dynamicObjects`
    - `getErrorEvent` -> `errorEvent`
  - `BaseLayerPicker` has been extended to support terrain selection ([#1607](https://github.com/CesiumGS/cesium/pull/1607)).
    - The `BaseLayerPicker` constructor function now takes the container element and an options object instead of a CentralBody and ImageryLayerCollection.
    - The `BaseLayerPickerViewModel` constructor function now takes an options object instead of a `CentralBody` and `ImageryLayerCollection`.
    - `ImageryProviderViewModel` -> `ProviderViewModel`
    - `BaseLayerPickerViewModel.selectedName` -> `BaseLayerPickerViewModel.buttonTooltip`
    - `BaseLayerPickerViewModel.selectedIconUrl` -> `BaseLayerPickerViewModel.buttonImageUrl`
    - `BaseLayerPickerViewModel.selectedItem` -> `BaseLayerPickerViewModel.selectedImagery`
    - `BaseLayerPickerViewModel.imageryLayers`has been removed and replaced with `BaseLayerPickerViewModel.centralBody`
  - Renamed `TimeIntervalCollection.clear` to `TimeIntervalColection.removeAll`
  - `Context` is now private.
    - Removed `Scene.context`. Instead, use `Scene.drawingBufferWidth`, `Scene.drawingBufferHeight`, `Scene.maximumAliasedLineWidth`, and `Scene.createTextureAtlas`.
    - `Billboard.computeScreenSpacePosition`, `Label.computeScreenSpacePosition`, `SceneTransforms.clipToWindowCoordinates` and `SceneTransforms.clipToDrawingBufferCoordinates` take a `Scene` parameter instead of a `Context`.
    - `Camera` constructor takes `Scene` as parameter instead of `Context`
  - Types implementing the `ImageryProvider` interface arenow require a `hasAlphaChannel` property.
  - Removed `checkForChromeFrame` since Chrome Frame is no longer supported by Google. See [Google's official announcement](http://blog.chromium.org/2013/06/retiring-chrome-frame.html).
  - Types implementing `DataSource` no longer need to implement `getIsTimeVarying`.
- Added a `NavigationHelpButton` widget that, when clicked, displays information about how to navigate around the globe with the mouse. The new button is enabled by default in the `Viewer` widget.
- Added `Model.minimumPixelSize` property so models remain visible when the viewer zooms out.
- Added `DynamicRectangle` to support DataSource provided `RectangleGeometry`.
- Added `DynamicWall` to support DataSource provided `WallGeometry`.
- Improved texture upload performance and reduced memory usage when using `BingMapsImageryProvider` and other imagery providers that return false from `hasAlphaChannel`.
- Added the ability to offset the grid in the `GridMaterial`.
- `GeometryVisualizer` now creates geometry asynchronously to prevent locking up the browser.
- Add `Clock.canAnimate` to prevent time from advancing, even while the clock is animating.
- `Viewer` now prevents time from advancing if asynchronous geometry is being processed in order to avoid showing an incomplete picture. This can be disabled via the `Viewer.allowDataSourcesToSuspendAnimation` settings.
- Added ability to modify glTF material parameters using `Model.getMaterial`, `ModelMaterial`, and `ModelMesh.material`.
- Added `asynchronous` and `ready` properties to `Model`.
- Added `Cartesian4.fromColor` and `Color.fromCartesian4`.
- Added `getScale` and `getMaximumScale` to `Matrix2`, `Matrix3`, and `Matrix4`.
- Upgraded Knockout from version 3.0.0 to 3.1.0.
- Upgraded TopoJSON from version 1.1.4 to 1.6.8.

### b27 - 2014-04-01

- Breaking changes:

  - All `CameraController` functions have been moved up to the `Camera`. Removed `CameraController`. For example, code that looked like:

           scene.camera.controller.viewExtent(extent);

    should now look like:

           scene.camera.viewExtent(extent);

  - Finished replacing getter/setter functions with properties:
    - `ImageryLayer`
      - `getImageryProvider` -> `imageryProvider`
      - `getExtent` -> `extent`
    - `Billboard`, `Label`
      - `getShow`, `setShow` -> `show`
      - `getPosition`, `setPosition` -> `position`
      - `getPixelOffset`, `setPixelOffset` -> `pixelOffset`
      - `getTranslucencyByDistance`, `setTranslucencyByDistance` -> `translucencyByDistance`
      - `getPixelOffsetScaleByDistance`, `setPixelOffsetScaleByDistance` -> `pixelOffsetScaleByDistance`
      - `getEyeOffset`, `setEyeOffset` -> `eyeOffset`
      - `getHorizontalOrigin`, `setHorizontalOrigin` -> `horizontalOrigin`
      - `getVerticalOrigin`, `setVerticalOrigin` -> `verticalOrigin`
      - `getScale`, `setScale` -> `scale`
      - `getId` -> `id`
    - `Billboard`
      - `getScaleByDistance`, `setScaleByDistance` -> `scaleByDistance`
      - `getImageIndex`, `setImageIndex` -> `imageIndex`
      - `getColor`, `setColor` -> `color`
      - `getRotation`, `setRotation` -> `rotation`
      - `getAlignedAxis`, `setAlignedAxis` -> `alignedAxis`
      - `getWidth`, `setWidth` -> `width`
      - `getHeight` `setHeight` -> `height`
    - `Label`
      - `getText`, `setText` -> `text`
      - `getFont`, `setFont` -> `font`
      - `getFillColor`, `setFillColor` -> `fillColor`
      - `getOutlineColor`, `setOutlineColor` -> `outlineColor`
      - `getOutlineWidth`, `setOutlineWidth` -> `outlineWidth`
      - `getStyle`, `setStyle` -> `style`
    - `Polygon`
      - `getPositions`, `setPositions` -> `positions`
    - `Polyline`
      - `getShow`, `setShow` -> `show`
      - `getPositions`, `setPositions` -> `positions`
      - `getMaterial`, `setMeterial` -> `material`
      - `getWidth`, `setWidth` -> `width`
      - `getLoop`, `setLoop` -> `loop`
      - `getId` -> `id`
    - `Occluder`
      - `getPosition` -> `position`
      - `getRadius` -> `radius`
      - `setCameraPosition` -> `cameraPosition`
    - `LeapSecond`
      - `getLeapSeconds`, `setLeapSeconds` -> `leapSeconds`
    - `Fullscreen`
      - `getFullscreenElement` -> `element`
      - `getFullscreenChangeEventName` -> `changeEventName`
      - `getFullscreenErrorEventName` -> `errorEventName`
      - `isFullscreenEnabled` -> `enabled`
      - `isFullscreen` -> `fullscreen`
    - `Event`
      - `getNumberOfListeners` -> `numberOfListeners`
    - `EllipsoidGeodesic`
      - `getSurfaceDistance` -> `surfaceDistance`
      - `getStart` -> `start`
      - `getEnd` -> `end`
      - `getStartHeading` -> `startHeading`
      - `getEndHeading` -> `endHeading`
    - `AnimationCollection`
      - `getAll` -> `all`
    - `CentralBodySurface`
      - `getTerrainProvider`, `setTerrainProvider` -> `terrainProvider`
    - `Credit`
      - `getText` -> `text`
      - `getImageUrl` -> `imageUrl`
      - `getLink` -> `link`
    - `TerrainData`, `HightmapTerrainData`, `QuanitzedMeshTerrainData`
      - `getWaterMask` -> `waterMask`
    - `Tile`
      - `getChildren` -> `children`
    - `Buffer`
      - `getSizeInBytes` -> `sizeInBytes`
      - `getUsage` -> `usage`
      - `getVertexArrayDestroyable`, `setVertexArrayDestroyable` -> `vertexArrayDestroyable`
    - `CubeMap`
      - `getPositiveX` -> `positiveX`
      - `getNegativeX` -> `negativeX`
      - `getPositiveY` -> `positiveY`
      - `getNegativeY` -> `negativeY`
      - `getPositiveZ` -> `positiveZ`
      - `getNegativeZ` -> `negativeZ`
    - `CubeMap`, `Texture`
      - `getSampler`, `setSampler` -> `sampler`
      - `getPixelFormat` -> `pixelFormat`
      - `getPixelDatatype` -> `pixelDatatype`
      - `getPreMultiplyAlpha` -> `preMultiplyAlpha`
      - `getFlipY` -> `flipY`
      - `getWidth` -> `width`
      - `getHeight` -> `height`
    - `CubeMapFace`
      - `getPixelFormat` -> `pixelFormat`
      - `getPixelDatatype` -> `pixelDatatype`
    - `Framebuffer`
      - `getNumberOfColorAttachments` -> `numberOfColorAttachments`
      - `getDepthTexture` -> `depthTexture`
      - `getDepthRenderbuffer` -> `depthRenderbuffer`
      - `getStencilRenderbuffer` -> `stencilRenderbuffer`
      - `getDepthStencilTexture` -> `depthStencilTexture`
      - `getDepthStencilRenderbuffer` -> `depthStencilRenderbuffer`
      - `hasDepthAttachment` -> `hasdepthAttachment`
    - `Renderbuffer`
      - `getFormat` -> `format`
      - `getWidth` -> `width`
      - `getHeight` -> `height`
    - `ShaderProgram`
      - `getVertexAttributes` -> `vertexAttributes`
      - `getNumberOfVertexAttributes` -> `numberOfVertexAttributes`
      - `getAllUniforms` -> `allUniforms`
      - `getManualUniforms` -> `manualUniforms`
    - `Texture`
      - `getDimensions` -> `dimensions`
    - `TextureAtlas`
      - `getBorderWidthInPixels` -> `borderWidthInPixels`
      - `getTextureCoordinates` -> `textureCoordinates`
      - `getTexture` -> `texture`
      - `getNumberOfImages` -> `numberOfImages`
      - `getGUID` -> `guid`
    - `VertexArray`
      - `getNumberOfAttributes` -> `numberOfAttributes`
      - `getIndexBuffer` -> `indexBuffer`
  - Finished removing prototype functions. (Use 'static' versions of these functions instead):
    - `BoundingRectangle`
      - `union`, `expand`
    - `BoundingSphere`
      - `union`, `expand`, `getPlaneDistances`, `projectTo2D`
    - `Plane`
      - `getPointDistance`
    - `Ray`
      - `getPoint`
    - `Spherical`
      - `normalize`
    - `Extent`
      - `validate`, `getSouthwest`, `getNorthwest`, `getNortheast`, `getSoutheast`, `getCenter`, `intersectWith`, `contains`, `isEmpty`, `subsample`
  - `DataSource` now has additional required properties, `isLoading` and `loadingEvent` as well as a new optional `update` method which will be called each frame.
  - Renamed `Stripe` material uniforms `lightColor` and `darkColor` to `evenColor` and `oddColor`.
  - Replaced `SceneTransitioner` with new functions and properties on the `Scene`: `morphTo2D`, `morphToColumbusView`, `morphTo3D`, `completeMorphOnUserInput`, `morphStart`, `morphComplete`, and `completeMorph`.
  - Removed `TexturePool`.

- Improved visual quality for translucent objects with [Weighted Blended Order-Independent Transparency](http://cesiumjs.org/2014/03/14/Weighted-Blended-Order-Independent-Transparency/).
- Fixed extruded polygons rendered in the southern hemisphere. [#1490](https://github.com/CesiumGS/cesium/issues/1490)
- Fixed Primitive picking that have a closed appearance drawn on the surface. [#1333](https://github.com/CesiumGS/cesium/issues/1333)
- Added `StripeMaterialProperty` for supporting the `Stripe` material in DynamicScene.
- `loadArrayBuffer`, `loadBlob`, `loadJson`, `loadText`, and `loadXML` now support loading data from data URIs.
- The `debugShowBoundingVolume` property on primitives now works across all scene modes.
- Eliminated the use of a texture pool for Earth surface imagery textures. The use of the pool was leading to mipmapping problems in current versions of Google Chrome where some tiles would show imagery from entirely unrelated parts of the globe.

### b26 - 2014-03-03

- Breaking changes:
  - Replaced getter/setter functions with properties:
    - `Scene`
      - `getCanvas` -> `canvas`
      - `getContext` -> `context`
      - `getPrimitives` -> `primitives`
      - `getCamera` -> `camera`
      - `getScreenSpaceCameraController` -> `screenSpaceCameraController`
      - `getFrameState` -> `frameState`
      - `getAnimations` -> `animations`
    - `CompositePrimitive`
      - `getCentralBody`, `setCentralBody` -> `centralBody`
      - `getLength` -> `length`
    - `Ellipsoid`
      - `getRadii` -> `radii`
      - `getRadiiSquared` -> `radiiSquared`
      - `getRadiiToTheFourth` -> `radiiToTheFourth`
      - `getOneOverRadii` -> `oneOverRadii`
      - `getOneOverRadiiSquared` -> `oneOverRadiiSquared`
      - `getMinimumRadius` -> `minimumRadius`
      - `getMaximumRadius` -> `maximumRadius`
    - `CentralBody`
      - `getEllipsoid` -> `ellipsoid`
      - `getImageryLayers` -> `imageryLayers`
    - `EllipsoidalOccluder`
      - `getEllipsoid` -> `ellipsoid`
      - `getCameraPosition`, `setCameraPosition` -> `cameraPosition`
    - `EllipsoidTangentPlane`
      - `getEllipsoid` -> `ellipsoid`
      - `getOrigin` -> `origin`
    - `GeographicProjection`
      - `getEllipsoid` -> `ellipsoid`
    - `WebMercatorProjection`
      - `getEllipsoid` -> `ellipsoid`
    - `SceneTransitioner`
      - `getScene` -> `scene`
      - `getEllipsoid` -> `ellipsoid`
    - `ScreenSpaceCameraController`
      - `getEllipsoid`, `setEllipsoid` -> `ellipsoid`
    - `SkyAtmosphere`
      - `getEllipsoid` -> `ellipsoid`
    - `TilingScheme`, `GeographicTilingScheme`, `WebMercatorTilingSheme`
      - `getEllipsoid` -> `ellipsoid`
      - `getExtent` -> `extent`
      - `getProjection` -> `projection`
    - `ArcGisMapServerImageryProvider`, `BingMapsImageryProvider`, `GoogleEarthImageryProvider`, `GridImageryProvider`, `OpenStreetMapImageryProvider`, `SingleTileImageryProvider`, `TileCoordinatesImageryProvider`, `TileMapServiceImageryProvider`, `WebMapServiceImageryProvider`
      - `getProxy` -> `proxy`
      - `getTileWidth` -> `tileWidth`
      - `getTileHeight` -> `tileHeight`
      - `getMaximumLevel` -> `maximumLevel`
      - `getMinimumLevel` -> `minimumLevel`
      - `getTilingScheme` -> `tilingScheme`
      - `getExtent` -> `extent`
      - `getTileDiscardPolicy` -> `tileDiscardPolicy`
      - `getErrorEvent` -> `errorEvent`
      - `isReady` -> `ready`
      - `getCredit` -> `credit`
    - `ArcGisMapServerImageryProvider`, `BingMapsImageryProvider`, `GoogleEarthImageryProvider`, `OpenStreetMapImageryProvider`, `SingleTileImageryProvider`, `TileMapServiceImageryProvider`, `WebMapServiceImageryProvider`
      - `getUrl` -> `url`
    - `ArcGisMapServerImageryProvider`
      - `isUsingPrecachedTiles` - > `usingPrecachedTiles`
    - `BingMapsImageryProvider`
      - `getKey` -> `key`
      - `getMapStyle` -> `mapStyle`
    - `GoogleEarthImageryProvider`
      - `getPath` -> `path`
      - `getChannel` -> `channel`
      - `getVersion` -> `version`
      - `getRequestType` -> `requestType`
    - `WebMapServiceImageryProvider`
      - `getLayers` -> `layers`
    - `CesiumTerrainProvider`, `EllipsoidTerrainProvider`, `ArcGisImageServerTerrainProvider`, `VRTheWorldTerrainProvider`
      - `getErrorEvent` -> `errorEvent`
      - `getCredit` -> `credit`
      - `getTilingScheme` -> `tilingScheme`
      - `isReady` -> `ready`
    - `TimeIntervalCollection`
      - `getChangedEvent` -> `changedEvent`
      - `getStart` -> `start`
      - `getStop` -> `stop`
      - `getLength` -> `length`
      - `isEmpty` -> `empty`
    - `DataSourceCollection`, `ImageryLayerCollection`, `LabelCollection`, `PolylineCollection`, `SensorVolumeCollection`
      - `getLength` -> `length`
    - `BillboardCollection`
      - `getLength` -> `length`
      - `getTextureAtlas`, `setTextureAtlas` -> `textureAtlas`
      - `getDestroyTextureAtlas`, `setDestroyTextureAtlas` -> `destroyTextureAtlas`
  - Removed `Scene.getUniformState()`. Use `scene.context.getUniformState()`.
  - Visualizers no longer create a `dynamicObject` property on the primitives they create. Instead, they set the `id` property that is standard for all primitives.
  - The `propertyChanged` on DynamicScene objects has been renamed to `definitionChanged`. Also, the event is now raised in the case of an existing property being modified as well as having a new property assigned (previously only property assignment would raise the event).
  - The `visualizerTypes` parameter to the `DataSouceDisplay` has been changed to a callback function that creates an array of visualizer instances.
  - `DynamicDirectionsProperty` and `DynamicVertexPositionsProperty` were both removed, they have been superseded by `PropertyArray` and `PropertyPositionArray`, which make it easy for DataSource implementations to create time-dynamic arrays.
  - `VisualizerCollection` has been removed. It is superseded by `DataSourceDisplay`.
  - `DynamicEllipsoidVisualizer`, `DynamicPolygonVisualizer`, and `DynamicPolylineVisualizer` have been removed. They are superseded by `GeometryVisualizer` and corresponding `GeometryUpdater` implementations; `EllipsoidGeometryUpdater`, `PolygonGeometryUpdater`, `PolylineGeometryUpdater`.
  - Modified `CameraFlightPath` functions to take place in the camera's current reference frame. The arguments to the function now need to be given in world coordinates and an optional reference frame can be given when the flight is completed.
  - `PixelDatatype` properties are now JavaScript numbers, not `Enumeration` instances.
  - `combine` now takes two objects instead of an array, and defaults to copying shallow references. The `allowDuplicates` parameter has been removed. In the event of duplicate properties, the first object's properties will be used.
  - Removed `FeatureDetection.supportsCrossOriginImagery`. This check was only useful for very old versions of WebKit.
- Added `Model` for drawing 3D models using glTF. See the [tutorial](http://cesiumjs.org/2014/03/03/Cesium-3D-Models-Tutorial/) and [Sandcastle example](http://cesiumjs.org/Cesium/Apps/Sandcastle/index.html?src=3D%20Models.html&label=Showcases).
- DynamicScene now makes use of [Geometry and Appearances](http://cesiumjs.org/2013/11/04/Geometry-and-Appearances/), which provides a tremendous improvements to DataSource visualization (CZML, GeoJSON, etc..). Extruded geometries are now supported and in many use cases performance is an order of magnitude faster.
- Added new `SelectionIndicator` and `InfoBox` widgets to `Viewer`, activated by `viewerDynamicObjectMixin`.
- `CesiumTerrainProvider` now supports mesh-based terrain like the tiles created by [STK Terrain Server](https://community.cesium.com/t/stk-terrain-server-beta/1017).
- Fixed rendering artifact on translucent objects when zooming in or out.
- Added `CesiumInspector` widget for graphics debugging. In Cesium Viewer, it is enabled by using the query parameter `inspector=true`. Also see the [Sandcastle example](http://cesiumjs.org/Cesium/Apps/Sandcastle/index.html?src=Cesium%20Inspector.html&label=Showcases).
- Improved compatibility with Internet Explorer 11.
- `DynamicEllipse`, `DynamicPolygon`, and `DynamicEllipsoid` now have properties matching their geometry counterpart, i.e. `EllipseGeometry`, `EllipseOutlineGeometry`, etc. These properties are also available in CZML.
- Added a `definitionChanged` event to the `Property` interface as well as most `DynamicScene` objects. This makes it easy for a client to observe when new data is loaded into a property or object.
- Added an `isConstant` property to the `Property` interface. Constant properties do not change in regards to simulation time, i.e. `Property.getValue` will always return the same result for all times.
- `ConstantProperty` is now mutable; it's value can be updated via `ConstantProperty.setValue`.
- Improved the quality of imagery near the poles when the imagery source uses a `GeographicTilingScheme`.
- `OpenStreetMapImageryProvider` now supports imagery with a minimum level.
- `BingMapsImageryProvider` now uses HTTPS by default for metadata and tiles when the document is loaded over HTTPS.
- Added the ability for imagery providers to specify view-dependent attribution to be display in the `CreditDisplay`.
- View-dependent imagery source attribution is now added to the `CreditDisplay` by the `BingMapsImageryProvider`.
- Fixed viewing an extent. [#1431](https://github.com/CesiumGS/cesium/issues/1431)
- Fixed camera tilt in ICRF. [#544](https://github.com/CesiumGS/cesium/issues/544)
- Fixed developer error when zooming in 2D. If the zoom would create an invalid frustum, nothing is done. [#1432](https://github.com/CesiumGS/cesium/issues/1432)
- Fixed `WallGeometry` bug that failed by removing positions that were less close together by less than 6 decimal places. [#1483](https://github.com/CesiumGS/cesium/pull/1483)
- Fixed `EllipsoidGeometry` texture coordinates. [#1454](https://github.com/CesiumGS/cesium/issues/1454)
- Added a loop property to `Polyline`s to join the first and last point. [#960](https://github.com/CesiumGS/cesium/issues/960)
- Use `performance.now()` instead of `Date.now()`, when available, to limit time spent loading terrain and imagery tiles. This results in more consistent frame rates while loading tiles on some systems.
- `RequestErrorEvent` now includes the headers that were returned with the error response.
- Added `AssociativeArray`, which is a helper class for maintaining a hash of objects that also needs to be iterated often.
- Added `TimeIntervalCollection.getChangedEvent` which returns an event that will be raised whenever intervals are updated.
- Added a second parameter to `Material.fromType` to override default uniforms. [#1522](https://github.com/CesiumGS/cesium/pull/1522)
- Added `Intersections2D` class containing operations on 2D triangles.
- Added `czm_inverseViewProjection` and `czm_inverseModelViewProjection` automatic GLSL uniform.

### b25 - 2014-02-03

- Breaking changes:
  - The `Viewer` constructor argument `options.fullscreenElement` now matches the `FullscreenButton` default of `document.body`, it was previously the `Viewer` container itself.
  - Removed `Viewer.objectTracked` event; `Viewer.trackedObject` is now an ES5 Knockout observable that can be subscribed to directly.
  - Replaced `PerformanceDisplay` with `Scene.debugShowFramesPerSecond`.
  - `Asphalt`, `Blob`, `Brick`, `Cement`, `Erosion`, `Facet`, `Grass`, `TieDye`, and `Wood` materials were moved to the [Materials Pack Plugin](https://github.com/CesiumGS/cesium-materials-pack).
  - Renamed `GeometryPipeline.createAttributeIndices` to `GeometryPipeline.createAttributeLocations`.
  - Renamed `attributeIndices` property to `attributeLocations` when calling `Context.createVertexArrayFromGeometry`.
  - `PerformanceDisplay` requires a DOM element as a parameter.
- Fixed globe rendering in the current Canary version of Google Chrome.
- `Viewer` now monitors the clock settings of the first added `DataSource` for changes, and also now has a constructor option `automaticallyTrackFirstDataSourceClock` which will turn off this behavior.
- The `DynamicObjectCollection` created by `CzmlDataSource` now sends a single `collectionChanged` event after CZML is loaded; previously it was sending an event every time an object was created or removed during the load process.
- Added `ScreenSpaceCameraController.enableInputs` to fix issue with inputs not being restored after overlapping camera flights.
- Fixed picking in 2D with rotated map. [#1337](https://github.com/CesiumGS/cesium/issues/1337)
- `TileMapServiceImageryProvider` can now handle casing differences in tilemapresource.xml.
- `OpenStreetMapImageryProvider` now supports imagery with a minimum level.
- Added `Quaternion.fastSlerp` and `Quaternion.fastSquad`.
- Upgraded Tween.js to version r12.

### b24 - 2014-01-06

- Breaking changes:

  - Added `allowTextureFilterAnisotropic` (default: `true`) and `failIfMajorPerformanceCaveat` (default: `true`) properties to the `contextOptions` property passed to `Viewer`, `CesiumWidget`, and `Scene` constructors and moved the existing properties to a new `webgl` sub-property. For example, code that looked like:

           var viewer = new Viewer('cesiumContainer', {
               contextOptions : {
                 alpha : true
               }
           });

    should now look like:

           var viewer = new Viewer('cesiumContainer', {
               contextOptions : {
                 webgl : {
                   alpha : true
                 }
               }
           });

  - The read-only `Cartesian3` objects must now be cloned to camera properties instead of assigned. For example, code that looked like:

          camera.up = Cartesian3.UNIT_Z;

    should now look like:

          Cartesian3.clone(Cartesian3.UNIT_Z, camera.up);

  - The CSS files for individual widgets, e.g. `BaseLayerPicker.css`, no longer import other CSS files. Most applications should import `widgets.css` (and optionally `lighter.css`).
  - `SvgPath` has been replaced by a Knockout binding: `cesiumSvgPath`.
  - `DynamicObject.availability` is now a `TimeIntervalCollection` instead of a `TimeInterval`.
  - Removed prototype version of `BoundingSphere.transform`.
  - `Matrix4.multiplyByPoint` now returns a `Cartesian3` instead of a `Cartesian4`.

- The minified, combined `Cesium.js` file now omits certain `DeveloperError` checks, to increase performance and reduce file size. When developing your application, we recommend using the unminified version locally for early error detection, then deploying the minified version to production.
- Fixed disabling `CentralBody.enableLighting`.
- Fixed `Geocoder` flights when following an object.
- The `Viewer` widget now clears `Geocoder` input when the user clicks the home button.
- The `Geocoder` input type has been changed to `search`, which improves usability (particularly on mobile devices). There were also some other minor styling improvements.
- Added `CentralBody.maximumScreenSpaceError`.
- Added `translateEventTypes`, `zoomEventTypes`, `rotateEventTypes`, `tiltEventTypes`, and `lookEventTypes` properties to `ScreenSpaceCameraController` to change the default mouse inputs.
- Added `Billboard.setPixelOffsetScaleByDistance`, `Label.setPixelOffsetScaleByDistance`, `DynamicBillboard.pixelOffsetScaleByDistance`, and `DynamicLabel.pixelOffsetScaleByDistance` to control minimum/maximum pixelOffset scaling based on camera distance.
- Added `BoundingSphere.transformsWithoutScale`.
- Added `fromArray` function to `Matrix2`, `Matrix3` and `Matrix4`.
- Added `Matrix4.multiplyTransformation`, `Matrix4.multiplyByPointAsVector`.

### b23 - 2013-12-02

- Breaking changes:

  - Changed the `CatmulRomSpline` and `HermiteSpline` constructors from taking an array of structures to a structure of arrays. For example, code that looked like:

           var controlPoints = [
               { point: new Cartesian3(1235398.0, -4810983.0, 4146266.0), time: 0.0},
               { point: new Cartesian3(1372574.0, -5345182.0, 4606657.0), time: 1.5},
               { point: new Cartesian3(-757983.0, -5542796.0, 4514323.0), time: 3.0},
               { point: new Cartesian3(-2821260.0, -5248423.0, 4021290.0), time: 4.5},
               { point: new Cartesian3(-2539788.0, -4724797.0, 3620093.0), time: 6.0}
           ];
           var spline = new HermiteSpline(controlPoints);

    should now look like:

           var spline = new HermiteSpline({
               times : [ 0.0, 1.5, 3.0, 4.5, 6.0 ],
               points : [
                   new Cartesian3(1235398.0, -4810983.0, 4146266.0),
                   new Cartesian3(1372574.0, -5345182.0, 4606657.0),
                   new Cartesian3(-757983.0, -5542796.0, 4514323.0),
                   new Cartesian3(-2821260.0, -5248423.0, 4021290.0),
                   new Cartesian3(-2539788.0, -4724797.0, 3620093.0)
               ]
           });

  - `loadWithXhr` now takes an options object, and allows specifying HTTP method and data to send with the request.
  - Renamed `SceneTransitioner.onTransitionStart` to `SceneTransitioner.transitionStart`.
  - Renamed `SceneTransitioner.onTransitionComplete` to `SceneTransitioner.transitionComplete`.
  - Renamed `CesiumWidget.onRenderLoopError` to `CesiumWidget.renderLoopError`.
  - Renamed `SceneModePickerViewModel.onTransitionStart` to `SceneModePickerViewModel.transitionStart`.
  - Renamed `Viewer.onRenderLoopError` to `Viewer.renderLoopError`.
  - Renamed `Viewer.onDropError` to `Viewer.dropError`.
  - Renamed `CesiumViewer.onDropError` to `CesiumViewer.dropError`.
  - Renamed `viewerDragDropMixin.onDropError` to `viewerDragDropMixin.dropError`.
  - Renamed `viewerDynamicObjectMixin.onObjectTracked` to `viewerDynamicObjectMixin.objectTracked`.
  - `PixelFormat`, `PrimitiveType`, `IndexDatatype`, `TextureWrap`, `TextureMinificationFilter`, and `TextureMagnificationFilter` properties are now JavaScript numbers, not `Enumeration` instances.
  - Replaced `sizeInBytes` properties on `IndexDatatype` with `IndexDatatype.getSizeInBytes`.

- Added `perPositionHeight` option to `PolygonGeometry` and `PolygonOutlineGeometry`.
- Added `QuaternionSpline` and `LinearSpline`.
- Added `Quaternion.log`, `Quaternion.exp`, `Quaternion.innerQuadrangle`, and `Quaternion.squad`.
- Added `Matrix3.inverse` and `Matrix3.determinant`.
- Added `ObjectOrientedBoundingBox`.
- Added `Ellipsoid.transformPositionFromScaledSpace`.
- Added `Math.nextPowerOfTwo`.
- Renamed our main website from [cesium.agi.com](http://cesium.agi.com/) to [cesiumjs.org](http://cesiumjs.org/).

### b22 - 2013-11-01

- Breaking changes:
  - Reversed the rotation direction of `Matrix3.fromQuaternion` to be consistent with graphics conventions. Mirrored change in `Quaternion.fromRotationMatrix`.
  - The following prototype functions were removed:
    - From `Matrix2`, `Matrix3`, and `Matrix4`: `toArray`, `getColumn`, `setColumn`, `getRow`, `setRow`, `multiply`, `multiplyByVector`, `multiplyByScalar`, `negate`, and `transpose`.
    - From `Matrix4`: `getTranslation`, `getRotation`, `inverse`, `inverseTransformation`, `multiplyByTranslation`, `multiplyByUniformScale`, `multiplyByPoint`. For example, code that previously looked like `matrix.toArray();` should now look like `Matrix3.toArray(matrix);`.
  - Replaced `DynamicPolyline` `color`, `outlineColor`, and `outlineWidth` properties with a single `material` property.
  - Renamed `DynamicBillboard.nearFarScalar` to `DynamicBillboard.scaleByDistance`.
  - All data sources must now implement `DataSource.getName`, which returns a user-readable name for the data source.
  - CZML `document` objects are no longer added to the `DynamicObjectCollection` created by `CzmlDataSource`. Use the `CzmlDataSource` interface to access the data instead.
  - `TimeInterval.equals`, and `TimeInterval.equalsEpsilon` now compare interval data as well.
  - All SVG files were deleted from `Widgets/Images` and replaced by a new `SvgPath` class.
  - The toolbar widgets (Home, SceneMode, BaseLayerPicker) and the fullscreen button now depend on `CesiumWidget.css` for global Cesium button styles.
  - The toolbar widgets expect their `container` to be the toolbar itself now, no need for separate containers for each widget on the bar.
  - `Property` implementations are now required to implement a prototype `equals` function.
  - `ConstantProperty` and `TimeIntervalCollectionProperty` no longer take a `clone` function and instead require objects to implement prototype `clone` and `equals` functions.
  - The `SkyBox` constructor now takes an `options` argument with a `sources` property, instead of directly taking `sources`.
  - Replaced `SkyBox.getSources` with `SkyBox.sources`.
  - The `bearing` property of `DynamicEllipse` is now called `rotation`.
  - CZML `ellipse.bearing` property is now `ellipse.rotation`.
- Added a `Geocoder` widget that allows users to enter an address or the name of a landmark and zoom to that location. It is enabled by default in applications that use the `Viewer` widget.
- Added `GoogleEarthImageryProvider`.
- Added `Moon` for drawing the moon, and `IauOrientationAxes` for computing the Moon's orientation.
- Added `Material.translucent` property. Set this property or `Appearance.translucent` for correct rendering order. Translucent geometries are rendered after opaque geometries.
- Added `enableLighting`, `lightingFadeOutDistance`, and `lightingFadeInDistance` properties to `CentralBody` to configure lighting.
- Added `Billboard.setTranslucencyByDistance`, `Label.setTranslucencyByDistance`, `DynamicBillboard.translucencyByDistance`, and `DynamicLabel.translucencyByDistance` to control minimum/maximum translucency based on camera distance.
- Added `PolylineVolumeGeometry` and `PolylineVolumeGeometryOutline`.
- Added `Shapes.compute2DCircle`.
- Added `Appearances` tab to Sandcastle with an example for each geometry appearance.
- Added `Scene.drillPick` to return list of objects each containing 1 primitive at a screen space position.
- Added `PolylineOutlineMaterialProperty` for use with `DynamicPolyline.material`.
- Added the ability to use `Array` and `JulianDate` objects as custom CZML properties.
- Added `DynamicObject.name` and corresponding CZML support. This is a non-unique, user-readable name for the object.
- Added `DynamicObject.parent` and corresponding CZML support. This allows for `DataSource` objects to present data hierarchically.
- Added `DynamicPoint.scaleByDistance` to control minimum/maximum point size based on distance from the camera.
- The toolbar widgets (Home, SceneMode, BaseLayerPicker) and the fullscreen button can now be styled directly with user-supplied CSS.
- Added `skyBox` to the `CesiumWidget` and `Viewer` constructors for changing the default stars.
- Added `Matrix4.fromTranslationQuaternionRotationScale` and `Matrix4.multiplyByScale`.
- Added `Matrix3.getEigenDecomposition`.
- Added utility function `getFilenameFromUri`, which given a URI with or without query parameters, returns the last segment of the URL.
- Added prototype versions of `equals` and `equalsEpsilon` method back to `Cartesian2`, `Cartesian3`, `Cartesian4`, and `Quaternion`.
- Added prototype equals function to `NearFarScalar`, and `TimeIntervalCollection`.
- Added `FrameState.events`.
- Added `Primitive.allowPicking` to save memory when picking is not needed.
- Added `debugShowBoundingVolume`, for debugging primitive rendering, to `Primitive`, `Polygon`, `ExtentPrimitive`, `EllipsoidPrimitive`, `BillboardCollection`, `LabelCollection`, and `PolylineCollection`.
- Added `DebugModelMatrixPrimitive` for debugging primitive's `modelMatrix`.
- Added `options` argument to the `EllipsoidPrimitive` constructor.
- Upgraded Knockout from version 2.3.0 to 3.0.0.
- Upgraded RequireJS to version 2.1.9, and Almond to 0.2.6.
- Added a user-defined `id` to all primitives for use with picking. For example:

            primitives.add(new Polygon({
                id : {
                    // User-defined object returned by Scene.pick
                },
                // ...
            }));
            // ...
            var p = scene.pick(/* ... */);
            if (defined(p) && defined(p.id)) {
               // Use properties and functions in p.id
            }

### b21 - 2013-10-01

- Breaking changes:

  - Cesium now prints a reminder to the console if your application uses Bing Maps imagery and you do not supply a Bing Maps key for your application. This is a reminder that you should create a Bing Maps key for your application as soon as possible and prior to deployment. You can generate a Bing Maps key by visiting [https://www.bingmapsportal.com/](https://www.bingmapsportal.com/). Set the `BingMapsApi.defaultKey` property to the value of your application's key before constructing the `CesiumWidget` or any other types that use the Bing Maps API.

           BingMapsApi.defaultKey = 'my-key-generated-with-bingmapsportal.com';

  - `Scene.pick` now returns an object with a `primitive` property, not the primitive itself. For example, code that looked like:

           var primitive = scene.pick(/* ... */);
           if (defined(primitive)) {
              // Use primitive
           }

    should now look like:

           var p = scene.pick(/* ... */);
           if (defined(p) && defined(p.primitive)) {
              // Use p.primitive
           }

  - Removed `getViewMatrix`, `getInverseViewMatrix`, `getInverseTransform`, `getPositionWC`, `getDirectionWC`, `getUpWC` and `getRightWC` from `Camera`. Instead, use the `viewMatrix`, `inverseViewMatrix`, `inverseTransform`, `positionWC`, `directionWC`, `upWC`, and `rightWC` properties.
  - Removed `getProjectionMatrix` and `getInfiniteProjectionMatrix` from `PerspectiveFrustum`, `PerspectiveOffCenterFrustum` and `OrthographicFrustum`. Instead, use the `projectionMatrix` and `infiniteProjectionMatrix` properties.
  - The following prototype functions were removed:

    - From `Quaternion`: `conjugate`, `magnitudeSquared`, `magnitude`, `normalize`, `inverse`, `add`, `subtract`, `negate`, `dot`, `multiply`, `multiplyByScalar`, `divideByScalar`, `getAxis`, `getAngle`, `lerp`, `slerp`, `equals`, `equalsEpsilon`
    - From `Cartesian2`, `Cartesian3`, and `Cartesian4`: `getMaximumComponent`, `getMinimumComponent`, `magnitudeSquared`, `magnitude`, `normalize`, `dot`, `multiplyComponents`, `add`, `subtract`, `multiplyByScalar`, `divideByScalar`, `negate`, `abs`, `lerp`, `angleBetween`, `mostOrthogonalAxis`, `equals`, and `equalsEpsilon`.
    - From `Cartesian3`: `cross`

    Code that previously looked like `quaternion.magnitude();` should now look like `Quaternion.magnitude(quaternion);`.

  - `DynamicObjectCollection` and `CompositeDynamicObjectCollection` have been largely re-written, see the documentation for complete details. Highlights include:
    - `getObject` has been renamed `getById`.
    - `removeObject` has been renamed `removeById`.
    - `collectionChanged` event added for notification of objects being added or removed.
  - `DynamicScene` graphics object (`DynamicBillboard`, etc...) have had their static `mergeProperties` and `clean` functions removed.
  - `UniformState.update` now takes a context as its first parameter.
  - `Camera` constructor now takes a context instead of a canvas.
  - `SceneTransforms.clipToWindowCoordinates` now takes a context instead of a canvas.
  - Removed `canvasDimensions` from `FrameState`.
  - Removed `context` option from `Material` constructor and parameter from `Material.fromType`.
  - Renamed `TextureWrap.CLAMP` to `TextureWrap.CLAMP_TO_EDGE`.

- Added `Geometries` tab to Sandcastle with an example for each geometry type.
- Added `CorridorOutlineGeometry`.
- Added `PolylineGeometry`, `PolylineColorAppearance`, and `PolylineMaterialAppearance`.
- Added `colors` option to `SimplePolylineGeometry` for per vertex or per segment colors.
- Added proper support for browser zoom.
- Added `propertyChanged` event to `DynamicScene` graphics objects for receiving change notifications.
- Added prototype `clone` and `merge` functions to `DynamicScene` graphics objects.
- Added `width`, `height`, and `nearFarScalar` properties to `DynamicBillboard` for controlling the image size.
- Added `heading` and `tilt` properties to `CameraController`.
- Added `Scene.sunBloom` to enable/disable the bloom filter on the sun. The bloom filter should be disabled for better frame rates on mobile devices.
- Added `getDrawingBufferWidth` and `getDrawingBufferHeight` to `Context`.
- Added new built-in GLSL functions `czm_getLambertDiffuse` and `czm_getSpecular`.
- Added support for [EXT_frag_depth](http://www.khronos.org/registry/webgl/extensions/EXT_frag_depth/).
- Improved graphics performance.
  - An Everest terrain view went from 135-140 to over 150 frames per second.
  - Rendering over a thousand polylines in the same collection with different materials went from 20 to 40 frames per second.
- Improved runtime generation of GLSL shaders.
- Made sun size accurate.
- Fixed bug in triangulation that fails on complex polygons. Instead, it makes a best effort to render what it can. [#1121](https://github.com/CesiumGS/cesium/issues/1121)
- Fixed geometries not closing completely. [#1093](https://github.com/CesiumGS/cesium/issues/1093)
- Fixed `EllipsoidTangentPlane.projectPointOntoPlane` for tangent planes on an ellipsoid other than the unit sphere.
- `CompositePrimitive.add` now returns the added primitive. This allows us to write more concise code.

        var p = new Primitive(/* ... */);
        primitives.add(p);
        return p;

  becomes

        return primitives.add(new Primitive(/* ... */));

### b20 - 2013-09-03

_This releases fixes 2D and other issues with Chrome 29.0.1547.57 ([#1002](https://github.com/CesiumGS/cesium/issues/1002) and [#1047](https://github.com/CesiumGS/cesium/issues/1047))._

- Breaking changes:

  - The `CameraFlightPath` functions `createAnimation`, `createAnimationCartographic`, and `createAnimationExtent` now take `scene` as their first parameter instead of `frameState`.
  - Completely refactored the `DynamicScene` property system to vastly improve the API. See [#1080](https://github.com/CesiumGS/cesium/pull/1080) for complete details.
    - Removed `CzmlBoolean`, `CzmlCartesian2`, `CzmlCartesian3`, `CzmlColor`, `CzmlDefaults`, `CzmlDirection`, `CzmlHorizontalOrigin`, `CzmlImage`, `CzmlLabelStyle`, `CzmlNumber`, `CzmlPosition`, `CzmlString`, `CzmlUnitCartesian3`, `CzmlUnitQuaternion`, `CzmlUnitSpherical`, and `CzmlVerticalOrigin` since they are no longer needed.
    - Removed `DynamicProperty`, `DynamicMaterialProperty`, `DynamicDirectionsProperty`, and `DynamicVertexPositionsProperty`; replacing them with an all new system of properties.
      - `Property` - base interface for all properties.
      - `CompositeProperty` - a property composed of other properties.
      - `ConstantProperty` - a property whose value never changes.
      - `SampledProperty` - a property whose value is interpolated from a set of samples.
      - `TimeIntervalCollectionProperty` - a property whose value changes based on time interval.
      - `MaterialProperty` - base interface for all material properties.
      - `CompositeMaterialProperty` - a `CompositeProperty` for materials.
      - `ColorMaterialProperty` - a property that maps to a color material. (replaces `DynamicColorMaterial`)
      - `GridMaterialProperty` - a property that maps to a grid material. (replaces `DynamicGridMaterial`)
      - `ImageMaterialProperty` - a property that maps to an image material. (replaces `DynamicImageMaterial`)
      - `PositionProperty`- base interface for all position properties.
      - `CompositePositionProperty` - a `CompositeProperty` for positions.
      - `ConstantPositionProperty` - a `PositionProperty` whose value does not change in respect to the `ReferenceFrame` in which is it defined.
      - `SampledPositionProperty` - a `SampledProperty` for positions.
      - `TimeIntervalCollectionPositionProperty` - A `TimeIntervalCollectionProperty` for positions.
  - Removed `processCzml`, use `CzmlDataSource` instead.
  - `Source/Widgets/Viewer/lighter.css` was deleted, use `Source/Widgets/lighter.css` instead.
  - Replaced `ExtentGeometry` parameters for extruded extent to make them consistent with other geometries.
    - `options.extrudedOptions.height` -> `options.extrudedHeight`
    - `options.extrudedOptions.closeTop` -> `options.closeBottom`
    - `options.extrudedOptions.closeBottom` -> `options.closeTop`
  - Geometry constructors no longer compute vertices or indices. Use the type's `createGeometry` method. For example, code that looked like:

          var boxGeometry = new BoxGeometry({
            minimumCorner : min,
            maximumCorner : max,
            vertexFormat : VertexFormat.POSITION_ONLY
          });

    should now look like:

          var box = new BoxGeometry({
              minimumCorner : min,
              maximumCorner : max,
              vertexFormat : VertexFormat.POSITION_ONLY
          });
          var geometry = BoxGeometry.createGeometry(box);

  - Removed `createTypedArray` and `createArrayBufferView` from each of the `ComponentDatatype` enumerations. Instead, use `ComponentDatatype.createTypedArray` and `ComponentDatatype.createArrayBufferView`.
  - `DataSourceDisplay` now requires a `DataSourceCollection` to be passed into its constructor.
  - `DeveloperError` and `RuntimeError` no longer contain an `error` property. Call `toString`, or check the `stack` property directly instead.
  - Replaced `createPickFragmentShaderSource` with `createShaderSource`.
  - Renamed `PolygonPipeline.earClip2D` to `PolygonPipeline.triangulate`.

- Added outline geometries. [#1021](https://github.com/CesiumGS/cesium/pull/1021).
- Added `CorridorGeometry`.
- Added `Billboard.scaleByDistance` and `NearFarScalar` to control billboard minimum/maximum scale based on camera distance.
- Added `EllipsoidGeodesic`.
- Added `PolylinePipeline.scaleToSurface`.
- Added `PolylinePipeline.scaleToGeodeticHeight`.
- Added the ability to specify a `minimumTerrainLevel` and `maximumTerrainLevel` when constructing an `ImageryLayer`. The layer will only be shown for terrain tiles within the specified range.
- Added `Math.setRandomNumberSeed` and `Math.nextRandomNumber` for generating repeatable random numbers.
- Added `Color.fromRandom` to generate random and partially random colors.
- Added an `onCancel` callback to `CameraFlightPath` functions that will be executed if the flight is canceled.
- Added `Scene.debugShowFrustums` and `Scene.debugFrustumStatistics` for rendering debugging.
- Added `Packable` and `PackableForInterpolation` interfaces to aid interpolation and in-memory data storage. Also made most core Cesium types implement them.
- Added `InterpolationAlgorithm` interface to codify the base interface already being used by `LagrangePolynomialApproximation`, `LinearApproximation`, and `HermitePolynomialApproximation`.
- Improved the performance of polygon triangulation using an O(n log n) algorithm.
- Improved geometry batching performance by moving work to a web worker.
- Improved `WallGeometry` to follow the curvature of the earth.
- Improved visual quality of closed translucent geometries.
- Optimized polyline bounding spheres.
- `Viewer` now automatically sets its clock to that of the first added `DataSource`, regardless of how it was added to the `DataSourceCollection`. Previously, this was only done for dropped files by `viewerDragDropMixin`.
- `CesiumWidget` and `Viewer` now display an HTML error panel if an error occurs while rendering, which can be disabled with a constructor option.
- `CameraFlightPath` now automatically disables and restores mouse input for the flights it generates.
- Fixed broken surface rendering in Columbus View when using the `EllipsoidTerrainProvider`.
- Fixed triangulation for polygons that cross the international date line.
- Fixed `EllipsoidPrimitive` rendering for some oblate ellipsoids. [#1067](https://github.com/CesiumGS/cesium/pull/1067).
- Fixed Cesium on Nexus 4 with Android 4.3.
- Upgraded Knockout from version 2.2.1 to 2.3.0.

### b19 - 2013-08-01

- Breaking changes:
  - Replaced tessellators and meshes with geometry. In particular:
    - Replaced `CubeMapEllipsoidTessellator` with `EllipsoidGeometry`.
    - Replaced `BoxTessellator` with `BoxGeometry`.
    - Replaced `ExtentTessletaor` with `ExtentGeometry`.
    - Removed `PlaneTessellator`. It was incomplete and not used.
    - Renamed `MeshFilters` to `GeometryPipeline`.
    - Renamed `MeshFilters.toWireframeInPlace` to `GeometryPipeline.toWireframe`.
    - Removed `MeshFilters.mapAttributeIndices`. It was not used.
    - Renamed `Context.createVertexArrayFromMesh` to `Context.createVertexArrayFromGeometry`. Likewise, renamed `mesh` constructor property to `geometry`.
  - Renamed `ComponentDatatype.*.toTypedArray` to `ComponentDatatype.*.createTypedArray`.
  - Removed `Polygon.configureExtent`. Use `ExtentPrimitive` instead.
  - Removed `Polygon.bufferUsage`. It is no longer needed.
  - Removed `height` and `textureRotationAngle` arguments from `Polygon` `setPositions` and `configureFromPolygonHierarchy` functions. Use `Polygon` `height` and `textureRotationAngle` properties.
  - Renamed `PolygonPipeline.cleanUp` to `PolygonPipeline.removeDuplicates`.
  - Removed `PolygonPipeline.wrapLongitude`. Use `GeometryPipeline.wrapLongitude` instead.
  - Added `surfaceHeight` parameter to `BoundingSphere.fromExtent3D`.
  - Added `surfaceHeight` parameter to `Extent.subsample`.
  - Renamed `pointInsideTriangle2D` to `pointInsideTriangle`.
  - Renamed `getLogo` to `getCredit` for `ImageryProvider` and `TerrainProvider`.
- Added Geometry and Appearances [#911](https://github.com/CesiumGS/cesium/pull/911).
- Added property `intersectionWidth` to `DynamicCone`, `DynamicPyramid`, `CustomSensorVolume`, and `RectangularPyramidSensorVolume`.
- Added `ExtentPrimitive`.
- Added `PolylinePipeline.removeDuplicates`.
- Added `barycentricCoordinates` to compute the barycentric coordinates of a point in a triangle.
- Added `BoundingSphere.fromEllipsoid`.
- Added `BoundingSphere.projectTo2D`.
- Added `Extent.fromDegrees`.
- Added `czm_tangentToEyeSpaceMatrix` built-in GLSL function.
- Added debugging aids for low-level rendering: `DrawCommand.debugShowBoundingVolume` and `Scene.debugCommandFilter`.
- Added extrusion to `ExtentGeometry`.
- Added `Credit` and `CreditDisplay` for displaying credits on the screen.
- Improved performance and visual quality of `CustomSensorVolume` and `RectangularPyramidSensorVolume`.
- Improved the performance of drawing polygons created with `configureFromPolygonHierarchy`.

### b18 - 2013-07-01

- Breaking changes:
  - Removed `CesiumViewerWidget` and replaced it with a new `Viewer` widget with mixin architecture. This new widget does not depend on Dojo and is part of the combined Cesium.js file. It is intended to be a flexible base widget for easily building robust applications. ([#838](https://github.com/CesiumGS/cesium/pull/838))
  - Changed all widgets to use ECMAScript 5 properties. All public observable properties now must be accessed and assigned as if they were normal properties, instead of being called as functions. For example:
    - `clockViewModel.shouldAnimate()` -> `clockViewModel.shouldAnimate`
    - `clockViewModel.shouldAnimate(true);` -> `clockViewModel.shouldAnimate = true;`
  - `ImageryProviderViewModel.fromConstants` has been removed. Use the `ImageryProviderViewModel` constructor directly.
  - Renamed the `transitioner` property on `CesiumWidget`, `HomeButton`, and `ScreenModePicker` to `sceneTrasitioner` to be consistent with property naming convention.
  - `ImageryProvider.loadImage` now requires that the calling imagery provider instance be passed as its first parameter.
  - Removed the Dojo-based `checkForChromeFrame` function, and replaced it with a new standalone version that returns a promise to signal when the asynchronous check has completed.
  - Removed `Assets/Textures/NE2_LR_LC_SR_W_DR_2048.jpg`. If you were previously using this image with `SingleTileImageryProvider`, consider instead using `TileMapServiceImageryProvider` with a URL of `Assets/Textures/NaturalEarthII`.
  - The `Client CZML` SandCastle demo has been removed, largely because it is redundant with the Simple CZML demo.
  - The `Two Viewer Widgets` SandCastle demo has been removed. We will add back a multi-scene example when we have a good architecture for it in place.
  - Changed static `clone` functions in all objects such that if the object being cloned is undefined, the function will return undefined instead of throwing an exception.
- Fix resizing issues in `CesiumWidget` ([#608](https://github.com/CesiumGS/cesium/issues/608), [#834](https://github.com/CesiumGS/cesium/issues/834)).
- Added initial support for [GeoJSON](http://www.geojson.org/) and [TopoJSON](https://github.com/mbostock/topojson). ([#890](https://github.com/CesiumGS/cesium/pull/890), [#906](https://github.com/CesiumGS/cesium/pull/906))
- Added rotation, aligned axis, width, and height properties to `Billboard`s.
- Improved the performance of "missing tile" checking, especially for Bing imagery.
- Improved the performance of terrain and imagery refinement, especially when using a mixture of slow and fast imagery sources.
- `TileMapServiceImageryProvider` now supports imagery with a minimum level. This improves compatibility with tile sets generated by MapTiler or gdal2tiles.py using their default settings.
- Added `Context.getAntialias`.
- Improved test robustness on Mac.
- Upgraded RequireJS to version 2.1.6, and Almond to 0.2.5.
- Fixed artifacts that showed up on the edges of imagery tiles on a number of GPUs.
- Fixed an issue in `BaseLayerPicker` where destroy wasn't properly cleaning everything up.
- Added the ability to unsubscribe to `Timeline` update event.
- Added a `screenSpaceEventHandler` property to `CesiumWidget`. Also added a `sceneMode` option to the constructor to set the initial scene mode.
- Added `useDefaultRenderLoop` property to `CesiumWidget` that allows the default render loop to be disabled so that a custom render loop can be used.
- Added `CesiumWidget.onRenderLoopError` which is an `Event` that is raised if an exception is generated inside of the default render loop.
- `ImageryProviderViewModel.creationCommand` can now return an array of ImageryProvider instances, which allows adding multiple layers when a single item is selected in the `BaseLayerPicker` widget.

### b17 - 2013-06-03

- Breaking changes:
  - Replaced `Uniform.getFrameNumber` and `Uniform.getTime` with `Uniform.getFrameState`, which returns the full frame state.
  - Renamed `Widgets/Fullscreen` folder to `Widgets/FullscreenButton` along with associated objects/files.
    - `FullscreenWidget` -> `FullscreenButton`
    - `FullscreenViewModel` -> `FullscreenButtonViewModel`
  - Removed `addAttribute`, `removeAttribute`, and `setIndexBuffer` from `VertexArray`. They were not used.
- Added support for approximating local vertical, local horizontal (LVLH) reference frames when using `DynamicObjectView` in 3D. The object automatically selects LVLH or EastNorthUp based on the object's velocity.
- Added support for CZML defined vectors via new `CzmlDirection`, `DynamicVector`, and `DynamicVectorVisualizer` objects.
- Added `SceneTransforms.wgs84ToWindowCoordinates`. [#746](https://github.com/CesiumGS/cesium/issues/746).
- Added `fromElements` to `Cartesian2`, `Cartesian3`, and `Cartesian4`.
- Added `DrawCommand.cull` to avoid redundant visibility checks.
- Added `czm_morphTime` automatic GLSL uniform.
- Added support for [OES_vertex_array_object](http://www.khronos.org/registry/webgl/extensions/OES_vertex_array_object/), which improves rendering performance.
- Added support for floating-point textures.
- Added `IntersectionTests.trianglePlaneIntersection`.
- Added `computeHorizonCullingPoint`, `computeHorizonCullingPointFromVertices`, and `computeHorizonCullingPointFromExtent` methods to `EllipsoidalOccluder` and used them to build a more accurate horizon occlusion test for terrain rendering.
- Added sun visualization. See `Sun` and `Scene.sun`.
- Added a new `HomeButton` widget for returning to the default view of the current scene mode.
- Added `Command.beforeExecute` and `Command.afterExecute` events to enable additional processing when a command is executed.
- Added rotation parameter to `Polygon.configureExtent`.
- Added camera flight to extents. See new methods `CameraController.getExtentCameraCoordinates` and `CameraFlightPath.createAnimationExtent`.
- Improved the load ordering of terrain and imagery tiles, so that relevant detail is now more likely to be loaded first.
- Improved appearance of the Polyline arrow material.
- Fixed polyline clipping artifact. [#728](https://github.com/CesiumGS/cesium/issues/728).
- Fixed polygon crossing International Date Line for 2D and Columbus view. [#99](https://github.com/CesiumGS/cesium/issues/99).
- Fixed issue for camera flights when `frameState.mode === SceneMode.MORPHING`.
- Fixed ISO8601 date parsing when UTC offset is specified in the extended format, such as `2008-11-10T14:00:00+02:30`.

### b16 - 2013-05-01

- Breaking changes:

  - Removed the color, outline color, and outline width properties of polylines. Instead, use materials for polyline color and outline properties. Code that looked like:

           var polyline = polylineCollection.add({
               positions : positions,
               color : new Color(1.0, 1.0, 1.0, 1.0),
               outlineColor : new Color(1.0, 0.0, 0.0, 1.0),
               width : 1.0,
               outlineWidth : 3.0
           });

    should now look like:

           var outlineMaterial = Material.fromType(context, Material.PolylineOutlineType);
           outlineMaterial.uniforms.color = new Color(1.0, 1.0, 1.0, 1.0);
           outlineMaterial.uniforms.outlineColor = new Color(1.0, 0.0, 0.0, 1.0);
           outlineMaterial.uniforms.outlinewidth = 2.0;

           var polyline = polylineCollection.add({
               positions : positions,
               width : 3.0,
               material : outlineMaterial
           });

  - `CzmlCartographic` has been removed and all cartographic values are converted to Cartesian internally during CZML processing. This improves performance and fixes interpolation of cartographic source data. The Cartographic representation can still be retrieved if needed.
  - Removed `ComplexConicSensorVolume`, which was not documented and did not work on most platforms. It will be brought back in a future release. This does not affect CZML, which uses a custom sensor to approximate a complex conic.
  - Replaced `computeSunPosition` with `Simon1994PlanetaryPosition`, which has functions to calculate the position of the sun and the moon more accurately.
  - Removed `Context.createClearState`. These properties are now part of `ClearCommand`.
  - `RenderState` objects returned from `Context.createRenderState` are now immutable.
  - Removed `positionMC` from `czm_materialInput`. It is no longer used by any materials.

- Added wide polylines that work with and without ANGLE.
- Polylines now use materials to describe their surface appearance. See the [Fabric](https://github.com/CesiumGS/cesium/wiki/Fabric) wiki page for more details on how to create materials.
- Added new `PolylineOutline`, `PolylineGlow`, `PolylineArrow`, and `Fade` materials.
- Added `czm_pixelSizeInMeters` automatic GLSL uniform.
- Added `AnimationViewModel.snapToTicks`, which when set to true, causes the shuttle ring on the Animation widget to snap to the defined tick values, rather than interpolate between them.
- Added `Color.toRgba` and `Color.fromRgba` to convert to/from numeric unsigned 32-bit RGBA values.
- Added `GridImageryProvider` for custom rendering effects and debugging.
- Added new `Grid` material.
- Made `EllipsoidPrimitive` double-sided.
- Improved rendering performance by minimizing WebGL state calls.
- Fixed an error in Web Worker creation when loading Cesium.js from a different origin.
- Fixed `EllipsoidPrimitive` picking and picking objects with materials that have transparent parts.
- Fixed imagery smearing artifacts on mobile devices and other devices without high-precision fragment shaders.

### b15 - 2013-04-01

- Breaking changes:
  - `Billboard.computeScreenSpacePosition` now takes `Context` and `FrameState` arguments instead of a `UniformState` argument.
  - Removed `clampToPixel` property from `BillboardCollection` and `LabelCollection`. This option is no longer needed due to overall LabelCollection visualization improvements.
  - Removed `Widgets/Dojo/CesiumWidget` and replaced it with `Widgets/CesiumWidget`, which has no Dojo dependancies.
  - `destroyObject` no longer deletes properties from the object being destroyed.
  - `darker.css` files have been deleted and the `darker` theme is now the default style for widgets. The original theme is now known as `lighter` and is in corresponding `lighter.css` files.
  - CSS class names have been standardized to avoid potential collisions. All widgets now follow the same pattern, `cesium-<widget>-<className>`.
  - Removed `view2D`, `view3D`, and `viewColumbus` properties from `CesiumViewerWidget`. Use the `sceneTransitioner` property instead.
- Added `BoundingSphere.fromCornerPoints`.
- Added `fromArray` and `distance` functions to `Cartesian2`, `Cartesian3`, and `Cartesian4`.
- Added `DynamicPath.resolution` property for setting the maximum step size, in seconds, to take when sampling a position for path visualization.
- Added `TileCoordinatesImageryProvider` that renders imagery with tile X, Y, Level coordinates on the surface of the globe. This is mostly useful for debugging.
- Added `DynamicEllipse` and `DynamicObject.ellipse` property to render CZML ellipses on the globe.
- Added `sampleTerrain` function to sample the terrain height of a list of `Cartographic` positions.
- Added `DynamicObjectCollection.removeObject` and handling of the new CZML `delete` property.
- Imagery layers with an `alpha` of exactly 0.0 are no longer rendered. Previously these invisible layers were rendered normally, which was a waste of resources. Unlike the `show` property, imagery tiles in a layer with an `alpha` of 0.0 are still downloaded, so the layer will become visible more quickly when its `alpha` is increased.
- Added `onTransitionStart` and `onTransitionComplete` events to `SceneModeTransitioner`.
- Added `SceneModePicker`; a new widget for morphing between scene modes.
- Added `BaseLayerPicker`; a new widget for switching among pre-configured base layer imagery providers.

### b14 - 2013-03-01

- Breaking changes:
  - Major refactoring of both animation and widgets systems as we move to an MVVM-like architecture for user interfaces.
    - New `Animation` widget for controlling playback.
    - AnimationController.js has been deleted.
    - `ClockStep.SYSTEM_CLOCK_DEPENDENT` was renamed to `ClockStep.SYSTEM_CLOCK_MULTIPLIER`.
    - `ClockStep.SYSTEM_CLOCK` was added to have the clock always match the system time.
    - `ClockRange.LOOP` was renamed to `ClockRange.LOOP_STOP` and now only loops in the forward direction.
    - `Clock.reverseTick` was removed, simply negate `Clock.multiplier` and pass it to `Clock.tick`.
    - `Clock.shouldAnimate` was added to indicate if `Clock.tick` should actually advance time.
    - The Timeline widget was moved into the Widgets/Timeline subdirectory.
    - `Dojo/TimelineWidget` was removed. You should use the non-toolkit specific Timeline widget directly.
  - Removed `CesiumViewerWidget.fullScreenElement`, instead use the `CesiumViewerWidget.fullscreen.viewModel.fullScreenElement` observable property.
  - `IntersectionTests.rayPlane` now takes the new `Plane` type instead of separate `planeNormal` and `planeD` arguments.
  - Renamed `ImageryProviderError` to `TileProviderError`.
- Added support for global terrain visualization via `CesiumTerrainProvider`, `ArcGisImageServerTerrainProvider`, and `VRTheWorldTerrainProvider`. See the [Terrain Tutorial](http://cesiumjs.org/2013/02/15/Cesium-Terrain-Tutorial/) for more information.
- Added `FullscreenWidget` which is a simple, single-button widget that toggles fullscreen mode of the specified element.
- Added interactive extent drawing to the `Picking` Sandcastle example.
- Added `HeightmapTessellator` to create a mesh from a heightmap.
- Added `JulianDate.equals`.
- Added `Plane` for representing the equation of a plane.
- Added a line segment-plane intersection test to `IntersectionTests`.
- Improved the lighting used in 2D and Columbus View modes. In general, the surface lighting in these modes should look just like it does in 3D.
- Fixed an issue where a `PolylineCollection` with a model matrix other than the identity would be incorrectly rendered in 2D and Columbus view.
- Fixed an issue in the `ScreenSpaceCameraController` where disabled mouse events can cause the camera to be moved after being re-enabled.

### b13 - 2013-02-01

- Breaking changes:
  - The combined `Cesium.js` file and other required files are now created in `Build/Cesium` and `Build/CesiumUnminified` folders.
  - The Web Worker files needed when using the combined `Cesium.js` file are now in a `Workers` subdirectory.
  - Removed `erosion` property from `Polygon`, `ComplexConicSensorVolume`, `RectangularPyramidSensorVolume`, and `ComplexConicSensorVolume`. Use the new `Erosion` material. See the Sandbox Animation example.
  - Removed `setRectangle` and `getRectangle` methods from `ViewportQuad`. Use the new `rectangle` property.
  - Removed `time` parameter from `Scene.initializeFrame`. Instead, pass the time to `Scene.render`.
- Added new `RimLighting` and `Erosion` materials. See the [Fabric](https://github.com/CesiumGS/cesium/wiki/Fabric) wiki page.
- Added `hue` and `saturation` properties to `ImageryLayer`.
- Added `czm_hue` and `czm_saturation` to adjust the hue and saturation of RGB colors.
- Added `JulianDate.getDaysDifference` method.
- Added `Transforms.computeIcrfToFixedMatrix` and `computeFixedToIcrfMatrix`.
- Added `EarthOrientationParameters`, `EarthOrientationParametersSample`, `Iau2006XysData`, and `Iau2006XysDataSample` classes to `Core`.
- CZML now supports the ability to specify positions in the International Celestial Reference Frame (ICRF), and inertial reference frame.
- Fixed globe rendering on the Nexus 4 running Google Chrome Beta.
- `ViewportQuad` now supports the material system. See the [Fabric](https://github.com/CesiumGS/cesium/wiki/Fabric) wiki page.
- Fixed rendering artifacts in `EllipsoidPrimitive`.
- Fixed an issue where streaming CZML would fail when changing material types.
- Updated Dojo from 1.7.2 to 1.8.4. Reminder: Cesium does not depend on Dojo but uses it for reference applications.

### b12a - 2013-01-18

- Breaking changes:

  - Renamed the `server` property to `url` when constructing a `BingMapsImageryProvider`. Likewise, renamed `BingMapsImageryProvider.getServer` to `BingMapsImageryProvider.getUrl`. Code that looked like

           var bing = new BingMapsImageryProvider({
               server : 'dev.virtualearth.net'
           });

    should now look like:

           var bing = new BingMapsImageryProvider({
               url : 'http://dev.virtualearth.net'
           });

  - Renamed `toCSSColor` to `toCssColorString`.
  - Moved `minimumZoomDistance` and `maximumZoomDistance` from the `CameraController` to the `ScreenSpaceCameraController`.

- Added `fromCssColorString` to `Color` to create a `Color` instance from any CSS value.
- Added `fromHsl` to `Color` to create a `Color` instance from H, S, L values.
- Added `Scene.backgroundColor`.
- Added `textureRotationAngle` parameter to `Polygon.setPositions` and `Polygon.configureFromPolygonHierarchy` to rotate textures on polygons.
- Added `Matrix3.fromRotationX`, `Matrix3.fromRotationY`, `Matrix3.fromRotationZ`, and `Matrix2.fromRotation`.
- Added `fromUniformScale` to `Matrix2`, `Matrix3`, and `Matrix4`.
- Added `fromScale` to `Matrix2`.
- Added `multiplyByUniformScale` to `Matrix4`.
- Added `flipY` property when calling `Context.createTexture2D` and `Context.createCubeMap`.
- Added `MeshFilters.encodePosition` and `EncodedCartesian3.encode`.
- Fixed jitter artifacts with polygons.
- Fixed camera tilt close to the `minimumZoomDistance`.
- Fixed a bug that could lead to blue tiles when zoomed in close to the North and South poles.
- Fixed a bug where removing labels would remove the wrong label and ultimately cause a crash.
- Worked around a bug in Firefox 18 preventing typed arrays from being transferred to or from Web Workers.
- Upgraded RequireJS to version 2.1.2, and Almond to 0.2.3.
- Updated the default Bing Maps API key.

### b12 - 2013-01-03

- Breaking changes:
  - Renamed `EventHandler` to `ScreenSpaceEventHandler`.
  - Renamed `MouseEventType` to `ScreenSpaceEventType`.
  - Renamed `MouseEventType.MOVE` to `ScreenSpaceEventType.MOUSE_MOVE`.
  - Renamed `CameraEventHandler` to `CameraEventAggregator`.
  - Renamed all `*MouseAction` to `*InputAction` (including get, set, remove, etc).
  - Removed `Camera2DController`, `CameraCentralBodyController`, `CameraColumbusViewController`, `CameraFlightController`, `CameraFreeLookController`, `CameraSpindleController`, and `CameraControllerCollection`. Common ways to modify the camera are through the `CameraController` object of the `Camera` and will work in all scene modes. The default camera handler is the `ScreenSpaceCameraController` object on the `Scene`.
  - Changed default Natural Earth imagery to a 2K version of [Natural Earth II with Shaded Relief, Water, and Drainages](http://www.naturalearthdata.com/downloads/10m-raster-data/10m-natural-earth-2/). The previously used version did not include lakes and rivers. This replaced `Source/Assets/Textures/NE2_50M_SR_W_2048.jpg` with `Source/Assets/Textures/NE2_LR_LC_SR_W_DR_2048.jpg`.
- Added pinch-zoom, pinch-twist, and pinch-tilt for touch-enabled browsers (particularly mobile browsers).
- Improved rendering support on Nexus 4 and Nexus 7 using Firefox.
- Improved camera flights.
- Added Sandbox example using NASA's new [Black Marble](http://www.nasa.gov/mission_pages/NPP/news/earth-at-night.html) night imagery.
- Added constrained z-axis by default to the Cesium widgets.
- Upgraded Jasmine from version 1.1.0 to 1.3.0.
- Added `JulianDate.toIso8601`, which creates an ISO8601 compliant representation of a JulianDate.
- The `Timeline` widget now properly displays leap seconds.

### b11 - 2012-12-03

- Breaking changes:
  - Widget render loop now started by default. Startup code changed, see Sandcastle examples.
  - Changed `Timeline.makeLabel` to take a `JulianDate` instead of a JavaScript date parameter.
  - Default Earth imagery has been moved to a new package `Assets`. Images used by `Sandcastle` examples have been moved to the Sandcastle folder, and images used by the Dojo widgets are now self-contained in the `Widgets` package.
  - `positionToEyeEC` in `czm_materialInput` is no longer normalized by default.
  - `FullScreen` and related functions have been renamed to `Fullscreen` to match the W3C standard name.
  - `Fullscreen.isFullscreenEnabled` was incorrectly implemented in certain browsers. `isFullscreenEnabled` now correctly determines whether the browser will allow an element to go fullscreen. A new `isFullscreen` function is available to determine if the browser is currently in fullscreen mode.
  - `Fullscreen.getFullScreenChangeEventName` and `Fullscreen.getFullScreenChangeEventName` now return the proper event name, suitable for use with the `addEventListener` API, instead prefixing them with "on".
  - Removed `Scene.setSunPosition` and `Scene.getSunPosition`. The sun position used for lighting is automatically computed based on the scene's time.
  - Removed a number of rendering options from `CentralBody`, including the ground atmosphere, night texture, specular map, cloud map, cloud shadows, and bump map. These features weren't really production ready and had a disproportionate cost in terms of shader complexity and compilation time. They may return in a more polished form in a future release.
  - Removed `affectedByLighting` property from `Polygon`, `EllipsoidPrimitive`, `RectangularPyramidSensorVolume`, `CustomSensorVolume`, and `ComplexConicSensorVolume`.
  - Removed `DistanceIntervalMaterial`. This was not documented.
  - `Matrix2.getElementIndex`, `Matrix3.getElementIndex`, and `Matrix4.getElementIndex` functions have had their parameters swapped and now take row first and column second. This is consistent with other class constants, such as Matrix2.COLUMN1ROW2.
  - Replaced `CentralBody.showSkyAtmosphere` with `Scene.skyAtmosphere` and `SkyAtmosphere`. This has no impact for those using the Cesium widget.
- Improved lighting in Columbus view and on polygons, ellipsoids, and sensors.
- Fixed atmosphere rendering artifacts and improved Columbus view transition.
- Fixed jitter artifacts with billboards and polylines.
- Added `TileMapServiceImageryProvider`. See the Imagery Layers `Sandcastle` example.
- Added `Water` material. See the Materials `Sandcastle` example.
- Added `SkyBox` to draw stars. Added `CesiumWidget.showSkyBox` and `CesiumViewerWidget.showSkyBox`.
- Added new `Matrix4` functions: `Matrix4.multiplyByTranslation`, `multiplyByPoint`, and `Matrix4.fromScale`. Added `Matrix3.fromScale`.
- Added `EncodedCartesian3`, which is used to eliminate jitter when drawing primitives.
- Added new automatic GLSL uniforms: `czm_frameNumber`, `czm_temeToPseudoFixed`, `czm_entireFrustum`, `czm_inverseModel`, `czm_modelViewRelativeToEye`, `czm_modelViewProjectionRelativeToEye`, `czm_encodedCameraPositionMCHigh`, and `czm_encodedCameraPositionMCLow`.
- Added `czm_translateRelativeToEye` and `czm_luminance` GLSL functions.
- Added `shininess` to `czm_materialInput`.
- Added `QuadraticRealPolynomial`, `CubicRealPolynomial`, and `QuarticRealPolynomial` for finding the roots of quadratic, cubic, and quartic polynomials.
- Added `IntersectionTests.grazingAltitudeLocation` for finding a point on a ray nearest to an ellipsoid.
- Added `mostOrthogonalAxis` function to `Cartesian2`, `Cartesian3`, and `Cartesian4`.
- Changed CesiumViewerWidget default behavior so that zooming to an object now requires a single left-click, rather than a double-click.
- Updated third-party [Tween.js](https://github.com/sole/tween.js/).

### b10 - 2012-11-02

- Breaking changes:
  - Renamed `Texture2DPool` to `TexturePool`.
  - Renamed `BingMapsTileProvider` to `BingMapsImageryProvider`.
  - Renamed `SingleTileProvider` to `SingleTileImageryProvider`.
  - Renamed `ArcGISTileProvider` to `ArcGisMapServerImageryProvider`.
  - Renamed `EquidistantCylindrdicalProjection` to `GeographicProjection`.
  - Renamed `MercatorProjection` to `WebMercatorProjection`.
  - `CentralBody.dayTileProvider` has been removed. Instead, add one or more imagery providers to the collection returned by `CentralBody.getImageryLayers()`.
  - The `description.generateTextureCoords` parameter passed to `ExtentTessellator.compute` is now called `description.generateTextureCoordinates`.
  - Renamed `bringForward`, `sendBackward`, `bringToFront`, and `sendToBack` methods on `CompositePrimitive` to `raise`, `lower`, `raiseToTop`, and `lowerToBottom`, respectively.
  - `Cache` and `CachePolicy` are no longer used and have been removed.
  - Fixed problem with Dojo widget startup, and removed "postSetup" callback in the process. See Sandcastle examples and update your startup code.
- `CentralBody` now allows imagery from multiple sources to be layered and alpha blended on the globe. See the new `Imagery Layers` and `Map Projections` Sandcastle examples.
- Added `WebMapServiceImageryProvider`.
- Improved middle mouse click behavior to always tilt in the same direction.
- Added `getElementIndex` to `Matrix2`, `Matrix3`, and `Matrix4`.

### b9 - 2012-10-01

- Breaking changes:
  - Removed the `render` and `renderForPick` functions of primitives. The primitive `update` function updates a list of commands for the renderer. For more details, see the [Data Driven Renderer](https://github.com/CesiumGS/cesium/wiki/Data-Driven-Renderer-Details).
  - Removed `Context.getViewport` and `Context.setViewport`. The viewport defaults to the size of the canvas if a primitive does not override the viewport property in the render state.
  - `shallowEquals` has been removed.
  - Passing `undefined` to any of the set functions on `Billboard` now throws an exception.
  - Passing `undefined` to any of the set functions on `Polyline` now throws an exception.
  - `PolygonPipeline.scaleToGeodeticHeight` now takes ellipsoid as the last parameter, instead of the first. It also now defaults to `Ellipsoid.WGS84` if no parameter is provided.
- The new Sandcastle live editor and demo gallery replace the Sandbox and Skeleton examples.
- Improved picking performance and accuracy.
- Added EllipsoidPrimitive for visualizing ellipsoids and spheres. Currently, this is only supported in 3D, not 2D or Columbus view.
- Added `DynamicEllipsoid` and `DynamicEllipsoidVisualizer` which use the new `EllipsoidPrimitive` to implement ellipsoids in CZML.
- `Extent` functions now take optional result parameters. Also added `getCenter`, `intersectWith`, and `contains` functions.
- Add new utility class, `DynamicObjectView` for tracking a DynamicObject with the camera across scene modes; also hooked up CesiumViewerWidget to use it.
- Added `enableTranslate`, `enableZoom`, and `enableRotate` properties to `Camera2DController` to selectively toggle camera behavior. All values default to `true`.
- Added `Camera2DController.setPositionCartographic` to simplify moving the camera programmatically when in 2D mode.
- Improved near/far plane distances and eliminated z-fighting.
- Added `Matrix4.multiplyByTranslation`, `Matrix4.fromScale`, and `Matrix3.fromScale`.

### b8 - 2012-09-05

- Breaking changes:

  - Materials are now created through a centralized Material class using a JSON schema called [Fabric](https://github.com/CesiumGS/cesium/wiki/Fabric). For example, change:

          polygon.material = new BlobMaterial({repeat : 10.0});

    to:

          polygon.material = Material.fromType(context, 'Blob');
          polygon.material.repeat = 10.0;

    or:

          polygon.material = new Material({
              context : context,
              fabric : {
                  type : 'Blob',
                  uniforms : {
                      repeat : 10.0
                  }
              }
          });

  - `Label.computeScreenSpacePosition` now requires the current scene state as a parameter.
  - Passing `undefined` to any of the set functions on `Label` now throws an exception.
  - Renamed `agi_` prefix on GLSL identifiers to `czm_`.
  - Replaced `ViewportQuad` properties `vertexShader` and `fragmentShader` with optional constructor arguments.
  - Changed the GLSL automatic uniform `czm_viewport` from an `ivec4` to a `vec4` to reduce casting.
  - `Billboard` now defaults to an image index of `-1` indicating no texture, previously billboards defaulted to `0` indicating the first texture in the atlas. For example, change:

          billboards.add({
              position : { x : 1.0, y : 2.0, z : 3.0 },
          });

    to:

          billboards.add({
              position : { x : 1.0, y : 2.0, z : 3.0 },
              imageIndex : 0
          });

  - Renamed `SceneState` to `FrameState`.
  - `SunPosition` was changed from a static object to a function `computeSunPosition`; which now returns a `Cartesian3` with the computed position. It was also optimized for performance and memory pressure. For example, change:

          var result = SunPosition.compute(date);
          var position = result.position;

        to:

          var position = computeSunPosition(date);

- All `Quaternion` operations now have static versions that work with any objects exposing `x`, `y`, `z` and `w` properties.
- Added support for nested polygons with holes. See `Polygon.configureFromPolygonHierarchy`.
- Added support to the renderer for view frustum and central body occlusion culling. All built-in primitives, such as `BillboardCollection`, `Polygon`, `PolylineCollection`, etc., can be culled. See the advanced examples in the Sandbox for details.
- Added `writeTextToCanvas` function which handles sizing the resulting canvas to fit the desired text.
- Added support for CZML path visualization via the `DynamicPath` and `DynamicPathVisualizer` objects. See the [CZML wiki](https://github.com/CesiumGS/cesium/wiki/CZML-Guide) for more details.
- Added support for [WEBGL_depth_texture](http://www.khronos.org/registry/webgl/extensions/WEBGL_depth_texture/). See `Framebuffer.setDepthTexture`.
- Added `CesiumMath.isPowerOfTwo`.
- Added `affectedByLighting` to `ComplexConicSensorVolume`, `CustomSensorVolume`, and `RectangularPyramidSensorVolume` to turn lighting on/off for these objects.
- CZML `Polygon`, `Cone`, and `Pyramid` objects are no longer affected by lighting.
- Added `czm_viewRotation` and `czm_viewInverseRotation` automatic GLSL uniforms.
- Added a `clampToPixel` property to `BillboardCollection` and `LabelCollection`. When true, it aligns all billboards and text to a pixel in screen space, providing a crisper image at the cost of jumpier motion.
- `Ellipsoid` functions now take optional result parameters.

### b7 - 2012-08-01

- Breaking changes:

  - Removed keyboard input handling from `EventHandler`.
  - `TextureAtlas` takes an object literal in its constructor instead of separate parameters. Code that previously looked like:

          context.createTextureAtlas(images, pixelFormat, borderWidthInPixels);

    should now look like:

          context.createTextureAtlas({images : images, pixelFormat : pixelFormat, borderWidthInPixels : borderWidthInPixels});

  - `Camera.pickEllipsoid` returns the picked position in world coordinates and the ellipsoid parameter is optional. Prefer the new `Scene.pickEllipsoid` method. For example, change

          var position = camera.pickEllipsoid(ellipsoid, windowPosition);

    to:

          var position = scene.pickEllipsoid(windowPosition, ellipsoid);

  - `Camera.getPickRay` now returns the new `Ray` type instead of an object with position and direction properties.
  - `Camera.viewExtent` now takes an `Extent` argument instead of west, south, east and north arguments. Prefer `Scene.viewExtent` over `Camera.viewExtent`. `Scene.viewExtent` will work in any `SceneMode`. For example, change

          camera.viewExtent(ellipsoid, west, south, east, north);

    to:

          scene.viewExtent(extent, ellipsoid);

  - `CameraSpindleController.mouseConstrainedZAxis` has been removed. Instead, use `CameraSpindleController.constrainedAxis`. Code that previously looked like:

          spindleController.mouseConstrainedZAxis = true;

    should now look like:

          spindleController.constrainedAxis = Cartesian3.UNIT_Z;

  - The `Camera2DController` constructor and `CameraControllerCollection.add2D` now require a projection instead of an ellipsoid.
  - `Chain` has been removed. `when` is now included as a more complete CommonJS Promises/A implementation.
  - `Jobs.downloadImage` was replaced with `loadImage` to provide a promise that will asynchronously load an image.
  - `jsonp` now returns a promise for the requested data, removing the need for a callback parameter.
  - JulianDate.getTimeStandard() has been removed, dates are now always stored internally as TAI.
  - LeapSeconds.setLeapSeconds now takes an array of LeapSecond instances instead of JSON.
  - TimeStandard.convertUtcToTai and TimeStandard.convertTaiToUtc have been removed as they are no longer needed.
  - `Cartesian3.prototype.getXY()` was replaced with `Cartesian2.fromCartesian3`. Code that previously looked like `cartesian3.getXY();` should now look like `Cartesian2.fromCartesian3(cartesian3);`.
  - `Cartesian4.prototype.getXY()` was replaced with `Cartesian2.fromCartesian4`. Code that previously looked like `cartesian4.getXY();` should now look like `Cartesian2.fromCartesian4(cartesian4);`.
  - `Cartesian4.prototype.getXYZ()` was replaced with `Cartesian3.fromCartesian4`. Code that previously looked like `cartesian4.getXYZ();` should now look like `Cartesian3.fromCartesian4(cartesian4);`.
  - `Math.angleBetween` was removed because it was a duplicate of `Cartesian3.angleBetween`. Simply replace calls of the former to the later.
  - `Cartographic3` was renamed to `Cartographic`.
  - `Cartographic2` was removed; use `Cartographic` instead.
  - `Ellipsoid.toCartesian` was renamed to `Ellipsoid.cartographicToCartesian`.
  - `Ellipsoid.toCartesians` was renamed to `Ellipsoid.cartographicArrayToCartesianArray`.
  - `Ellipsoid.toCartographic2` was renamed to `Ellipsoid.cartesianToCartographic`.
  - `Ellipsoid.toCartographic2s` was renamed to `Ellipsoid.cartesianArrayToCartographicArray`.
  - `Ellipsoid.toCartographic3` was renamed to `Ellipsoid.cartesianToCartographic`.
  - `Ellipsoid.toCartographic3s` was renamed to `Ellipsoid.cartesianArrayToCartographicArray`.
  - `Ellipsoid.cartographicDegreesToCartesian` was removed. Code that previously looked like `ellipsoid.cartographicDegreesToCartesian(new Cartographic(45, 50, 10))` should now look like `ellipsoid.cartographicToCartesian(Cartographic.fromDegrees(45, 50, 10))`.
  - `Math.cartographic3ToRadians`, `Math.cartographic2ToRadians`, `Math.cartographic2ToDegrees`, and `Math.cartographic3ToDegrees` were removed. These functions are no longer needed because Cartographic instances are always represented in radians.
  - All functions starting with `multiplyWith` now start with `multiplyBy` to be consistent with functions starting with `divideBy`.
  - The `multiplyWithMatrix` function on each `Matrix` type was renamed to `multiply`.
  - All three Matrix classes have been largely re-written for consistency and performance. The `values` property has been eliminated and Matrices are no longer immutable. Code that previously looked like `matrix = matrix.setColumn0Row0(12);` now looks like `matrix[Matrix2.COLUMN0ROW0] = 12;`. Code that previously looked like `matrix.setColumn3(cartesian3);` now looked like `matrix.setColumn(3, cartesian3, matrix)`.
  - 'Polyline' is no longer externally creatable. To create a 'Polyline' use the 'PolylineCollection.add' method.

          Polyline polyline = new Polyline();

    to

          PolylineCollection polylineCollection = new PolylineCollection();
          Polyline polyline = polylineCollection.add();

- All `Cartesian2` operations now have static versions that work with any objects exposing `x` and `y` properties.
- All `Cartesian3` operations now have static versions that work with any objects exposing `x`, `y`, and `z` properties.
- All `Cartesian4` operations now have static versions that work with any objects exposing `x`, `y`, `z` and `w` properties.
- All `Cartographic` operations now have static versions that work with any objects exposing `longitude`, `latitude`, and `height` properties.
- All `Matrix` classes are now indexable like arrays.
- All `Matrix` operations now have static versions of all prototype functions and anywhere we take a Matrix instance as input can now also take an Array or TypedArray.
- All `Matrix`, `Cartesian`, and `Cartographic` operations now take an optional result parameter for object re-use to reduce memory pressure.
- Added `Cartographic.fromDegrees` to make creating Cartographic instances from values in degrees easier.
- Added `addImage` to `TextureAtlas` so images can be added to a texture atlas after it is constructed.
- Added `Scene.pickEllipsoid`, which picks either the ellipsoid or the map depending on the current `SceneMode`.
- Added `Event`, a new utility class which makes it easy for objects to expose event properties.
- Added `TextureAtlasBuilder`, a new utility class which makes it easy to build a TextureAtlas asynchronously.
- Added `Clock`, a simple clock for keeping track of simulated time.
- Added `LagrangePolynomialApproximation`, `HermitePolynomialApproximation`, and `LinearApproximation` interpolation algorithms.
- Added `CoordinateConversions`, a new static class where most coordinate conversion methods will be stored.
- Added `Spherical` coordinate type
- Added a new DynamicScene layer for time-dynamic, data-driven visualization. This include CZML processing. For more details see https://github.com/CesiumGS/cesium/wiki/Architecture and https://github.com/CesiumGS/cesium/wiki/CZML-in-Cesium.
- Added a new application, Cesium Viewer, for viewing CZML files and otherwise exploring the globe.
- Added a new Widgets directory, to contain common re-usable Cesium related controls.
- Added a new Timeline widget to the Widgets directory.
- Added a new Widgets/Dojo directory, to contain dojo-specific widgets.
- Added new Timeline and Cesium dojo widgets.
- Added `CameraCentralBodyController` as the new default controller to handle mouse input.
  - The left mouse button rotates around the central body.
  - The right mouse button and mouse wheel zoom in and out.
  - The middle mouse button rotates around the point clicked on the central body.
- Added `computeTemeToPseudoFixedMatrix` function to `Transforms`.
- Added 'PolylineCollection' to manage numerous polylines. 'PolylineCollection' dramatically improves rendering speed when using polylines.

### b6a - 2012-06-20

- Breaking changes:
  - Changed `Tipsify.tipsify` and `Tipsify.calculateACMR` to accept an object literal instead of three separate arguments. Supplying a maximum index and cache size is now optional.
  - `CentralBody` no longer requires a camera as the first parameter.
- Added `CentralBody.northPoleColor` and `CentralBody.southPoleColor` to fill in the poles if they are not covered by a texture.
- Added `Polygon.configureExtent` to create a polygon defined by west, south, east, and north values.
- Added functions to `Camera` to provide position and directions in world coordinates.
- Added `showThroughEllipsoid` to `CustomSensorVolume` and `RectangularPyramidSensorVolume` to allow sensors to draw through Earth.
- Added `affectedByLighting` to `CentralBody` and `Polygon` to turn lighting on/off for these objects.

### b5 - 2012-05-15

- Breaking changes:

  - Renamed Geoscope to Cesium. To update your code, change all `Geoscope.*` references to `Cesium.*`, and reference Cesium.js instead of Geoscope.js.
  - `CompositePrimitive.addGround` was removed; use `CompositePrimitive.add` instead. For example, change

          primitives.addGround(polygon);

    to:

          primitives.add(polygon);

  - Moved `eastNorthUpToFixedFrame` and `northEastDownToFixedFrame` functions from `Ellipsoid` to a new `Transforms` object. For example, change

          var m = ellipsoid.eastNorthUpToFixedFrame(p);

    to:

          var m = Cesium.Transforms.eastNorthUpToFixedFrame(p, ellipsoid);

  - Label properties `fillStyle` and `strokeStyle` were renamed to `fillColor` and `outlineColor`; they are also now color objects instead of strings. The label `Color` property has been removed.

    For example, change

          label.setFillStyle("red");
          label.setStrokeStyle("#FFFFFFFF");

    to:

          label.setFillColor({ red : 1.0, blue : 0.0, green : 0.0, alpha : 1.0 });
          label.setOutlineColor({ red : 1.0, blue : 1.0, green : 1.0, alpha : 1.0 });

  - Renamed `Tipsify.Tipsify` to `Tipsify.tipsify`.
  - Renamed `Tipsify.CalculateACMR` to `Tipsify.calculateACMR`.
  - Renamed `LeapSecond.CompareLeapSecondDate` to `LeapSecond.compareLeapSecondDate`.
  - `Geoscope.JSONP.get` is now `Cesium.jsonp`. `Cesium.jsonp` now takes a url, a callback function, and an options object. The previous 2nd and 4th parameters are now specified using the options object.
  - `TWEEN` is no longer globally defined, and is instead available as `Cesium.Tween`.
  - Chain.js functions such as `run` are now moved to `Cesium.Chain.run`, etc.
  - `Geoscope.CollectionAlgorithms.binarySearch` is now `Cesium.binarySearch`.
  - `Geoscope.ContainmentTests.pointInsideTriangle2D` is now `Cesium.pointInsideTriangle2D`.
  - Static constructor methods prefixed with "createFrom", now start with "from":

          Matrix2.createfromColumnMajorArray

    becomes

          Matrix2.fromColumnMajorArray

  - The `JulianDate` constructor no longer takes a `Date` object, use the new from methods instead:

          new JulianDate(new Date());

    becomes

          JulianDate.fromDate(new Date("January 1, 2011 12:00:00 EST"));
          JulianDate.fromIso8601("2012-04-24T18:08Z");
          JulianDate.fromTotalDays(23452.23);

  - `JulianDate.getDate` is now `JulianDate.toDate()` and returns a new instance each time.
  - `CentralBody.logoOffsetX` and `logoOffsetY` have been replaced with `CentralBody.logoOffset`, a `Cartesian2`.
  - TileProviders now take a proxy object instead of a string, to allow more control over how proxy URLs are built. Construct a DefaultProxy, passing the previous proxy URL, to get the previous behavior.
  - `Ellipsoid.getScaledWgs84()` has been removed since it is not needed.
  - `getXXX()` methods which returned a new instance of what should really be a constant are now exposed as frozen properties instead. This should improve performance and memory pressure.

    - `Cartsian2/3/4.getUnitX()` -> `Cartsian2/3/4.UNIT_X`
    - `Cartsian2/3/4.getUnitY()` -> `Cartsian2/3/4.UNIT_Y`
    - `Cartsian2/3/4.getUnitZ()` -> `Cartsian3/4.UNIT_Z`
    - `Cartsian2/3/4.getUnitW()` -> `Cartsian4.UNIT_W`
    - `Matrix/2/3/4.getIdentity()` -> `Matrix/2/3/4.IDENTITY`
    - `Quaternion.getIdentity()` -> `Quaternion.IDENTITY`
    - `Ellipsoid.getWgs84()` -> `Ellipsoid.WGS84`
    - `Ellipsoid.getUnitSphere()` -> `Ellipsoid.UNIT_SPHERE`
    - `Cartesian2/3/4/Cartographic.getZero()` -> `Cartesian2/3/4/Cartographic.ZERO`

- Added `PerformanceDisplay` which can be added to a scene to display frames per second (FPS).
- Labels now correctly allow specifying fonts by non-pixel CSS units such as points, ems, etc.
- Added `Shapes.computeEllipseBoundary` and updated `Shapes.computeCircleBoundary` to compute boundaries using arc-distance.
- Added `fileExtension` and `credit` properties to `OpenStreetMapTileProvider` construction.
- Night lights no longer disappear when `CentralBody.showGroundAtmosphere` is `true`.

### b4 - 2012-03-01

- Breaking changes:

  - Replaced `Geoscope.SkyFromSpace` object with `CentralBody.showSkyAtmosphere` property.
  - For mouse click and double click events, replaced `event.x` and `event.y` with `event.position`.
  - For mouse move events, replaced `movement.startX` and `startY` with `movement.startPosition`. Replaced `movement.endX` and `movement.endY` with `movement.endPosition`.
  - `Scene.Pick` now takes a `Cartesian2` with the origin at the upper-left corner of the canvas. For example, code that looked like:

          scene.pick(movement.endX, scene.getCanvas().clientHeight - movement.endY);

    becomes:

          scene.pick(movement.endPosition);

- Added `SceneTransitioner` to switch between 2D and 3D views. See the new Skeleton 2D example.
- Added `CentralBody.showGroundAtmosphere` to show an atmosphere on the ground.
- Added `Camera.pickEllipsoid` to get the point on the globe under the mouse cursor.
- Added `Polygon.height` to draw polygons at a constant altitude above the ellipsoid.

### b3 - 2012-02-06

- Breaking changes:
  - Replaced `Geoscope.Constants` and `Geoscope.Trig` with `Geoscope.Math`.
  - `Polygon`
    - Replaced `setColor` and `getColor` with a `material.color` property.
    - Replaced `setEllipsoid` and `getEllipsoid` with an `ellipsoid` property.
    - Replaced `setGranularity` and `getGranularity` with a `granularity` property.
  - `Polyline`
    - Replaced `setColor`/`getColor` and `setOutlineColor`/`getOutlineColor` with `color` and `outline` properties.
    - Replaced `setWidth`/`getWidth` and `setOutlineWidth`/`getOutlineWidth` with `width` and `outlineWidth` properties.
  - Removed `Geoscope.BillboardCollection.bufferUsage`. It is now automatically determined.
  - Removed `Geoscope.Label` set/get functions for `shadowOffset`, `shadowBlur`, `shadowColor`. These are no longer supported.
  - Renamed `Scene.getTransitions` to `Scene.getAnimations`.
  - Renamed `SensorCollection` to `SensorVolumeCollection`.
  - Replaced `ComplexConicSensorVolume.material` with separate materials for each surface: `outerMaterial`, `innerMaterial`, and `capMaterial`.
  - Material renames
    - `TranslucentSensorVolumeMaterial` to `ColorMaterial`.
    - `DistanceIntervalSensorVolumeMaterial` to `DistanceIntervalMaterial`.
    - `TieDyeSensorVolumeMaterial` to `TieDyeMaterial`.
    - `CheckerboardSensorVolumeMaterial` to `CheckerboardMaterial`.
    - `PolkaDotSensorVolumeMaterial` to `DotMaterial`.
    - `FacetSensorVolumeMaterial` to `FacetMaterial`.
    - `BlobSensorVolumeMaterial` to `BlobMaterial`.
  - Added new materials:
    - `VerticalStripeMaterial`
    - `HorizontalStripeMaterial`
    - `DistanceIntervalMaterial`
  - Added polygon material support via the new `Polygon.material` property.
  - Added clock angle support to `ConicSensorVolume` via the new `maximumClockAngle` and `minimumClockAngle` properties.
  - Added a rectangular sensor, `RectangularPyramidSensorVolume`.
  - Changed custom sensor to connect direction points using the sensor's radius; previously, points were connected with a line.
  - Improved performance and memory usage of `BillboardCollection` and `LabelCollection`.
  - Added more mouse events.
  - Added Sandbox examples for new features.

### b2 - 2011-12-01

- Added complex conic and custom sensor volumes, and various materials to change their appearance. See the new Sensor folder in the Sandbox.
- Added modelMatrix property to primitives to render them in a local reference frame. See the polyline example in the Sandbox.
- Added eastNorthUpToFixedFrame() and northEastDownToFixedFrame() to Ellipsoid to create local reference frames.
- Added CameraFlightController to zoom smoothly from one point to another. See the new camera examples in the Sandbox.
- Added row and column assessors to Matrix2, Matrix3, and Matrix4.
- Added Scene, which reduces the amount of code required to use Geoscope. See the Skeleton. We recommend using this instead of explicitly calling update() and render() for individual or composite primitives. Existing code will need minor changes:

  - Calls to Context.pick() should be replaced with Scene.pick().
  - Primitive constructors no longer require a context argument.
  - Primitive update() and render() functions now require a context argument. However, when using the new Scene object, these functions do not need to be called directly.
  - TextureAtlas should no longer be created directly; instead, call Scene.getContext().createTextureAtlas().
  - Other breaking changes:

    - Camera get/set functions, e.g., getPosition/setPosition were replaced with properties, e.g., position.
    - Replaced CompositePrimitive, Polygon, and Polyline getShow/setShow functions with a show property.
    - Replaced Polyline, Polygon, BillboardCollection, and LabelCollection getBufferUsage/setBufferUsage functions with a bufferUsage property.
    - Changed colors used by billboards, labels, polylines, and polygons. Previously, components were named r, g, b, and a. They are now red, green, blue, and alpha. Previously, each component's range was [0, 255]. The range is now [0, 1] floating point. For example,

            color : { r : 0, g : 255, b : 0, a : 255 }

      becomes:

            color : { red : 0.0, green : 1.0, blue : 0.0, alpha : 1.0 }

### b1 - 2011-09-19

- Added `Shapes.computeCircleBoundary` to compute circles. See the Sandbox.
- Changed the `EventHandler` constructor function to take the Geoscope canvas, which ensures the mouse position is correct regardless of the canvas' position on the page. Code that previously looked like:

        var handler = new Geoscope.EventHandler();

  should now look like:

        var handler = new Geoscope.EventHandler(canvas);

- Context.Pick no longer requires clamping the x and y arguments. Code that previously looked like:

        var pickedObject = context.pick(primitives, us, Math.max(x, 0.0),
            Math.max(context.getCanvas().clientHeight - y, 0.0));

  can now look like:

        var pickedObject = context.pick(primitives, us, x, context.getCanvas().clientHeight - y);

- Changed Polyline.setWidth and Polyline.setOutlineWidth to clamp the width to the WebGL implementation limit instead of throwing an exception. Code that previously looked like:

        var maxWidth = context.getMaximumAliasedLineWidth();
        polyline.setWidth(Math.min(5, maxWidth));
        polyline.setOutlineWidth(Math.min(10, maxWidth));

  can now look like:

        polyline.setWidth(5);
        polyline.setOutlineWidth(10);

- Improved the Sandbox:
  - Code in the editor is now evaluated as you type for quick prototyping.
  - Highlighting a Geoscope type in the editor and clicking the doc button in the toolbar now brings up the reference help for that type.
- BREAKING CHANGE: The `Context` constructor-function now takes an element instead of an ID. Code that previously looked like:

        var context = new Geoscope.Context("glCanvas");
        var canvas = context.getCanvas();

  should now look like:

        var canvas = document.getElementById("glCanvas");
        var context = new Geoscope.Context(canvas);

### b0 - 2011-08-31

- Added new Sandbox and Skeleton examples. The sandbox contains example code for common tasks. The skeleton is a bare-bones application for building upon. Most sandbox code examples can be copy and pasted directly into the skeleton.
- Added `Geoscope.Polygon` for drawing polygons on the globe.
- Added `Context.pick` to pick objects in one line of code.
- Added `bringForward`, `bringToFront`, `sendBackward`, and `sendToBack` functions to `CompositePrimitive` to control the render-order for ground primitives.
- Added `getShow`/`setShow` functions to `Polyline` and `CompositePrimitive`.
- Added new camera control and event types including `CameraFreeLookEventHandler`, `CameraSpindleEventHandler`, and `EventHandler`.
- Replaced `Ellipsoid.toCartesian3` with `Ellipsoid.toCartesian`.
- update and `updateForPick` functions no longer require a `UniformState` argument.

## Alpha Releases

### a6 - 2011-08-05

- Added support for lines using `Geoscope.Polyline`. See the Sandbox example.
- Made `CompositePrimitive`, `LabelCollection`, and `BillboardCollection` have consistent function names, including a new `contains()` function.
- Improved reference documentation layout.

### a5 - 2011-07-22

- Flushed out `CompositePrimitive`, `TimeStandard`, and `LeapSecond` types.
- Improved support for browsers using ANGLE (Windows Only).

### a4 - 2011-07-15

- Added `Geoscope.TimeStandard` for handling TAI and UTC time standards.
- Added `Geoscope.Quaternion`, which is a foundation for future camera control.
- Added initial version of `Geoscope.PrimitiveCollection` to simplify rendering.
- Prevented billboards/labels near the surface from getting cut off by the globe.
- See the Sandbox for example code.
- Added more reference documentation for labels.

### a3 - 2011-07-08

- Added `Geoscope.LabelCollection` for drawing text.
- Added `Geoscope.JulianDate` and `Geoscope.TimeConstants` for proper time handling.
- See the Sandbox example for how to use the new labels and Julian date.

### a2 - 2011-07-01

- Added `Geoscope.ViewportQuad` and `Geoscope.Rectangle` (foundations for 2D map).
- Improved the visual quality of cloud shadows.

### a1 - 2011-06-24

- Added `SunPosition` type to compute the sun position for a julian date.
- Simplified picking. See the mouse move event in the Sandbox example.
- `Cartographic2` and `Cartographic3` are now mutable types.
- Added reference documentation for billboards.

### a0 - 2011-06-17

- Initial Release.<|MERGE_RESOLUTION|>--- conflicted
+++ resolved
@@ -9,12 +9,9 @@
 ##### Fixes :wrench:
 
 - Fixed a bug with handling of PixelFormat's flipY. [#8893](https://github.com/CesiumGS/cesium/pull/8893)
-<<<<<<< HEAD
 - Fixed JSDoc and TypeScript type definitions for all `ImageryProvider` types, which were missing `defaultNightAlpha` and `defaultDayAlpha` properties.
 - Fixed JSDoc and TypeScript type definitions for `Viewer` options parameter, which was incorrectly listed as required.
-=======
 - Fixed a memory leak where some 3D Tiles requests were being unintentionally retained after the requests were cancelled. [#8843](https://github.com/CesiumGS/cesium/pull/8843)
->>>>>>> 2abec988
 
 ### 1.70.0 - 2020-06-01
 
